//
//  Configuration.swift
//  Easydict
//
//  Created by ljk on 2024/1/2.
//  Copyright © 2024 izual. All rights reserved.
//

import Combine
import Defaults
import Foundation

// MARK: - LanguageDetectOptimize

@objc
enum LanguageDetectOptimize: Int {
    case none = 0
    case baidu = 1
    case google = 2
}

let kEnableBetaNewAppKey = "EZConfiguration_kEnableBetaNewAppKey"
let kHideMenuBarIconKey = "EZConfiguration_kHideMenuBarIconKey"

// MARK: - Configuration

@objcMembers
class Configuration: NSObject {
    // MARK: Lifecycle

    override private init() {
        super.init()
        DispatchQueue.main.async { [weak self] in
            guard let self else { return }
            observeKeys()
        }
    }

    // MARK: Internal

    private(set) static var shared = Configuration()

    @DefaultsWrapper(.firstLanguage) var firstLanguage: Language

    @DefaultsWrapper(.secondLanguage) var secondLanguage: Language

    @DefaultsWrapper(.queryFromLanguage) var fromLanguage: Language

    @DefaultsWrapper(.queryToLanguage) var toLanguage: Language

    @DefaultsWrapper(.autoSelectText) var autoSelectText: Bool

    @DefaultsWrapper(.forceAutoGetSelectedText) var forceAutoGetSelectedText: Bool

    @DefaultsWrapper(.disableEmptyCopyBeep) var disableEmptyCopyBeep: Bool // Some apps will beep when empty copy.

    @DefaultsWrapper(.clickQuery) var clickQuery: Bool

    @DefaultsWrapper(.launchAtStartup) var launchAtStartup: Bool

    let updater = GlobalContext.shared.updaterController.updater

    @DefaultsWrapper(.hideMainWindow) var hideMainWindow: Bool

    @DefaultsWrapper(.autoQueryOCRText) var autoQueryOCRText: Bool

    @DefaultsWrapper(.autoQuerySelectedText) var autoQuerySelectedText: Bool

    @DefaultsWrapper(.autoQueryPastedText) var autoQueryPastedText: Bool

    @DefaultsWrapper(.autoPlayAudio) var autoPlayAudio: Bool

    @DefaultsWrapper(.autoCopySelectedText) var autoCopySelectedText: Bool

    @DefaultsWrapper(.autoCopyOCRText) var autoCopyOCRText: Bool

    @DefaultsWrapper(.autoCopyFirstTranslatedText) var autoCopyFirstTranslatedText: Bool

    @DefaultsWrapper(.languageDetectOptimize) var languageDetectOptimize: LanguageDetectOptimize

    @DefaultsWrapper(.showGoogleQuickLink) var showGoogleQuickLink: Bool

    @DefaultsWrapper(.showEudicQuickLink) var showEudicQuickLink: Bool

    @DefaultsWrapper(.showAppleDictionaryQuickLink) var showAppleDictionaryQuickLink: Bool

<<<<<<< HEAD
    @DefaultsWrapper(.showSettingQuickLink)
    var showSettingQuickLink: Bool

    @DefaultsWrapper(.hideMenuBarIcon)
    var hideMenuBarIcon: Bool
=======
    @DefaultsWrapper(.hideMenuBarIcon) var hideMenuBarIcon: Bool
>>>>>>> 98756b97

    @DefaultsWrapper(.enableBetaNewApp) var enableBetaNewApp: Bool

    @DefaultsWrapper(.fixedWindowPosition) var fixedWindowPosition: EZShowWindowPosition

    @DefaultsWrapper(.mouseSelectTranslateWindowType) var mouseSelectTranslateWindowType: EZWindowType

    @DefaultsWrapper(.shortcutSelectTranslateWindowType) var shortcutSelectTranslateWindowType: EZWindowType

    @DefaultsWrapper(.adjustPopButtonOrigin) var adjustPopButtomOrigin: Bool

    @DefaultsWrapper(.allowCrashLog) var allowCrashLog: Bool

    @DefaultsWrapper(.allowAnalytics) var allowAnalytics: Bool

    @DefaultsWrapper(.clearInput) var clearInput: Bool

    @DefaultsWrapper(.keepPrevResultWhenEmpty) var keepPrevResultWhenEmpty: Bool

    @DefaultsWrapper(.selectQueryTextWhenWindowActivate) var selectQueryTextWhenWindowActivate: Bool

    @DefaultsWrapper(.automaticWordSegmentation)
    var automaticWordSegmentation: Bool

    @DefaultsWrapper(.automaticallyRemoveCodeCommentSymbols)
    var automaticallyRemoveCodeCommentSymbols: Bool

    var disabledAutoSelect: Bool = false

    var isRecordingSelectTextShortcutKey: Bool = false

    let fontSizes: [CGFloat] = [1, 1.1, 1.2, 1.3, 1.4]

    @DefaultsWrapper(.fontSizeOptionIndex) var fontSizeIndex: UInt

    @DefaultsWrapper(.appearanceType) var appearance: AppearenceType

    @DefaultsWrapper(.enableBetaFeature) private(set) var beta: Bool

    var cancellables: [AnyCancellable] = []

    var automaticallyChecksForUpdates: Bool {
        get {
            updater.automaticallyChecksForUpdates
        }
        set {
            updater.automaticallyChecksForUpdates = newValue
            logSettings(["automatically_checks_for_updates": newValue])
        }
    }

    var defaultTTSServiceType: ServiceType {
        get {
            ServiceType(rawValue: Defaults[.defaultTTSServiceType].rawValue)
        }
        set {
            Defaults[.defaultTTSServiceType] = TTSServiceType(rawValue: newValue.rawValue) ?? .youdao
        }
    }

    var fontSizeRatio: CGFloat {
        fontSizes[Int(fontSizeIndex)]
    }

    static func destroySharedInstance() {
        shared = Configuration()
    }

    func enableBetaFeaturesIfNeeded() {
        guard beta else { return }
    }

    // MARK: Private

    // swiftlint:disable:next function_body_length
    private func observeKeys() {
        cancellables.append(
            Defaults.publisher(.firstLanguage)
                .removeDuplicates()
                .sink { [weak self] _ in
                    self?.didSetFirstLanguage()
                }
        )

        cancellables.append(
            Defaults.publisher(.secondLanguage)
                .removeDuplicates()
                .sink { [weak self] _ in
                    self?.didSetSecondLanguage()
                }
        )

        cancellables.append(
            Defaults.publisher(.autoSelectText)
                .removeDuplicates()
                .sink { [weak self] _ in
                    self?.didSetAutoSelectText()
                }
        )

        cancellables.append(
            Defaults.publisher(.forceAutoGetSelectedText)
                .removeDuplicates()
                .sink { [weak self] _ in
                    self?.didSetForceAutoGetSelectedText()
                }
        )

        cancellables.append(
            Defaults.publisher(.disableEmptyCopyBeep)
                .removeDuplicates()
                .sink { [weak self] _ in
                    self?.didSetDisableEmptyCopyBeep()
                }
        )

        cancellables.append(
            Defaults.publisher(.clickQuery)
                .removeDuplicates()
                .sink { [weak self] _ in
                    self?.didSetClickQuery()
                }
        )

        cancellables.append(
            Defaults.publisher(.launchAtStartup, options: [])
                .removeDuplicates()
                .sink { [weak self] change in
                    self?.didSetLaunchAtStartup(change.oldValue, new: change.newValue)
                }
        )

        cancellables.append(
            Defaults.publisher(.hideMainWindow)
                .removeDuplicates()
                .sink { [weak self] _ in
                    self?.didSetHideMainWindow()
                }
        )

        cancellables.append(
            Defaults.publisher(.autoQueryOCRText)
                .removeDuplicates()
                .sink { [weak self] _ in
                    self?.didSetAutoQueryOCRText()
                }
        )

        cancellables.append(
            Defaults.publisher(.autoQuerySelectedText)
                .removeDuplicates()
                .sink { [weak self] _ in
                    self?.didSetAutoQuerySelectedText()
                }
        )

        cancellables.append(
            Defaults.publisher(.autoQueryPastedText)
                .removeDuplicates()
                .sink { [weak self] _ in
                    self?.didSetAutoQueryPastedText()
                }
        )

        cancellables.append(
            Defaults.publisher(.autoPlayAudio)
                .removeDuplicates()
                .sink { [weak self] _ in
                    self?.didSetAutoPlayAudio()
                }
        )

        cancellables.append(
            Defaults.publisher(.autoCopySelectedText)
                .removeDuplicates()
                .sink { [weak self] _ in
                    self?.didSetAutoCopySelectedText()
                }
        )

        cancellables.append(
            Defaults.publisher(.autoCopyOCRText)
                .removeDuplicates()
                .sink { [weak self] _ in
                    self?.didSetAutoCopyOCRText()
                }
        )

        cancellables.append(
            Defaults.publisher(.autoCopyFirstTranslatedText)
                .removeDuplicates()
                .sink { [weak self] _ in
                    self?.didSetAutoCopyFirstTranslatedText()
                }
        )

        cancellables.append(
            Defaults.publisher(.languageDetectOptimize)
                .removeDuplicates()
                .sink { [weak self] _ in
                    self?.didSetLanguageDetectOptimize()
                }
        )

        cancellables.append(
            Defaults.publisher(.defaultTTSServiceType)
                .removeDuplicates()
                .sink { [weak self] _ in
                    self?.didSetDefaultTTSServiceType()
                }
        )

        cancellables.append(
            Defaults.publisher(.showGoogleQuickLink)
                .removeDuplicates()
                .sink { [weak self] _ in
                    self?.didSetShowGoogleQuickLink()
                }
        )

        cancellables.append(
            Defaults.publisher(.showEudicQuickLink)
                .removeDuplicates()
                .sink { [weak self] _ in
                    self?.didSetShowEudicQuickLink()
                }
        )

        cancellables.append(
            Defaults.publisher(.showAppleDictionaryQuickLink)
                .removeDuplicates()
                .sink { [weak self] _ in
                    self?.didSetShowAppleDictionaryQuickLink()
                }
        )

        cancellables.append(
            Defaults.publisher(.showSettingQuickLink, options: [])
                .removeDuplicates()
                .sink { [weak self] _ in
                    self?.didSetShowSettingQuickLink()
                }
        )

        cancellables.append(
            Defaults.publisher(.hideMenuBarIcon)
                .removeDuplicates()
                .sink { [weak self] _ in
                    self?.didSetHideMenuBarIcon()
                }
        )

        cancellables.append(
            Defaults.publisher(.enableBetaNewApp)
                .removeDuplicates()
                .sink { [weak self] _ in
                    self?.didSetEnableBetaNewApp()
                }
        )

        cancellables.append(
            Defaults.publisher(.fixedWindowPosition)
                .removeDuplicates()
                .sink { [weak self] _ in
                    self?.didSetFixedWindowPosition()
                }
        )

        cancellables.append(
            Defaults.publisher(.mouseSelectTranslateWindowType)
                .removeDuplicates()
                .sink { [weak self] _ in
                    self?.didSetMouseSelectTranslateWindowType()
                }
        )

        cancellables.append(
            Defaults.publisher(.shortcutSelectTranslateWindowType)
                .removeDuplicates()
                .sink { [weak self] _ in
                    self?.didSetShortcutSelectTranslateWindowType()
                }
        )

        cancellables.append(
            Defaults.publisher(.adjustPopButtonOrigin)
                .removeDuplicates()
                .sink { [weak self] _ in
                    self?.didSetAdjustPopButtomOrigin()
                }
        )

        cancellables.append(
            Defaults.publisher(.allowCrashLog)
                .removeDuplicates()
                .sink { [weak self] _ in
                    self?.didSetAllowCrashLog()
                }
        )

        cancellables.append(
            Defaults.publisher(.allowAnalytics)
                .removeDuplicates()
                .sink { [weak self] _ in
                    self?.didSetAllowAnalytics()
                }
        )

        cancellables.append(
            Defaults.publisher(.clearInput)
                .removeDuplicates()
                .sink { [weak self] _ in
                    self?.didSetClearInput()
                }
        )

        cancellables.append(
            Defaults.publisher(.fontSizeOptionIndex)
                .removeDuplicates()
                .sink { [weak self] _ in
                    self?.didSetFontSizeIndex()
                }
        )

        cancellables.append(
            Defaults.publisher(.appearanceType)
                .removeDuplicates()
                .sink { [weak self] change in
                    let newValue = change.newValue

                    self?.didSetAppearance(newValue)
                }
        )
    }
}

// MARK: setter

extension Configuration {
    fileprivate func didSetFirstLanguage() {
        logSettings(["first_language": firstLanguage])
    }

    fileprivate func didSetSecondLanguage() {
        logSettings(["second_language": secondLanguage])
    }

    fileprivate func didSetAutoSelectText() {
        logSettings(["auto_select_sext": autoSelectText])
    }

    fileprivate func didSetForceAutoGetSelectedText() {
        logSettings(["force_get_selected_text": forceAutoGetSelectedText])
    }

    fileprivate func didSetDisableEmptyCopyBeep() {
        logSettings(["disableEmptyCopyBeep": disableEmptyCopyBeep])
    }

    fileprivate func didSetClickQuery() {
        EZWindowManager.shared().updatePopButtonQueryAction()

        logSettings(["click_query": clickQuery])
    }

    fileprivate func didSetLaunchAtStartup(_ old: Bool, new: Bool) {
        if new != old {
            updateLoginItemWithLaunchAtStartup(new)
        }

        logSettings(["launch_at_startup": new])
    }

    fileprivate func didSetAutomaticallyChecksForUpdates() {
        logSettings(["automatically_checks_for_updates": automaticallyChecksForUpdates])
    }

    fileprivate func didSetHideMainWindow() {
        let windowManger = EZWindowManager.shared()
        windowManger.updatePopButtonQueryAction()
        if hideMainWindow {
            windowManger.closeMainWindowIfNeeded()
        }

        logSettings(["hide_main_window": hideMainWindow])
    }

    fileprivate func didSetAutoQueryOCRText() {
        logSettings(["auto_query_ocr_text": autoQueryOCRText])
    }

    fileprivate func didSetAutoQuerySelectedText() {
        logSettings(["auto_query_selected_text": autoQuerySelectedText])
    }

    fileprivate func didSetAutoQueryPastedText() {
        logSettings(["auto_query_pasted_text": autoQueryPastedText])
    }

    fileprivate func didSetAutoPlayAudio() {
        logSettings(["auto_play_word_audio": autoPlayAudio])
    }

    fileprivate func didSetAutoCopySelectedText() {
        logSettings(["auto_copy_selected_text": autoCopySelectedText])
    }

    fileprivate func didSetAutoCopyOCRText() {
        logSettings(["auto_copy_ocr_text": autoCopyOCRText])
    }

    fileprivate func didSetAutoCopyFirstTranslatedText() {
        logSettings(["auto_copy_first_translated_text": autoCopyFirstTranslatedText])
    }

    fileprivate func didSetLanguageDetectOptimize() {
        logSettings(["detect_optimize": languageDetectOptimize])
    }

    fileprivate func didSetDefaultTTSServiceType() {
        let value = defaultTTSServiceType
        logSettings(["tts": value])
    }

    fileprivate func didSetShowGoogleQuickLink() {
        postUpdateQuickLinkButtonNotification()

        EZMenuItemManager.shared().googleItem?.isHidden = !showGoogleQuickLink

        logSettings(["show_google_link": showGoogleQuickLink])
    }

    fileprivate func didSetShowEudicQuickLink() {
        postUpdateQuickLinkButtonNotification()

        EZMenuItemManager.shared().eudicItem?.isHidden = !showEudicQuickLink

        logSettings(["show_eudic_link": showEudicQuickLink])
    }

    fileprivate func didSetShowAppleDictionaryQuickLink() {
        postUpdateQuickLinkButtonNotification()

        EZMenuItemManager.shared().appleDictionaryItem?.isHidden = !showAppleDictionaryQuickLink

        logSettings(["show_apple_dictionary_link": showAppleDictionaryQuickLink])
    }

<<<<<<< HEAD
    func didSetShowSettingQuickLink() {
        postUpdateQuickLinkButtonNotification()

        logSettings(["showSettingQuickLink": showSettingQuickLink])
    }

    func didSetHideMenuBarIcon() {
=======
    fileprivate func didSetHideMenuBarIcon() {
>>>>>>> 98756b97
        if !Configuration.shared.enableBetaNewApp {
            hideMenuBarIcon(hidden: hideMenuBarIcon)
        }

        logSettings(["hide_menu_bar_icon": hideMenuBarIcon])
    }

    fileprivate func didSetEnableBetaNewApp() {
        logSettings(["enable_beta_new_app": enableBetaNewApp])
    }

    fileprivate func didSetFixedWindowPosition() {
        logSettings(["show_fixed_window_position": fixedWindowPosition])
    }

    fileprivate func didSetMouseSelectTranslateWindowType() {
        logSettings(["show_mouse_window_type": mouseSelectTranslateWindowType])
    }

    fileprivate func didSetShortcutSelectTranslateWindowType() {
        logSettings(["show_shortcut_window_type": shortcutSelectTranslateWindowType])
    }

    fileprivate func didSetAdjustPopButtomOrigin() {
        logSettings(["adjust_pop_buttom_origin": adjustPopButtomOrigin])
    }

    fileprivate func didSetAllowCrashLog() {
        EZLog.setCrashEnabled(allowCrashLog)
        logSettings(["allow_crash_log": allowCrashLog])
    }

    fileprivate func didSetAllowAnalytics() {
        logSettings(["allow_analytics": allowAnalytics])
    }

    fileprivate func didSetClearInput() {
        logSettings(["clear_input": clearInput])
    }

    fileprivate func didSetFontSizeIndex() {
        NotificationCenter.default.post(name: .init(ChangeFontSizeView.changeFontSizeNotificationName), object: nil)
    }

    fileprivate func didSetAppearance(_ appearance: AppearenceType) {
        DarkModeManager.sharedManager().updateDarkMode(appearance.rawValue)
    }
}

// MARK: Window Frame

extension Configuration {
    func windowFrameWithType(_ windowType: EZWindowType) -> CGRect {
        Defaults[.windorFrame(for: windowType)]
    }

    func setWindowFrame(_ frame: CGRect, windowType: EZWindowType) {
        Defaults[.windorFrame(for: windowType)] = frame
    }
}

// MARK: Intelligent Query Text Type of Service

extension Configuration {
    func setIntelligentQueryTextType(_ queryTextType: EZQueryTextType, serviceType: ServiceType) {
        Defaults[.intelligentQueryTextType(for: serviceType)] = queryTextType
    }

    func intelligentQueryTextTypeForServiceType(_ serviceType: ServiceType) -> EZQueryTextType {
        Defaults[.intelligentQueryTextType(for: serviceType)]
    }
}

// MARK: Intelligent Query Text Type of Service

extension Configuration {
    func setQueryTextType(_ queryTextType: EZQueryTextType, serviceType: ServiceType) {
        Defaults[.queryTextType(for: serviceType)] = queryTextType
    }

    func queryTextTypeForServiceType(_ serviceType: ServiceType) -> EZQueryTextType {
        Defaults[.queryTextType(for: serviceType)]
    }
}

// MARK: Intelligent Query Mode

extension Configuration {
    func setIntelligentQueryMode(_ enabled: Bool, windowType: EZWindowType) {
        let key = EZConstKey.constkey("IntelligentQueryMode", windowType: windowType)
        let stringValue = "\(enabled)"
        UserDefaults.standard.set(stringValue, forKey: key)

        let parameters = [
            "enabled": enabled,
            "window_type": windowType.rawValue,
        ] as [String: Any]

        EZLog.logEvent(withName: "intelligent_query_mode", parameters: parameters)
    }

    func intelligentQueryModeForWindowType(_ windowType: EZWindowType) -> Bool {
        let key = EZConstKey.constkey("IntelligentQueryMode", windowType: windowType)
        let defaultValue = "0"
        // Turn on intelligent query mode by default in mini window.
        if windowType == .mini {
            return true
        }
        return UserDefaults.standard.string(forKey: key) ?? defaultValue == "1"
    }
}

extension Configuration {
    fileprivate func postUpdateQuickLinkButtonNotification() {
        let notification = Notification(name: .init("EZQuickLinkButtonUpdateNotification"), object: nil)
        NotificationCenter.default.post(notification)
    }

    fileprivate func hideMenuBarIcon(hidden: Bool) {
        if hidden {
            EZMenuItemManager.shared().remove()
        } else {
            EZMenuItemManager.shared().setup()
        }
    }

    fileprivate func updateLoginItemWithLaunchAtStartup(_ launchAtStartup: Bool) {
        let appName = Bundle.main.object(forInfoDictionaryKey: "CFBundleExecutable") as? String
        let appBundlePath = Bundle.main.bundlePath

        let script = """
            tell application "System Events" to get the name of every login item
            tell application "System Events"
                set loginItems to every login item
                repeat with aLoginItem in loginItems
                    if (aLoginItem's name is "\(appName ?? "")") then
                        delete aLoginItem
                    end if
                end repeat
                if \(launchAtStartup) then
                    make login item at end with properties {path:"\(appBundlePath)", hidden:false}
                end if
            end tell
        """

        let exeCommand = EZScriptExecutor()
        exeCommand.runAppleScript(script) { result, error in
            if let error {
                MMLogInfo("launchAtStartup error: error: \(error)")
            } else {
                print("launchAtStartup result:", result)
            }
        }
    }

    fileprivate func logSettings(_ parameters: [String: Any]) {
        EZLog.logEvent(withName: "settings", parameters: parameters)
    }
}<|MERGE_RESOLUTION|>--- conflicted
+++ resolved
@@ -84,15 +84,7 @@
 
     @DefaultsWrapper(.showAppleDictionaryQuickLink) var showAppleDictionaryQuickLink: Bool
 
-<<<<<<< HEAD
-    @DefaultsWrapper(.showSettingQuickLink)
-    var showSettingQuickLink: Bool
-
-    @DefaultsWrapper(.hideMenuBarIcon)
-    var hideMenuBarIcon: Bool
-=======
     @DefaultsWrapper(.hideMenuBarIcon) var hideMenuBarIcon: Bool
->>>>>>> 98756b97
 
     @DefaultsWrapper(.enableBetaNewApp) var enableBetaNewApp: Bool
 
@@ -114,25 +106,29 @@
 
     @DefaultsWrapper(.selectQueryTextWhenWindowActivate) var selectQueryTextWhenWindowActivate: Bool
 
-    @DefaultsWrapper(.automaticWordSegmentation)
-    var automaticWordSegmentation: Bool
-
-    @DefaultsWrapper(.automaticallyRemoveCodeCommentSymbols)
-    var automaticallyRemoveCodeCommentSymbols: Bool
-
     var disabledAutoSelect: Bool = false
 
     var isRecordingSelectTextShortcutKey: Bool = false
 
     let fontSizes: [CGFloat] = [1, 1.1, 1.2, 1.3, 1.4]
-
+    
+    @DefaultsWrapper(.automaticWordSegmentation) var automaticWordSegmentation: Bool
+    
+    @DefaultsWrapper(.automaticallyRemoveCodeCommentSymbols) var automaticallyRemoveCodeCommentSymbols: Bool
+    
     @DefaultsWrapper(.fontSizeOptionIndex) var fontSizeIndex: UInt
 
     @DefaultsWrapper(.appearanceType) var appearance: AppearenceType
 
     @DefaultsWrapper(.enableBetaFeature) private(set) var beta: Bool
 
+    @DefaultsWrapper(.showSettingQuickLink) var showSettingQuickLink: Bool
+
     var cancellables: [AnyCancellable] = []
+
+    var fontSizeRatio: CGFloat {
+        fontSizes[Int(fontSizeIndex)]
+    }
 
     var automaticallyChecksForUpdates: Bool {
         get {
@@ -151,10 +147,6 @@
         set {
             Defaults[.defaultTTSServiceType] = TTSServiceType(rawValue: newValue.rawValue) ?? .youdao
         }
-    }
-
-    var fontSizeRatio: CGFloat {
-        fontSizes[Int(fontSizeIndex)]
     }
 
     static func destroySharedInstance() {
@@ -541,17 +533,13 @@
         logSettings(["show_apple_dictionary_link": showAppleDictionaryQuickLink])
     }
 
-<<<<<<< HEAD
     func didSetShowSettingQuickLink() {
         postUpdateQuickLinkButtonNotification()
 
         logSettings(["showSettingQuickLink": showSettingQuickLink])
     }
 
-    func didSetHideMenuBarIcon() {
-=======
     fileprivate func didSetHideMenuBarIcon() {
->>>>>>> 98756b97
         if !Configuration.shared.enableBetaNewApp {
             hideMenuBarIcon(hidden: hideMenuBarIcon)
         }
