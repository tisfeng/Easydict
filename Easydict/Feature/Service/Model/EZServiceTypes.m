--- conflicted
+++ resolved
@@ -48,27 +48,16 @@
 
 - (MMOrderedDictionary<EZServiceType, Class> *)allServiceDict {
     MMOrderedDictionary *allServiceDict = [[MMOrderedDictionary alloc] initWithKeysAndObjects:
-<<<<<<< HEAD
-            //  EZServiceTypeOpenAI, [EZOpenAIService class],
-            EZServiceTypeYoudao, [EZYoudaoTranslate class],
-            EZServiceTypeDeepL, [EZDeepLTranslate class],
-            EZServiceTypeGoogle, [EZGoogleTranslate class],
-            EZServiceTypeApple, [EZAppleService class],
-            EZServiceTypeBaidu, [EZBaiduTranslate class],
-            EZServiceTypeVolcano, [EZVolcanoTranslate class],
-            EZServiceTypeMicrosoft, [EZMicrosoftService class],
-                    nil];
-=======
-                       //  EZServiceTypeOpenAI, [EZOpenAIService class],
-                       EZServiceTypeYoudao, [EZYoudaoTranslate class],
-                       EZServiceTypeAppleDictionary,  [EZAppleDictionary class],
-                       EZServiceTypeDeepL, [EZDeepLTranslate class],
-                       EZServiceTypeGoogle, [EZGoogleTranslate class],
-                       EZServiceTypeApple, [EZAppleService class],
-                       EZServiceTypeBaidu, [EZBaiduTranslate class],
-                       EZServiceTypeVolcano, [EZVolcanoTranslate class],
-                       nil];
->>>>>>> 77243186
+                                           //  EZServiceTypeOpenAI, [EZOpenAIService class],
+                                           EZServiceTypeYoudao, [EZYoudaoTranslate class],
+                                           EZServiceTypeAppleDictionary,  [EZAppleDictionary class],
+                                           EZServiceTypeDeepL, [EZDeepLTranslate class],
+                                           EZServiceTypeGoogle, [EZGoogleTranslate class],
+                                           EZServiceTypeApple, [EZAppleService class],
+                                           EZServiceTypeBaidu, [EZBaiduTranslate class],
+                                           EZServiceTypeVolcano, [EZVolcanoTranslate class],
+                                           EZServiceTypeMicrosoft, [EZMicrosoftService class],
+                                           nil];
     if ([EZConfiguration.shared isBeta]) {
         [allServiceDict insertObject:[EZOpenAIService class] forKey:EZServiceTypeOpenAI atIndex:0];
     }
