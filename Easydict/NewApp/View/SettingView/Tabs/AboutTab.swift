//
//  AboutTab.swift
//  Easydict
//
//  Created by Kyle on 2023/10/29.
//  Copyright © 2023 izual. All rights reserved.
//

import Defaults
import SwiftUI

@available(macOS 13, *)
struct AboutTab: View {
    // MARK: Internal

    var body: some View {
        ScrollView {
            VStack(spacing: 15) {
                Image(.logo)
                    .resizable()
                    .frame(width: 110, height: 110)
                Text(appName)
                    .font(.system(size: 26, weight: .semibold))
                Text("current_version".localized) + Text(verbatim: " \(version)")
                    .font(.system(size: 14))
<<<<<<< HEAD
                Toggle("auto_check_update".localized, isOn: $checkUpdaterViewModel.autoChecksForUpdates)
                Text(verbatim: "(") + Text("lastest_version".localized) +
                    Text(verbatim: " \(lastestVersion ?? version))")
=======
>>>>>>> 318fe0f1

                HStack {
                    Text("author".localized)
                    Link("Tisfeng", destination: URL(string: EZGithubRepoEasydictURL)!.deletingLastPathComponent())
                }
                HStack {
                    Text("GitHub:")
                    Link("Easydict", destination: URL(string: EZGithubRepoEasydictURL)!)
                }
            }
            .padding(.horizontal, 50)
            .padding(.vertical, 30)
            .frame(maxWidth: .infinity)
        }
        .scrollIndicators(.hidden)
    }

    // MARK: Private

<<<<<<< HEAD
    @StateObject private var checkUpdaterViewModel = CheckUpdaterViewModel()

    @State private var lastestVersion: String?

    @EnvironmentObject private var languageState: LanguageState

=======
>>>>>>> 318fe0f1
    private var appName: String {
        Bundle.main.infoDictionary?["CFBundleName"] as? String ?? ""
    }

    private var version: String {
        Bundle.main.infoDictionary?["CFBundleShortVersionString"] as? String ?? ""
    }
}

@available(macOS 13, *)
#Preview {
    AboutTab()
}<|MERGE_RESOLUTION|>--- conflicted
+++ resolved
@@ -23,12 +23,6 @@
                     .font(.system(size: 26, weight: .semibold))
                 Text("current_version".localized) + Text(verbatim: " \(version)")
                     .font(.system(size: 14))
-<<<<<<< HEAD
-                Toggle("auto_check_update".localized, isOn: $checkUpdaterViewModel.autoChecksForUpdates)
-                Text(verbatim: "(") + Text("lastest_version".localized) +
-                    Text(verbatim: " \(lastestVersion ?? version))")
-=======
->>>>>>> 318fe0f1
 
                 HStack {
                     Text("author".localized)
@@ -48,15 +42,6 @@
 
     // MARK: Private
 
-<<<<<<< HEAD
-    @StateObject private var checkUpdaterViewModel = CheckUpdaterViewModel()
-
-    @State private var lastestVersion: String?
-
-    @EnvironmentObject private var languageState: LanguageState
-
-=======
->>>>>>> 318fe0f1
     private var appName: String {
         Bundle.main.infoDictionary?["CFBundleName"] as? String ?? ""
     }
