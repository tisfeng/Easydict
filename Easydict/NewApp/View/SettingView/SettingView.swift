--- conflicted
+++ resolved
@@ -72,15 +72,10 @@
         let maxWidth = 750
         let height = switch selection {
         case .general:
-<<<<<<< HEAD
             maxWidth - 100
         case .service:
             600
-        case .disabled:
-=======
-            maxWidth
-        case .service, .disabled, .shortcut:
->>>>>>> b5599598
+        case .disabled, .shortcut:
             500
         case .privacy:
             320
