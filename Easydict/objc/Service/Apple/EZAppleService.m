//
//  EZAppleService.m
//  Easydict
//
//  Created by tisfeng on 2022/11/29.
//  Copyright © 2022 izual. All rights reserved.
//

#import "EZAppleService.h"
#import <Vision/Vision.h>
#import <AVFoundation/AVFoundation.h>
#import "NSString+EZUtils.h"
#import "NSString+EZChineseText.h"
#import <CoreImage/CoreImage.h>
#import "NSString+EZUtils.h"
#import "EZAppleDictionary.h"
#import "Easydict-Swift.h"

static NSString *const kLineBreakText = @"\n";
static NSString *const kParagraphBreakText = @"\n\n";
static NSString *const kIndentationText = @"";

static NSArray *const kAllowedCharactersInPoetryList = @[ @"《", @"》", @"〔", @"〕" ];

static CGFloat const kParagraphLineHeightRatio = 1.5;

static NSInteger const kShortPoetryCharacterCountOfLine = 12;

static char kJoinedStringKey;

@interface VNRecognizedTextObservation (EZText)

@property (nonatomic, copy, readonly) NSString *firstText;
@property (nonatomic, copy) NSString *joinedString;

@end

@implementation VNRecognizedTextObservation (EZText)
- (NSString *)firstText {
    NSString *text = [[self topCandidates:1] firstObject].string;
    return text;
}

- (void)setJoinedString:(NSString *)joinedString {
    objc_setAssociatedObject(self, &kJoinedStringKey, joinedString, OBJC_ASSOCIATION_COPY_NONATOMIC);
}

- (NSString *)joinedString {
    return objc_getAssociatedObject(self, &kJoinedStringKey);
}

- (NSString *)description {
    return [self customDescription:YES];
}

- (NSString *)debugDescription {
    return [self customDescription:NO];
}

- (NSString *)customDescription:(BOOL)showAddressFlag {
    NSMutableString *description = [NSMutableString string];
    if (showAddressFlag) {
        [description appendFormat:@"<%@: %p>", self.class, self];
    }
    
    CGRect boundRect = self.boundingBox;
    NSString *content = [NSString stringWithFormat:@"{ x=%.3f, y=%.3f, width=%.3f, height=%.3f }, %@", boundRect.origin.x, boundRect.origin.y, boundRect.size.width, boundRect.size.height, self.firstText];
    
    [description appendFormat:@" %@", content];
    return description;
}

@end

@interface NSArray (VNRecognizedTextObservation)
@property (nonatomic, copy, readonly) NSArray<NSString *> *recognizedTexts;
@end

@implementation NSArray (VNRecognizedTextObservation)

- (NSArray<NSString *> *)recognizedTexts {
    NSMutableArray *texts = [NSMutableArray array];
    for (VNRecognizedTextObservation *observation in self) {
        NSString *text = observation.firstText;
        if (text) {
            [texts addObject:text];
        }
    }
    return texts;
}

@end


@interface EZAppleService ()

@property (nonatomic, strong) NSDictionary *appleLangEnumFromStringDict;

@property (nonatomic, copy) EZLanguage language;

@property (nonatomic, assign) CGFloat minX;
@property (nonatomic, assign) CGFloat maxLineLength;

@property (nonatomic, strong) VNRecognizedTextObservation *maxLongLineTextObservation;
@property (nonatomic, strong) VNRecognizedTextObservation *minXLineTextObservation;

@property (nonatomic, strong) NSImage *ocrImage;
@property (nonatomic, assign) BOOL isPoetry;

@property (nonatomic, assign) CGFloat minLineLength;
@property (nonatomic, assign) CGFloat minLineHeight;
@property (nonatomic, assign) CGFloat totalLineHeight;
@property (nonatomic, assign) CGFloat averageLineHeight;

@property (nonatomic, assign) CGFloat minLineSpacing;
@property (nonatomic, assign) CGFloat minPositiveLineSpacing;
@property (nonatomic, assign) CGFloat totalLineSpacing;
@property (nonatomic, assign) CGFloat averageLineSpacing;

@property (nonatomic, assign) NSInteger punctuationMarkCount;
@property (nonatomic, assign) NSInteger totalCharCount;
@property (nonatomic, assign) CGFloat charCountPerLine;

@property (nonatomic, strong) EZLanguageManager *languageManager;
@property (nonatomic, strong) EZAppleDictionary *appleDictionary;

@property (nonatomic, strong) API_AVAILABLE(macos(15.0)) TranslationService *translationService;

@end

@implementation EZAppleService

static EZAppleService *_instance;

+ (instancetype)shared {
    if (!_instance) {
        static dispatch_once_t onceToken;
        dispatch_once(&onceToken, ^{
            _instance = [[self alloc] init];
        });
    }
    return _instance;
}

- (instancetype)init {
    self = [super init];
    if (self) {
        self.minLineHeight = MAXFLOAT;
        self.minLineSpacing = MAXFLOAT;
        self.minPositiveLineSpacing = MAXFLOAT;
        self.minX = MAXFLOAT;
        self.maxLineLength = 0;
        self.minLineLength = MAXFLOAT;
        self.languageManager = [EZLanguageManager shared];
        self.appleDictionary = [[EZAppleDictionary alloc] init];
    }
    return self;
}

- (NSDictionary<NLLanguage, EZLanguage> *)appleLangEnumFromStringDict {
    if (!_appleLangEnumFromStringDict) {
        _appleLangEnumFromStringDict = [[[self appleLanguagesDictionary] keysAndObjects] mm_reverseKeysAndObjectsDictionary];
    }
    return _appleLangEnumFromStringDict;
}

- (TranslationService *)translationService {
    if (!_translationService) {
        NSWindow *statusBarWindow = NSApplication.sharedApplication.windows.firstObject;
        _translationService = [[TranslationService alloc] initWithAttachedWindow:statusBarWindow];
        _translationService.enableTranslateSameLanguage = YES;
    }
    return _translationService;
}

#pragma mark - 子类重写

- (EZServiceType)serviceType {
    return EZServiceTypeApple;
}

- (NSString *)name {
    return NSLocalizedString(@"apple_translate", nil);
}

- (MMOrderedDictionary *)supportLanguagesDictionary {
    MMOrderedDictionary *orderedDict = [[MMOrderedDictionary alloc] initWithKeysAndObjects:
                                        EZLanguageAuto, @"auto",
                                        EZLanguageSimplifiedChinese, @"zh_CN",
                                        EZLanguageTraditionalChinese, @"zh_TW",
                                        EZLanguageEnglish, @"en_US",
                                        EZLanguageJapanese, @"ja_JP",
                                        EZLanguageKorean, @"ko_KR",
                                        EZLanguageFrench, @"fr_FR",
                                        EZLanguageSpanish, @"es_ES",
                                        EZLanguagePortuguese, @"pt_BR",
                                        EZLanguageItalian, @"it_IT",
                                        EZLanguageGerman, @"de_DE",
                                        EZLanguageRussian, @"ru_RU",
                                        EZLanguageArabic, @"ar_AE",
                                        EZLanguageThai, @"th_TH",
                                        EZLanguagePolish, @"pl_PL",
                                        EZLanguageTurkish, @"tr_TR",
                                        EZLanguageIndonesian, @"id_ID",
                                        EZLanguageVietnamese, @"vi_VN",
                                        // macOS 14+
                                        EZLanguageDutch, @"nl_NL",
                                        EZLanguageUkrainian, @"uk_UA",
                                        // macOS 15+
                                        EZLanguageHindi, @"hi_IN",
                                        nil];
    
    return orderedDict;
}

/**
 An NLLanguage is a BCP-47 language tag, such as "en" for English, "fr" for French, etc. Constants are provided for a set of languages, but this list is by no means exhaustive; clients may specify their own values using any language tag
 */
- (MMOrderedDictionary<EZLanguage, NLLanguage> *)appleLanguagesDictionary {
    MMOrderedDictionary *orderedDict = [[MMOrderedDictionary alloc] initWithKeysAndObjects:
                                        EZLanguageAuto, NLLanguageUndetermined,                     // uud
                                        EZLanguageSimplifiedChinese, NLLanguageSimplifiedChinese,   // zh-Hans
                                        EZLanguageTraditionalChinese, NLLanguageTraditionalChinese, // zh-Hant
                                        EZLanguageEnglish, NLLanguageEnglish,                       // en
                                        EZLanguageJapanese, NLLanguageJapanese,                     // ja
                                        EZLanguageKorean, NLLanguageKorean,
                                        EZLanguageFrench, NLLanguageFrench,
                                        EZLanguageSpanish, NLLanguageSpanish,
                                        EZLanguagePortuguese, NLLanguagePortuguese,
                                        EZLanguageItalian, NLLanguageItalian,
                                        EZLanguageGerman, NLLanguageGerman,
                                        EZLanguageRussian, NLLanguageRussian,
                                        EZLanguageArabic, NLLanguageArabic,
                                        EZLanguageSwedish, NLLanguageSwedish,
                                        EZLanguageRomanian, NLLanguageRomanian,
                                        EZLanguageThai, NLLanguageThai,
                                        EZLanguageSlovak, NLLanguageSlovak,
                                        EZLanguageDutch, NLLanguageDutch,
                                        EZLanguageHungarian, NLLanguageHungarian,
                                        EZLanguageGreek, NLLanguageGreek,
                                        EZLanguageDanish, NLLanguageDanish,
                                        EZLanguageFinnish, NLLanguageFinnish,
                                        EZLanguagePolish, NLLanguagePolish,
                                        EZLanguageCzech, NLLanguageCzech,
                                        EZLanguageTurkish, NLLanguageTurkish,
                                        EZLanguageUkrainian, NLLanguageUkrainian,
                                        EZLanguageBulgarian, NLLanguageBulgarian,
                                        EZLanguageIndonesian, NLLanguageIndonesian,
                                        EZLanguageMalay, NLLanguageMalay,
                                        EZLanguageVietnamese, NLLanguageVietnamese,
                                        EZLanguagePersian, NLLanguagePersian,
                                        EZLanguageHindi, NLLanguageHindi,
                                        EZLanguageTelugu, NLLanguageTelugu,
                                        EZLanguageTamil, NLLanguageTamil,
                                        EZLanguageUrdu, NLLanguageUrdu,
                                        EZLanguageKhmer, NLLanguageKhmer,
                                        EZLanguageLao, NLLanguageLao,
                                        EZLanguageBengali, NLLanguageBengali,
                                        EZLanguageBurmese, NLLanguageBurmese,
                                        EZLanguageNorwegian, NLLanguageNorwegian,
                                        EZLanguageCroatian, NLLanguageCroatian,
                                        EZLanguageMongolian, NLLanguageMongolian, // mn-Mong
                                        EZLanguageHebrew, NLLanguageHebrew,
                                        EZLanguageGeorgian, NLLanguageGeorgian,
                                        nil];
    
    return orderedDict;
}

/// Apple ocr languages are from [VNRecognizeTextRequest supportedRecognitionLanguagesAndReturnError:nil]
/// "en-US", "fr-FR", "it-IT", "de-DE", "es-ES", "pt-BR", "zh-Hans", "zh-Hant", "yue-Hans", "yue-Hant", "ko-KR", "ja-JP", "ru-RU", "uk-UA"
- (MMOrderedDictionary *)ocrLanguageDictionary {
    MMOrderedDictionary *orderedDict = [[MMOrderedDictionary alloc] initWithKeysAndObjects:
                                        EZLanguageSimplifiedChinese, @"zh-Hans",
                                        EZLanguageTraditionalChinese, @"zh-Hant",
                                        EZLanguageEnglish, @"en-US",
                                        EZLanguageJapanese, @"ja-JP",
                                        EZLanguageKorean, @"ko-KR",
                                        EZLanguageFrench, @"fr-FR",
                                        EZLanguageSpanish, @"es-ES",
                                        EZLanguagePortuguese, @"pt-BR",
                                        EZLanguageItalian, @"it-IT",
                                        EZLanguageGerman, @"de-DE",
                                        EZLanguageRussian, @"ru-RU",
                                        EZLanguageUkrainian, @"uk-UA",
                                        EZLanguageThai, @"th-TH",       // macOS 14.5
                                        EZLanguageVietnamese, @"vi-VT", // macOS 14.5
                                        nil];
    return orderedDict;
}

// Mostly the same as NLlanguage, from [[NSSpellChecker new] availableLanguages]
- (MMOrderedDictionary<EZLanguage, NLLanguage> *)spellCheckerLanguagesDictionary {
    MMOrderedDictionary *orderedDict = [[MMOrderedDictionary alloc] initWithKeysAndObjects:
                                        EZLanguageAuto, @"Multilingual",
                                        EZLanguageEnglish, @"en", // NLLanguageEnglish
                                        EZLanguageKorean, @"ko",
                                        EZLanguageFrench, @"fr",
                                        EZLanguageSpanish, @"es",
                                        EZLanguagePortuguese, @"pt_PT",
                                        EZLanguageItalian, @"it",
                                        EZLanguageGerman, @"de",
                                        EZLanguageRussian, @"ru",
                                        EZLanguageArabic, @"ar",
                                        EZLanguageSwedish, @"sv",
                                        EZLanguageRomanian, @"ro",
                                        EZLanguageDutch, @"nl",
                                        EZLanguageHungarian, @"hu",
                                        EZLanguageGreek, @"el",
                                        EZLanguageDanish, @"da",
                                        EZLanguageFinnish, @"fi",
                                        EZLanguagePolish, @"pl",
                                        EZLanguageCzech, @"ce",
                                        EZLanguageTurkish, @"tr",
                                        EZLanguageUkrainian, @"uk",
                                        EZLanguageBulgarian, @"bg",
                                        EZLanguageVietnamese, @"vi",
                                        EZLanguageHindi, @"hi",
                                        EZLanguageTelugu, @"te",
                                        EZLanguageNorwegian, @"nb",
                                        EZLanguageHebrew, @"he",
                                        nil];
    
    return orderedDict;
}

- (BOOL)autoConvertTraditionalChinese {
    // Since Apple system translation not support zh-hans <--> zh-hant, so we need to convert it manually.
    return YES;
}

- (void)translate:(NSString *)text
             from:(EZLanguage)from
               to:(EZLanguage)to
       completion:(void (^)(EZQueryResult *, NSError *))completion {
    // Use macOS 15+ API to translate if enabled.
    if (Configuration.shared.enableAppleOfflineTranslation) {
        if (@available(macOS 15.0, *)) {
            dispatch_async(dispatch_get_main_queue(), ^{
                [self.translationService translateWithText:text
                                            sourceLanguage:from
                                            targetLanguage:to
                                         completionHandler:^(NSString *targetText, NSError *error) {
                    if (targetText) {
                        self.result.translatedResults = @[ targetText ];
                    }
                    completion(self.result, error);
                }];
            });
            return;
        }
    }
    
    if (from == EZLanguageAuto) {
        from = [self appleDetectTextLanguage:text];
    }
    
    NSString *appleFromLangCode = [self languageCodeForLanguage:from];
    NSString *appleToLangCode = [self languageCodeForLanguage:to];
    
    if (text.length == 0 || appleFromLangCode.length == 0 || appleToLangCode.length == 0) {
        MMLogError(@"Apple translate paramters is invalid");
        completion(self.result, [EZQueryError errorWithType:EZQueryErrorTypeParameter]);
        return;
    }
    
    NSDictionary *paramters = @{
        @"text" : text,
        @"from" : appleFromLangCode,
        @"to" : appleToLangCode,
    };
    //    MMLogInfo(@"Apple translate paramters: %@", paramters);
    
    [AppleScriptTask runTranslateShortcutWithParameters:paramters completionHandler:^(NSString *result, NSError *error) {
        if (!error) {
            // Apple Translation does not distinguish between newlines and paragraphs, and the results are all merged with \n\n
            self.result.translatedResults = @[ result.trim ];
        } else {
            self.result.promptTitle = @"如何在 Easydict 中使用 🍎 macOS 系统翻译？";
            // https://github.com/tisfeng/Easydict/blob/main/docs/How-to-use-macOS-system-translation-in-Easydict-zh.md
            NSString *docsURL = @"https://github.com/tisfeng/Easydict/blob/main/docs/How-to-use-macOS-system-translation-in-Easydict-%@.md";
            NSString *language = @"zh";
            if ([to isEqualToString:EZLanguageEnglish]) {
                language = @"en";
            }
            self.result.promptURL = [NSString stringWithFormat:docsURL, language];
        }
        completion(self.result, error);
    }];
}

/// Apple System ocr. Use Vision to recognize text in the image. Cost ~0.4s
- (void)ocr:(EZQueryModel *)queryModel completion:(void (^)(EZOCRResult *_Nullable ocrResult, NSError *_Nullable error))completion {
    self.queryModel = queryModel;
    queryModel.autoQuery = YES;
    
    NSImage *image = queryModel.OCRImage;
    
    BOOL automaticallyDetectsLanguage = YES;
    BOOL hasSpecifiedLanguage = ![queryModel.queryFromLanguage isEqualToString:EZLanguageAuto];
    if (hasSpecifiedLanguage) {
        automaticallyDetectsLanguage = NO;
    }
    
    [self ocrImage:image
          language:queryModel.queryFromLanguage
        autoDetect:automaticallyDetectsLanguage
        completion:^(EZOCRResult *_Nullable ocrResult, NSError *_Nullable error) {
        if (hasSpecifiedLanguage || ocrResult.confidence == 1.0 || error) {
            /**
             If there is only a QR code in the image, OCR will return error, then try to detect QRCode image.
             If there is both text and a QR code in the image, the text is recognized first.
             */
            if (error) {
                EZOCRResult *ocrResult = [self getOCRResultFromQRCodeImage:image];
                if (ocrResult) {
                    completion(ocrResult, nil);
                    return;
                }
            }
            
            queryModel.ocrConfidence = ocrResult.confidence;
            completion(ocrResult, error);
            return;
        }
        
        NSDictionary *languageDict = [self appleDetectTextLanguageDict:ocrResult.mergedText printLog:YES];
        [self getMostConfidentLanguageOCRResult:languageDict completion:^(EZOCRResult *_Nullable ocrResult, NSError *_Nullable error) {
            queryModel.ocrConfidence = ocrResult.confidence;
            completion(ocrResult, error);
        }];
    }];
}

- (void)ocrAndTranslate:(NSImage *)image from:(EZLanguage)from to:(EZLanguage)to ocrSuccess:(void (^)(EZOCRResult *_Nonnull, BOOL))ocrSuccess completion:(void (^)(EZOCRResult *_Nullable, EZQueryResult *_Nullable, NSError *_Nullable))completion {
    MMLogInfo(@"Apple not support ocrAndTranslate");
}

- (void)textToAudio:(NSString *)text fromLanguage:(EZLanguage)from completion:(void (^)(NSString *_Nullable audioURL, NSError *_Nullable error))completion {
    completion(nil, nil);
}


#pragma mark - Public Methods

/// Convert NLLanguage to EZLanguage, e.g. zh-Hans --> Chinese-Simplified
- (EZLanguage)languageEnumFromAppleLanguage:(NLLanguage)appleLanguage {
    EZLanguage ezLanguage = [self.appleLangEnumFromStringDict objectForKey:appleLanguage];
    if (!ezLanguage) {
        ezLanguage = EZLanguageAuto;
    }
    return ezLanguage;
}

/// Convert EZLanguage to NLLanguage, e.g. Chinese-Simplified --> zh-Hans
- (NLLanguage)appleLanguageFromLanguageEnum:(EZLanguage)ezLanguage {
    return [self.appleLanguagesDictionary objectForKey:ezLanguage];
}

- (NSSpeechSynthesizer *)playTextAudio:(NSString *)text textLanguage:(EZLanguage)textLanguage {
    MMLogInfo(@"system speak: %@ (%@)", text, textLanguage);
    
    // voiceIdentifier: com.apple.voice.compact.en-US.Samantha
    NSString *voiceIdentifier = [self voiceIdentifierFromLanguage:textLanguage];
    NSSpeechSynthesizer *synthesizer = [[NSSpeechSynthesizer alloc] initWithVoice:voiceIdentifier];
    
    /**
     The synthesizer's speaking rate (words per minute).
     
     The range of supported rates is not predefined by the Speech Synthesis framework; but the synthesizer may only respond to a limited range of speech rates. Average human speech occurs at a rate of 180 to 220 words per minute.
     */
    
    // Default English rate is a little too fast.
    if ([textLanguage isEqualToString:EZLanguageEnglish]) {
        synthesizer.rate = 150;
    }
    
    void (^playBlock)(NSString *, EZLanguage) = ^(NSString *text, EZLanguage fromLanguage) {
        [synthesizer startSpeakingString:text];
    };
    
    if ([textLanguage isEqualToString:EZLanguageAuto]) {
        [self detectText:text completion:^(EZLanguage _Nonnull fromLanguage, NSError *_Nullable error) {
            playBlock(text, fromLanguage);
        }];
    } else {
        playBlock(text, textLanguage);
    }
    
    return synthesizer;
}


#pragma mark - Apple language detect

/// System detect text language,
- (void)detectText:(NSString *)text completion:(void (^)(EZLanguage, NSError *_Nullable))completion {
    EZLanguage mostConfidentLanguage = [self detectTextLanguage:text printLog:YES];
    completion(mostConfidentLanguage, nil);
}

- (EZLanguage)detectText:(NSString *)text {
    EZLanguage mostConfidentLanguage = [self detectTextLanguage:text printLog:NO];
    return mostConfidentLanguage;
}

/// Apple System language recognize, and try to correct language.
- (EZLanguage)detectTextLanguage:(NSString *)text printLog:(BOOL)logFlag {
    EZLanguage mostConfidentLanguage = [self appleDetectTextLanguage:text printLog:logFlag];
    
    if ([text isAlphabet] && ![mostConfidentLanguage isEqualToString:EZLanguageEnglish]) {
        mostConfidentLanguage = EZLanguageEnglish;
    }
    
    if ([self.languageManager isChineseLanguage:mostConfidentLanguage]) {
        // Correct 勿 --> zh-Hant --> zh-Hans
        mostConfidentLanguage = [self chineseLanguageTypeOfText:text];
    } else {
        // Try to detect Chinese language.
        if ([self.languageManager isUserChineseFirstLanguage]) {
            // test: 開門 open, 使用1 OCR --> 英文 --> 中文
            EZLanguage chineseLanguage = [self chineseLanguageTypeOfText:text fromLanguage:mostConfidentLanguage];
            if (![chineseLanguage isEqualToString:EZLanguageAuto]) {
                mostConfidentLanguage = chineseLanguage;
            }
        }
    }
    
    
    // TODO: Maybe we can use this way to detect other language.
    
    NSMutableArray *needCorrectedLanguages = @[
        EZLanguageEnglish, // si
    ]
        .mutableCopy;
    
    /**
     Fix: cuda was detectde as SimplifiedChinese, --> 粗大 cuda
     
     Apple spell check 'cuda' as English, but sometimes Spanish 🥲
     */
    if (![text isEnglishPhrase]) {
        // 浦 was detected as Japanese, we need to correct it.
        [needCorrectedLanguages addObject:EZLanguageSimplifiedChinese];
    }
    
    BOOL isWordLength = text.length <= EZEnglishWordMaxLength;
    
    // For example, if not detected as English, try to query System English Dictioanry. eg. 'si'
    if (isWordLength && ![needCorrectedLanguages containsObject:mostConfidentLanguage]) {
        for (EZLanguage language in needCorrectedLanguages) {
            BOOL success = [self correctTextLanguage:text
                                  designatedLanguage:language
                                    originalLanguage:&mostConfidentLanguage];
            if (success) {
                break;
            }
        }
    }
    
    return mostConfidentLanguage;
}

/// Using dictionary to correct text language, return YES if corrected successfully.
- (BOOL)correctTextLanguage:(NSString *)text
         designatedLanguage:(EZLanguage)designatedLanguage
           originalLanguage:(EZLanguage *)originalLanguage {
    // Cost about ~1ms
    if ([self.appleDictionary queryDictionaryForText:text language:designatedLanguage]) {
        *originalLanguage = designatedLanguage;
        MMLogInfo(@"Apple Dictionary Detect: %@ is %@", text, designatedLanguage);
        return YES;
    }
    return NO;
}

/// Apple original detect language.
- (EZLanguage)appleDetectTextLanguage:(NSString *)text {
    EZLanguage mostConfidentLanguage = [self appleDetectTextLanguage:text printLog:NO];
    return mostConfidentLanguage;
}

- (EZLanguage)appleDetectTextLanguage:(NSString *)text printLog:(BOOL)logFlag {
    if (!text.length) {
        return EZLanguageEnglish;
    }
    
    NSDictionary<NLLanguage, NSNumber *> *languageProbabilityDict = [self appleDetectTextLanguageDict:text printLog:logFlag];
    EZLanguage mostConfidentLanguage = [self getMostConfidentLanguage:languageProbabilityDict
                                                                 text:text
                                                             printLog:logFlag];
    
    return mostConfidentLanguage;
}

/// Apple original detect language dict.
- (NSDictionary<NLLanguage, NSNumber *> *)appleDetectTextLanguageDict:(NSString *)text printLog:(BOOL)logFlag {
    text = [text trimToMaxLength:100];
    
    CFAbsoluteTime startTime = CFAbsoluteTimeGetCurrent();
    
    // 10.14+  Ref: https://developer.apple.com/documentation/naturallanguage/identifying_the_language_in_text?language=objc
    NLLanguageRecognizer *recognizer = [[NLLanguageRecognizer alloc] init];
    
    // Because Apple text recognition is often inaccurate, we need to limit the recognition language type.
    recognizer.languageConstraints = [self designatedLanguages];
    recognizer.languageHints = [self customLanguageHints];
    [recognizer processString:text];
    
    NSDictionary<NLLanguage, NSNumber *> *languageProbabilityDict = [recognizer languageHypothesesWithMaximum:5];
    NLLanguage dominantLanguage = recognizer.dominantLanguage;
    
    // !!!: languageProbabilityDict will be an empty dict @{} when text is Numbers, such as 729
    if (languageProbabilityDict.count == 0) {
        dominantLanguage = [self detectUnkownText:text];
        languageProbabilityDict = @{dominantLanguage : @(0)};
    }
    
    CFAbsoluteTime endTime = CFAbsoluteTimeGetCurrent();
    
    if (logFlag) {
        MMLogInfo(@"system probabilities: %@", languageProbabilityDict);
        MMLogInfo(@"dominant Language: %@", dominantLanguage);
        MMLogInfo(@"detect cost: %.1f ms", (endTime - startTime) * 1000); // ~4ms
    }
    
    return languageProbabilityDict;
}

- (NLLanguage)detectUnkownText:(NSString *)text {
    NLLanguage language = NLLanguageEnglish;
    // 729
    if ([text isNumbers]) {
        EZLanguage firstLanguage = Configuration.shared.firstLanguage;
        language = [self appleLanguageFromLanguageEnum:firstLanguage];
    }
    
    // 𝙘𝙝𝙚𝙖𝙥
    
    return language;
}

// designatedLanguages is supportLanguagesDictionary remove some languages
- (NSArray<NLLanguage> *)designatedLanguages {
    NSArray<NLLanguage> *supportLanguages = [[self appleLanguagesDictionary] allValues];
    NSArray<NLLanguage> *removeLanguages = @[
        //        NLLanguageDutch, // heel
    ];
    NSMutableArray<NLLanguage> *uniqueLanguages = [NSMutableArray arrayWithArray:supportLanguages];
    [uniqueLanguages removeObjectsInArray:removeLanguages];
    return uniqueLanguages;
}

/// Custom language hints
- (NSDictionary<NLLanguage, NSNumber *> *)customLanguageHints {
    // TODO: need to refer to the user's preferred language.
    NSDictionary *customHints = @{
        NLLanguageEnglish : @(2.0),
        NLLanguageSimplifiedChinese : @(2.0),
        NLLanguageTraditionalChinese : @(0.6), // 電池
        NLLanguageJapanese : @(0.25),
        NLLanguageKorean : @(0.2),
        NLLanguageFrench : @(0.15),     // const, ex, delimiter, proposition, LaTeX, PaLM
        NLLanguageItalian : @(0.1),     // via
        NLLanguageSpanish : @(0.1),     // favor
        NLLanguageGerman : @(0.05),     // usa, sender
        NLLanguagePortuguese : @(0.05), // favor, e
        NLLanguageDutch : @(0.01),      // heel, via
        NLLanguageCzech : @(0.01),      // pro
    };
    
    NSArray<NLLanguage> *allSupportedLanguages = [[self appleLanguagesDictionary] allValues];
    NSMutableDictionary<NLLanguage, NSNumber *> *languageHints = [NSMutableDictionary dictionary];
    for (NLLanguage language in allSupportedLanguages) {
        languageHints[language] = @(0.01);
    }
    
    [languageHints addEntriesFromDictionary:customHints];
    
    return languageHints;
}

- (NSDictionary<EZLanguage, NSNumber *> *)userPreferredLanguageProbabilities {
    NSArray *preferredLanguages = [self.languageManager preferredLanguages];
    
    // TODO: need to test more data. Maybe need to write a unit test.
    
    /**
     Increase the proportional weighting of the user's preferred language.
     
     1. Chinese, + 0.4
     2. English, + 0.3
     3. Japanese, + 0.2
     4. ........, + 0.1
     
     */
    NSMutableDictionary<EZLanguage, NSNumber *> *languageProbabilities = [NSMutableDictionary dictionary];
    for (NSInteger i = 0; i < preferredLanguages.count; i++) {
        EZLanguage language = preferredLanguages[i];
        CGFloat maxWeight = 0.4;
        CGFloat step = 0.1;
        CGFloat weight = maxWeight - step * i;
        if (weight < 0.1) {
            weight = 0.1;
        }
        if ([language isEqualToString:EZLanguageEnglish]) {
            if (![self.languageManager isUserChineseFirstLanguage]) {
                weight += 0.2;
            } else {
                weight += 0.1;
            }
        }
        languageProbabilities[language] = @(weight);
    }
    
    // Since English is so widely used, we need to add additional weighting 0.2, even it's not preferred language.
    if (![preferredLanguages containsObject:EZLanguageEnglish]) {
        languageProbabilities[EZLanguageEnglish] = @(0.2);
    }
    
    return languageProbabilities;
}


/// Get most confident language.
/// languageDict value add userPreferredLanguageProbabilities, then sorted by value, return max dict value.
- (EZLanguage)getMostConfidentLanguage:(NSDictionary<NLLanguage, NSNumber *> *)defaultLanguageProbabilities
                                  text:(NSString *)text
                              printLog:(BOOL)logFlag {
    NSMutableDictionary<NLLanguage, NSNumber *> *languageProbabilities = [NSMutableDictionary dictionaryWithDictionary:defaultLanguageProbabilities];
    NSDictionary<EZLanguage, NSNumber *> *userPreferredLanguageProbabilities = [self userPreferredLanguageProbabilities];
    
    for (EZLanguage language in userPreferredLanguageProbabilities.allKeys) {
        NLLanguage appleLanguage = [self appleLanguageFromLanguageEnum:language];
        CGFloat defaultProbability = [defaultLanguageProbabilities[appleLanguage] doubleValue];
        if (defaultProbability) {
            NSNumber *userPreferredLanguageProbability = userPreferredLanguageProbabilities[language];
            languageProbabilities[appleLanguage] = @(defaultProbability + userPreferredLanguageProbability.doubleValue);
        }
    }
    
    NSArray<NLLanguage> *sortedLanguages = [languageProbabilities keysSortedByValueUsingComparator:^NSComparisonResult(NSNumber *_Nonnull obj1, NSNumber *_Nonnull obj2) {
        return [obj2 compare:obj1];
    }];
    
    NLLanguage mostConfidentLanguage = sortedLanguages.firstObject;
    EZLanguage ezLanguage = [self languageEnumFromAppleLanguage:mostConfidentLanguage];
    
    if (logFlag) {
        MMLogInfo(@"user probabilities: %@", userPreferredLanguageProbabilities);
        MMLogInfo(@"final language probabilities: %@", languageProbabilities);
        MMLogInfo(@"---> Apple detect: %@", ezLanguage);
    }
    
    /**
     Apple may mistakenly detect French word 'testant' as English, so we need to check it.
     
     !!!: Spell checker should only use in word, the following 'Indonesian' sentence was checked as 'English':
     
     Ukraina mungkin mendapatkan baterai Patriot lainnya.
     */
    if ([text isWord]) {
        for (NLLanguage language in sortedLanguages) {
            EZLanguage ezLang = [self languageEnumFromAppleLanguage:language];
            NSString *spellCheckerLanguage = [[self spellCheckerLanguagesDictionary] objectForKey:ezLang];
            // If text language is not in the list of languages that support checking spelling, such as Indonesian, break.
            if (!spellCheckerLanguage) {
                break;
            }
            
            if ([text isSpelledCorrectly:spellCheckerLanguage]) {
                MMLogInfo(@"Spell check language: %@", ezLang);
                return ezLang;
            }
        }
    }
    MMLogInfo(@"No spell checking, use Most Confident Language: %@", ezLanguage);
    
    return ezLanguage;
}


#pragma mark - Apple OCR

- (void)ocrImage:(NSImage *)image
        language:(EZLanguage)preferredLanguage
      autoDetect:(BOOL)automaticallyDetectsLanguage
      completion:(void (^)(EZOCRResult *_Nullable ocrResult, NSError *_Nullable error))completion {
    MMLogInfo(@"ocr language: %@", preferredLanguage);
    
    // Validate input parameters
    if (!image || !completion) {
        MMLogError(@"Invalid parameters for OCR");
        if (completion) {
            EZOCRResult *errorResult = [[EZOCRResult alloc] init];
            errorResult.from = preferredLanguage ?: EZLanguageAuto;
            NSError *paramError = [EZQueryError errorWithType:EZQueryErrorTypeParameter
                                                      message:@"Invalid OCR parameters"];
            completion(errorResult, paramError);
        }
        return;
    }
    
    self.ocrImage = image;
    
    dispatch_async(dispatch_get_global_queue(DISPATCH_QUEUE_PRIORITY_HIGH, 0), ^{
        @autoreleasepool {
            // Convert NSImage to CGImage with error handling
            CGImageRef cgImage = [image CGImageForProposedRect:NULL context:nil hints:nil];
            if (!cgImage) {
                MMLogError(@"Failed to convert NSImage to CGImage");
                dispatch_async(dispatch_get_main_queue(), ^{
                    EZOCRResult *errorResult = [[EZOCRResult alloc] init];
                    errorResult.from = preferredLanguage;
                    NSError *imageError = [EZQueryError errorWithType:EZQueryErrorTypeApi
                                                              message:@"Failed to process image"];
                    completion(errorResult, imageError);
                });
                return;
            }
            
            CFAbsoluteTime startTime = CFAbsoluteTimeGetCurrent();
            
            // Ref: https://developer.apple.com/documentation/vision/recognizing_text_in_images?language=objc
            
            MMOrderedDictionary *appleOCRLanguageDict = [self ocrLanguageDictionary];
            NSArray<EZLanguage> *defaultRecognitionLanguages = [appleOCRLanguageDict sortedKeys];
            NSArray<EZLanguage> *recognitionLanguages = [self updateOCRRecognitionLanguages:defaultRecognitionLanguages
                                                                         preferredLanguages:[self.languageManager preferredLanguages]];
            
            // Create Vision request with proper error handling
            @try {
                VNImageRequestHandler *requestHandler = [[VNImageRequestHandler alloc] initWithCGImage:cgImage options:@{}];
                
                __weak typeof(self) weakSelf = self;
                VNRecognizeTextRequest *request = [[VNRecognizeTextRequest alloc] initWithCompletionHandler:^(VNRequest *_Nonnull request, NSError *_Nullable error) {
                    __strong typeof(weakSelf) strongSelf = weakSelf;
                    if (!strongSelf) {
                        dispatch_async(dispatch_get_main_queue(), ^{
                            EZOCRResult *errorResult = [[EZOCRResult alloc] init];
                            errorResult.from = preferredLanguage;
                            NSError *deallocError = [EZQueryError errorWithType:EZQueryErrorTypeApi
                                                                        message:@"OCR service was deallocated"];
                            completion(errorResult, deallocError);
                        });
                        return;
                    }
                    
                    CFAbsoluteTime endTime = CFAbsoluteTimeGetCurrent();
                    MMLogInfo(@"ocr cost: %.1f ms", (endTime - startTime) * 1000);
                    
                    EZOCRResult *ocrResult = [[EZOCRResult alloc] init];
                    ocrResult.from = preferredLanguage;
                    
                    if (error) {
                        MMLogError(@"Vision OCR error: %@", error);
                        dispatch_async(dispatch_get_main_queue(), ^{
                            completion(ocrResult, error);
                        });
                        return;
                    }
                    
                    // Process OCR results in autoreleasepool for memory management
                    @autoreleasepool {
                        BOOL joined = ![ocrResult.from isEqualToString:EZLanguageAuto] || ocrResult.confidence == 1.0;
                        [strongSelf setupOCRResult:ocrResult request:request intelligentJoined:joined];
                        
                        // Check if OCR result is empty and handle retry logic
                        if (ocrResult.mergedText.length == 0) {
                            /**
                             !!!: There are some problems with the system OCR.
                             For example, it may return nil when ocr Japanese text:
                             
                             アイス・スノーセーリング世界選手権大会
                             
                             But if specify Japanese as preferredLanguage, we can get right OCR text, So we need to OCR again.
                             */
                            
                            // Only retry once with Japanese if the original language was Auto
                            if ([preferredLanguage isEqualToString:EZLanguageAuto]) {
                                EZLanguage tryLanguage = EZLanguageJapanese;
                                [strongSelf ocrImage:image language:tryLanguage autoDetect:YES completion:completion];
                                return;
                            } else {
                                // Create error for empty result
                                NSError *emptyResultError = [EZQueryError errorWithType:EZQueryErrorTypeApi
                                                                                message:NSLocalizedString(@"ocr_result_is_empty", nil)];
                                
                                // Reset language to auto if we previously tried Japanese
                                ocrResult.from = EZLanguageAuto;
                                
                                dispatch_async(dispatch_get_main_queue(), ^{
                                    completion(ocrResult, emptyResultError);
                                });
                                return;
                            }
                        }
                        
                        // Success case - return result
                        dispatch_async(dispatch_get_main_queue(), ^{
                            completion(ocrResult, nil);
                        });
                    }
                }];
                
                /**
                 NSArray<NSString *> *supportedLanguages = [request supportedRecognitionLanguagesAndReturnError:nil];
                 
                 "en-US", "fr-FR", "it-IT", "de-DE", "es-ES", "pt-BR", "zh-Hans", "zh-Hant", "yue-Hans", "yue-Hant", "ko-KR", "ja-JP", "ru-RU", "uk-UA"
                 
                 New supported OCR language in macOS 14.5 ?
                 "th-TH", "vi-VT"
                 */
                
                request.automaticallyDetectsLanguage = automaticallyDetectsLanguage;
                
                if (![preferredLanguage isEqualToString:EZLanguageAuto]) {
                    // If has designated ocr language, move it to first priority.
                    recognitionLanguages = [self updateOCRRecognitionLanguages:recognitionLanguages
                                                            preferredLanguages:@[ preferredLanguage ]];
                }
                
                NSArray *appleOCRLangaugeCodes = [self appleOCRLangaugeCodesWithRecognitionLanguages:recognitionLanguages];
                request.recognitionLanguages = appleOCRLangaugeCodes; // ISO language codes
                
                // TODO: need to test [usesLanguageCorrection] value.
                // If we use automaticallyDetectsLanguage = YES, means we are not sure about the OCR text language, that we don't need auto correction.
                request.usesLanguageCorrection = !automaticallyDetectsLanguage; // Default is YES
                
                // Perform the text-recognition request with error handling
                NSError *requestError = nil;
                BOOL success = [requestHandler performRequests:@[ request ] error:&requestError];
                
                if (!success || requestError) {
                    MMLogError(@"Failed to perform OCR request: %@", requestError);
                    dispatch_async(dispatch_get_main_queue(), ^{
                        EZOCRResult *errorResult = [[EZOCRResult alloc] init];
                        errorResult.from = preferredLanguage;
                        NSError *finalError = requestError ?: [EZQueryError errorWithType:EZQueryErrorTypeApi message:@"OCR request failed"];
                        completion(errorResult, finalError);
                    });
                }
            } @catch (NSException *exception) {
                MMLogError(@"OCR exception: %@", exception);
                dispatch_async(dispatch_get_main_queue(), ^{
                    EZOCRResult *errorResult = [[EZOCRResult alloc] init];
                    errorResult.from = preferredLanguage;
                    NSError *exceptionError = [EZQueryError errorWithType:EZQueryErrorTypeApi
                                                                  message:[NSString stringWithFormat:@"OCR exception: %@", exception.reason]];
                    completion(errorResult, exceptionError);
                });
            }
        }
<<<<<<< HEAD
=======


        NSArray *appleOCRLanguageCodes = [self appleOCRLanguageCodesWithRecognitionLanguages:recognitionLanguages];
        request.recognitionLanguages = appleOCRLanguageCodes; // ISO language codes

        // TODO: need to test [usesLanguageCorrection] value.
        // If we use automaticallyDetectsLanguage = YES, means we are not sure about the OCR text language, that we don't need auto correction.
        request.usesLanguageCorrection = !automaticallyDetectsLanguage; // Default is YES

        // Perform the text-recognition request.
        [requestHandler performRequests:@[ request ] error:nil];
>>>>>>> 6da64f0d
    });
}

// Update OCR recognitionLanguages with preferred languages.
- (NSArray<EZLanguage> *)updateOCRRecognitionLanguages:(NSArray<EZLanguage> *)recognitionLanguages
                                    preferredLanguages:(NSArray<EZLanguage> *)preferredLanguages {
    NSMutableArray *newRecognitionLanguages = [NSMutableArray arrayWithArray:recognitionLanguages];
    for (EZLanguage preferredLanguage in [[preferredLanguages reverseObjectEnumerator] allObjects]) {
        if ([recognitionLanguages containsObject:preferredLanguage]) {
            [newRecognitionLanguages removeObject:preferredLanguage];
            [newRecognitionLanguages insertObject:preferredLanguage atIndex:0];
        }
    }
    
    /**
     Since ocr Chinese mixed with English is not very accurate,
     we need to move Chinese to the first priority if newRecognitionLanguages first object is English and if user system language contains Chinese.
     
     风云 wind and clouds 99$ é
     
     */
    if ([preferredLanguages.firstObject isEqualToString:EZLanguageEnglish]) {
        // iterate all system preferred languages, if contains Chinese, move Chinese to the first priority.
        for (EZLanguage language in [self.languageManager preferredLanguages]) {
            if ([self.languageManager isChineseLanguage:language]) {
                [newRecognitionLanguages removeObject:language];
                [newRecognitionLanguages insertObject:language atIndex:0];
                break;
            }
        }
    }
    return [newRecognitionLanguages copy];
}

// return Apple OCR language codes with EZLanguage array.
- (NSArray<NSString *> *)appleOCRLanguageCodesWithRecognitionLanguages:(NSArray<EZLanguage> *)languages {
    NSMutableArray *appleOCRLanguageCodes = [NSMutableArray array];
    for (EZLanguage language in languages) {
        NSString *appleOCRLanguageCode = [[self ocrLanguageDictionary] objectForKey:language];
        if (appleOCRLanguageCode.length > 0) {
            [appleOCRLanguageCodes addObject:appleOCRLanguageCode];
        }
    }
    return [appleOCRLanguageCodes copy];
}


- (void)getMostConfidentLanguageOCRResult:(NSDictionary<NLLanguage, NSNumber *> *)languageProbabilityDict completion:(void (^)(EZOCRResult *_Nullable ocrResult, NSError *_Nullable error))completion {
    /**
     
     苔むした岩に囲まれた滝
     
     */
    NSArray<NLLanguage> *sortedLanguages = [languageProbabilityDict keysSortedByValueUsingComparator:^NSComparisonResult(id obj1, id obj2) {
        return [obj2 compare:obj1];
    }];
    
    NSMutableArray<NSDictionary *> *results = [NSMutableArray array];
    dispatch_group_t group = dispatch_group_create();
    
    for (NLLanguage language in sortedLanguages) {
        EZLanguage ezLanguage = [self languageEnumFromAppleLanguage:language];
        dispatch_group_enter(group);
        
        // !!!: automaticallyDetectsLanguage must be YES, otherwise confidence will be always 1.0
        [self ocrImage:self.queryModel.OCRImage
              language:ezLanguage
            autoDetect:YES
            completion:^(EZOCRResult *_Nullable ocrResult, NSError *_Nullable error) {
            [results addObject:@{@"ocrResult" : ocrResult ?: [NSNull null], @"error" : error ?: [NSNull null]}];
            dispatch_group_leave(group);
        }];
    }
    
    dispatch_group_notify(group, dispatch_get_main_queue(), ^{
        if (completion) {
            NSArray<NSDictionary *> *sortedResults = [results sortedArrayUsingComparator:^NSComparisonResult(id obj1, id obj2) {
                EZOCRResult *result1 = obj1[@"ocrResult"];
                EZOCRResult *result2 = obj2[@"ocrResult"];
                NSNumber *confidence1 = result1 ? @(result1.confidence) : @(-1);
                NSNumber *confidence2 = result2 ? @(result2.confidence) : @(-1);
                return [confidence2 compare:confidence1];
            }];
            
            __block NSDictionary *firstResult = sortedResults.firstObject;
            EZOCRResult *firstOCRResult = firstResult[@"ocrResult"];
            
            // Since there are some languages that have the same confidence, we need to get all of them.
            NSMutableArray<NSDictionary *> *mostConfidentResults = [NSMutableArray array];
            CGFloat mostConfidence = firstOCRResult.confidence;
            
            for (NSDictionary *result in sortedResults) {
                EZOCRResult *ocrResult = result[@"ocrResult"];
                if (ocrResult.confidence == mostConfidence) {
                    [mostConfidentResults addObject:result];
                }
                NSString *mergedText = [ocrResult.mergedText trimToMaxLength:100];
                MMLogInfo(@"%@(%.2f): %@", ocrResult.from, ocrResult.confidence, mergedText);
            }
            
            /**
             Since ocr detect language may be incorrect, we need to detect mergedText language again, get most confident OCR language.
             
             e.g. this lyrics may be OCR detected as simplified Chinese, but it's actually traditional Chinese.
             
             慢慢吹 輕輕送人生路 你就走
             就當我倆沒有明天
             就當我俩只剩眼前
             就當我都不曾離開
             還仍佔滿你心懐
             
             */
            if (mostConfidentResults.count > 1) {
                __block BOOL shouldBreak = NO;
                
                for (NSDictionary *result in mostConfidentResults) {
                    EZOCRResult *ocrResult = result[@"ocrResult"];
                    NSString *mergedText = ocrResult.mergedText;
                    EZLanguage detectedLanguage = [self detectText:mergedText];
                    if ([detectedLanguage isEqualToString:ocrResult.from]) {
                        MMLogInfo(@"OCR detect language: %@", detectedLanguage);
                        firstResult = result;
                        shouldBreak = YES;
                    }
                    if (shouldBreak) {
                        break;
                    }
                }
            }
            
            firstOCRResult = firstResult[@"ocrResult"];
            NSError *error = firstResult[@"error"];
            if ([error isEqual:[NSNull null]]) {
                error = nil;
            }
            
            NSString *mergedText = firstOCRResult.mergedText;
            NSString *logMergedText = [mergedText trimToMaxLength:100];
            MMLogInfo(@"Final ocr: %@(%.2f): %@", firstOCRResult.from, firstOCRResult.confidence, logMergedText);
            
            completion(firstOCRResult, error);
        }
    });
}

- (nullable NSArray<NSString *> *)detectQRCodeImage:(NSImage *)image {
    MMLogInfo(@"detect QRCode image");
    
    CFAbsoluteTime startTime = CFAbsoluteTimeGetCurrent();
    
    CGImageRef cgImage = [image CGImageForProposedRect:nil context:nil hints:nil];
    CIImage *ciImage = [CIImage imageWithCGImage:cgImage];
    if (!ciImage) {
        return nil;
    }
    
    CIContext *context = [CIContext context];
    CIDetector *detector = [CIDetector detectorOfType:CIDetectorTypeQRCode context:context options:nil];
    NSArray<CIFeature *> *features = [detector featuresInImage:ciImage];
    
    NSMutableArray *result = [NSMutableArray array];
    for (CIQRCodeFeature *feature in features) {
        NSString *text = feature.messageString;
        if (text.length) {
            [result addObject:text];
        }
    }
    
    if (result.count) {
        MMLogInfo(@"QR code results: %@", result);
        
        CFAbsoluteTime endTime = CFAbsoluteTimeGetCurrent();
        MMLogInfo(@"detect cost: %.1f ms", (endTime - startTime) * 1000); // ~20ms
        
        return result;
    }
    
    return nil;
}

- (nullable EZOCRResult *)getOCRResultFromQRCodeImage:(NSImage *)image {
    NSArray *qrCodeTexts = [self detectQRCodeImage:image];
    if (qrCodeTexts.count) {
        NSString *text = [qrCodeTexts componentsJoinedByString:@"\n"];
        
        EZOCRResult *ocrResult = [[EZOCRResult alloc] init];
        ocrResult.texts = qrCodeTexts;
        ocrResult.mergedText = text;
        ocrResult.raw = qrCodeTexts;
        
        EZLanguage language = [self detectText:text];
        self.queryModel.detectedLanguage = language;
        self.queryModel.autoQuery = NO;
        
        ocrResult.from = language;
        ocrResult.confidence = 1.0;
        
        return ocrResult;
    }
    return nil;
}


#pragma mark - Join OCR text array

- (void)setupOCRResult:(EZOCRResult *)ocrResult
               request:(VNRequest *_Nonnull)request
     intelligentJoined:(BOOL)intelligentJoined {
    EZLanguage language = ocrResult.from;
    
    CGFloat minLineHeight = MAXFLOAT;
    CGFloat totalLineHeight = 0;
    CGFloat averageLineHeight = 0;
    
    // OCR line spacing may be less than 0
    CGFloat minLineSpacing = MAXFLOAT;
    CGFloat minPositiveLineSpacing = MAXFLOAT;
    CGFloat totalLineSpacing = 0;
    CGFloat averageLineSpacing = 0;
    
    CGFloat minX = MAXFLOAT;
    CGFloat maxLengthOfLine = 0;
    CGFloat minLengthOfLine = MAXFLOAT;
    
    NSMutableArray *recognizedStrings = [NSMutableArray array];
    NSArray<VNRecognizedTextObservation *> *textObservations = request.results;
    MMLogInfo(@"\n textObservations: %@", textObservations);
    
    NSInteger lineCount = textObservations.count;
    
    NSInteger lineSpacingCount = 0;
    
    for (int i = 0; i < lineCount; i++) {
        VNRecognizedTextObservation *textObservation = textObservations[i];
        
        VNRecognizedText *recognizedText = [[textObservation topCandidates:1] firstObject];
        NSString *recognizedString = recognizedText.string;
        [recognizedStrings addObject:recognizedString];
        
        CGRect boundingBox = textObservation.boundingBox;
        CGFloat lineHeight = boundingBox.size.height;
        totalLineHeight += lineHeight;
        if (lineHeight < minLineHeight) {
            minLineHeight = lineHeight;
        }
        
        if (i > 0) {
            VNRecognizedTextObservation *prevObservation = textObservations[i - 1];
            CGRect prevBoundingBox = prevObservation.boundingBox;
            
            // !!!: deltaY may be < 0, means the [OCR] line frame is overlapped.
            CGFloat deltaY = prevBoundingBox.origin.y - (boundingBox.origin.y + boundingBox.size.height);
            
            // If deltaY too big, it is may paragraph, do not add it.
            if (deltaY > 0 && deltaY < averageLineHeight * kParagraphLineHeightRatio) {
                totalLineSpacing += deltaY;
                lineSpacingCount++;
            }
            
            if (deltaY < minLineSpacing) {
                minLineSpacing = deltaY;
            }
            
            if (deltaY > 0 && deltaY < minPositiveLineSpacing) {
                minPositiveLineSpacing = deltaY;
            }
        }
        
        CGFloat x = boundingBox.origin.x;
        if (x < minX) {
            minX = x;
            self.minXLineTextObservation = textObservation;
        }
        
        CGFloat lengthOfLine = boundingBox.size.width;
        if (lengthOfLine > maxLengthOfLine) {
            maxLengthOfLine = lengthOfLine;
            self.maxLongLineTextObservation = textObservation;
        }
        
        if (lengthOfLine < minLengthOfLine) {
            minLengthOfLine = lengthOfLine;
        }
        
        averageLineHeight = totalLineHeight / (i + 1);
        
        if (lineSpacingCount > 0) {
            averageLineSpacing = totalLineSpacing / lineSpacingCount;
        }
    }
    
    self.language = language;
    self.minX = minX;
    self.maxLineLength = maxLengthOfLine;
    self.minLineHeight = minLineHeight;
    
    self.averageLineHeight = averageLineHeight;
    self.averageLineSpacing = averageLineSpacing;
    
    ocrResult.texts = recognizedStrings;
    ocrResult.mergedText = [recognizedStrings componentsJoinedByString:@"\n"];
    
    if (!intelligentJoined) {
        return;
    }
    
    NSArray<NSString *> *stringArray = ocrResult.texts;
    MMLogInfo(@"Original ocr strings (%@): %@", ocrResult.from, stringArray);
    
    BOOL isPoetry = [self isPoetryOftextObservations:textObservations];
    MMLogInfo(@"isPoetry: %d", isPoetry);
    self.isPoetry = isPoetry;
    
    CGFloat confidence = 0;
    NSMutableString *mergedText = [NSMutableString string];
    
    // !!!: Need to Sort textObservations
    textObservations = [self sortedTextObservations:textObservations];
    MMLogInfo(@"Sorted ocr stings: %@", textObservations.recognizedTexts);
    
    for (int i = 0; i < lineCount; i++) {
        VNRecognizedTextObservation *textObservation = textObservations[i];
        VNRecognizedText *recognizedText = [[textObservation topCandidates:1] firstObject];
        confidence += recognizedText.confidence;
        
        NSString *recognizedString = recognizedText.string;
        CGRect boundingBox = textObservation.boundingBox;
        
        MMLogInfo(@"%s\n", textObservation.description.UTF8String);
        
        /**
         《摊破浣溪沙》  123  《浣溪沙》
         
         菡萏香销翠叶残，西风愁起绿波间。还与韶光共憔悴，不堪看。
         细雨梦回鸡塞远，小楼吹彻玉笙寒。多少泪珠何限恨，倚阑干。
         
         —— 五代十国 · 李璟
         
         
         《摊破浣溪沙》
         NSRect: {{0.19622092374434116, 0.72371967654986524}, {0.14098837808214662, 0.045082544702082616}}
         
         菡萏香销翠叶残，西风愁起绿波问。还与韶光共憔悴，不堪看。
         NSRect: {{0.18604653059346432, 0.50134770889487879}, {0.65261626210058454, 0.064690026954177804}}
         
         细雨梦回鸡塞远，小楼吹彻玉笙寒。多少泪珠何限恨，倚阑干。
         NSRect: {{0.18604650913243892, 0.40389972491405723}, {0.65406975296814562,
         
         -一五代十国 •李璟
         NSRect: {{0.19583333762553842, 0.26400000065806095}, {0.1833333311872308, 0.048668462953798897}}
         */
        // 如果 i 不是第一个元素，且前一个元素的 boundingBox 的 minY 值大于当前元素的 maxY 值，则认为中间有换行。
        
        if (i > 0) {
            VNRecognizedTextObservation *prevTextObservation = textObservations[i - 1];
            CGRect prevBoundingBox = prevTextObservation.boundingBox;
            
            // !!!: deltaY may be < 0
            CGFloat deltaY = prevBoundingBox.origin.y - (boundingBox.origin.y + boundingBox.size.height);
            CGFloat deltaX = boundingBox.origin.x - (prevBoundingBox.origin.x + prevBoundingBox.size.width);
            
            // Note that sometimes the line frames will overlap a little, then deltaY will less then 0
            BOOL isNewLine = NO;
            if (deltaY > 0) {
                isNewLine = YES;
            } else {
                if (fabs(deltaY) < minLineHeight / 2) {
                    isNewLine = YES;
                }
            }
            
            // System deltaX is about 0.05. If the deltaX of two line is too large, it may be a new line.
            if (deltaX > 0.07) {
                isNewLine = YES;
            }
            
            NSString *joinedString;
            
            BOOL isNeedHandleLastDashOfText = [self isNeedHandleLastDashOfTextObservation:textObservation
                                                                      prevTextObservation:prevTextObservation];
            
            if (isNeedHandleLastDashOfText) {
                joinedString = @"";
                
                BOOL isNeedRemoveLastDashOfText = [self isNeedRemoveLastDashOfTextObservation:textObservation
                                                                          prevTextObservation:prevTextObservation];
                if (isNeedRemoveLastDashOfText) {
                    mergedText = [mergedText substringToIndex:mergedText.length - 1].mutableCopy;
                }
            } else if (isNewLine) {
                joinedString = [self joinedStringOfTextObservation:textObservation
                                               prevTextObservation:prevTextObservation];
            } else {
                joinedString = @" "; // if the same line, just join two texts
            }
            
            textObservation.joinedString = joinedString;
            
            // 1. append joined string
            [mergedText appendString:joinedString];
        } else {
            //            CGFloat x = textObservation.boundingBox.origin.x;
            //            BOOL isEqualX = [self isEqualPrevLineX:self.minX lineX:x];
            //            BOOL hasIndentation = !isEqualX;
            //            if (hasIndentation) {
            //                [mergedText appendString:kIndentationText];
            //            }
        }
        
        // 2. append line text
        [mergedText appendString:recognizedString];
    }
    
    ocrResult.mergedText = [self replaceSimilarDotSymbolOfString:mergedText].trimNewLine;
    ocrResult.texts = [mergedText componentsSeparatedByString:kLineBreakText];
    ocrResult.raw = recognizedStrings;
    
    if (recognizedStrings.count > 0) {
        ocrResult.confidence = confidence / recognizedStrings.count;
    }
    
    NSString *showMergedText = [ocrResult.mergedText trimToMaxLength:100];
    
    MMLogInfo(@"ocr text: %@(%.2f): %@", ocrResult.from, ocrResult.confidence, showMergedText);
}

/// Sort textObservations by textObservation.boundingBox.origin.y
- (NSArray<VNRecognizedTextObservation *> *)sortedTextObservations:(NSArray<VNRecognizedTextObservation *> *)textObservations {
    /**
     !!!: Sometims the textObservations' order or some of the bound rect y is incorrect, so we hava to resort this array.
     
     {{0.071, 0.515}, {0.873, 0.085}}, 梦入江南烟水路，行尽江南，不与离人遇。睡里消魂无说处，觉来惆怅
     {{0.021, 0.372}, {0.111, 0.078}}, 消魂误。
     {{0.023, 0.081}, {0.109, 0.085}}, 秦筝柱。
     {{0.075, 0.225}, {0.876, 0.085}}, 欲尽此情书尺素。浮雁沉鱼，终了无凭据。却倚缓弦歌别绪，断肠移破
     
     
     Ref: https://twitter.com/nishuang/status/1269366861877125122
     
     { x=0.050, y=0.842, width=0.892, height=0.088 }, When you get really good,
     { x=0.059, y=0.736, width=0.879, height=0.106 }, people, they know they're,
     { x=0.056, y=0.630, width=0.887, height=0.124 }, really good, and you don't,
     { x=0.057, y=0.548, width=0.883, height=0.101 }, have to baby people's egos,
     { x=0.055, y=0.454, width=0.305, height=0.090 }, so much.,
     { x=0.056, y=0.255, width=0.887, height=0.107 }, And what really matters is,
     { x=0.057, y=0.178, width=0.125, height=0.075 }, the,
     { x=0.191, y=0.160, width=0.378, height=0.096 }, work, and,
     { x=0.580, y=0.166, width=0.358, height=0.091 }, everybody,
     { x=0.057, y=0.067, width=0.387, height=0.088 }, knows that.
     */
    NSArray *sortedTextObservations = [textObservations sortedArrayUsingComparator:^NSComparisonResult(VNRecognizedTextObservation *obj1, VNRecognizedTextObservation *obj2) {
        CGRect boundingBox1 = obj1.boundingBox;
        CGRect boundingBox2 = obj2.boundingBox;
        
        CGFloat y1 = boundingBox1.origin.y;
        CGFloat y2 = boundingBox2.origin.y;
        
        if (y2 - y1 > self.minLineHeight * 0.8) {
            return NSOrderedDescending; // means obj2 > obj1
        } else {
            return NSOrderedAscending;
        }
    }];
    
    return sortedTextObservations;
}

/// Check if texts is a poetry.
- (BOOL)isPoetryOftextObservations:(NSArray<VNRecognizedTextObservation *> *)textObservations {
    CGFloat lineCount = textObservations.count;
    NSInteger longLineCount = 0;
    NSInteger continuousLongLineCount = 0;
    NSInteger maxContinuousLongLineCount = 0;
    
    NSInteger totalCharCount = 0;
    CGFloat charCountPerLine = 0;
    NSInteger punctuationMarkCount = 0;
    NSInteger totalWordCount = 0;
    NSInteger wordCountPerLine = 0;
    
    NSInteger endWithTerminatorCharLineCount = 0;
    
    for (int i = 0; i < lineCount; i++) {
        VNRecognizedTextObservation *textObservation = textObservations[i];
        NSString *text = textObservation.firstText;
        
        BOOL isEndPunctuationChar = [text hasEndPunctuationSuffix];
        if (isEndPunctuationChar) {
            endWithTerminatorCharLineCount++;
            
            /**
             10月1日  |  星期日  |  国庆节
             
             只要我们展现意志，大自然会为我们找到出
             路。
             
             */
            if (i > 0) {
                VNRecognizedTextObservation *prevTextObservation = textObservations[i - 1];
                NSString *prevText = prevTextObservation.firstText;
                if ([self isLongTextObservation:prevTextObservation isStrict:YES] && ![prevText hasEndPunctuationSuffix]) {
                    return NO;
                }
            }
        }
        
        BOOL isLongLine = [self isLongTextObservation:textObservation isStrict:YES];
        if (isLongLine) {
            longLineCount += 1;
            
            if (![text hasEndPunctuationSuffix]) {
                continuousLongLineCount += 1;
                
                if (continuousLongLineCount > maxContinuousLongLineCount) {
                    maxContinuousLongLineCount = continuousLongLineCount;
                }
                
            } else {
                continuousLongLineCount = 0;
            }
        } else {
            continuousLongLineCount = 0;
        }
        
        totalCharCount += text.length;
        totalWordCount += [text wordCount];
        
        NSInteger punctuationMarkCountOfLine = 0;
        
        // iterate string to check if has punctuation mark.
        for (NSInteger i = 0; i < text.length; i++) {
            NSString *charString = [text substringWithRange:NSMakeRange(i, 1)];
            NSArray *allowedCharArray = [kAllowedCharactersInPoetryList arrayByAddingObjectsFromArray:EZDashCharacterList];
            BOOL isChar = [self isPunctuationChar:charString excludeCharacters:allowedCharArray];
            if (isChar) {
                punctuationMarkCountOfLine += 1;
            }
        }
        
        punctuationMarkCount += punctuationMarkCountOfLine;
    }
    
    charCountPerLine = totalCharCount / lineCount;
    wordCountPerLine = totalWordCount / lineCount;
    
    self.charCountPerLine = charCountPerLine;
    self.totalCharCount = totalCharCount;
    self.punctuationMarkCount = punctuationMarkCount;
    
    CGFloat numberOfPunctuationMarksPerLine = punctuationMarkCount / lineCount;
    
    /**
     独
     坐
     幽
     篁
     里
     */
    if (charCountPerLine < 2) {
        return NO;
    }
    
    // If average number of punctuation marks per line is greater than 2, then it is not poetry.
    if (numberOfPunctuationMarksPerLine > 2) {
        return NO;
    }
    
    if (punctuationMarkCount == 0) {
        /**
         Introducing English as the
         New Programming Language
         for Apache Spark
         */
        
        if (wordCountPerLine >= 5) {
            return YES;
        }
    }
    
    /**
     Works smarter.
     Plays harder.
     Goes further.
     */
    if (endWithTerminatorCharLineCount == lineCount) {
        return YES;
    }
    
    /**
     9月27日  |  星期三
     
     世界正在变，习惯了许多理想，习惯了潇洒
     自在，忽然间要我改变，我改变不了这些习
     惯。
     
     —— 《喋血街头》  豆瓣评分 8.2
     
     1990 / 中国香港 / 剧情 动作 犯罪
     */
    if (maxContinuousLongLineCount >= 2 && endWithTerminatorCharLineCount > 0) {
        return NO;
    }
    
    // Fix OCR English https://raw.githubusercontent.com/tisfeng/ImageBed/main/uPic/GAGvIQ_bIAA5Q_Q-1701789702.jpeg
    if (endWithTerminatorCharLineCount == 0 && lineCount >= 6 && numberOfPunctuationMarksPerLine <= 1.5) {
        return YES;
    }
    
    
    /**
     Should >= 0.5, especially two lines.
     
     这首诗以白描手法写江南农村初夏时节的田野风光和农忙景象，
     前两句描绘自然景物
     */
    BOOL tooManyLongLine = longLineCount / lineCount > 0.4;
    if (tooManyLongLine) {
        return NO;
    }
    
    return YES;
}

/// Get joined string of text, according to its last char.
- (NSString *)joinedStringOfTextObservation:(VNRecognizedTextObservation *)textObservation
                        prevTextObservation:(VNRecognizedTextObservation *)prevTextObservation {
    NSString *joinedString = @"";
    BOOL needLineBreak = NO;
    BOOL isNewParagraph = NO;
    
    CGRect prevBoundingBox = prevTextObservation.boundingBox;
    CGFloat prevLineLength = prevBoundingBox.size.width;
    NSString *prevText = [prevTextObservation firstText];
    NSString *prevLastChar = prevText.lastChar;
    // Note: sometimes OCR is incorrect, so [.] may be recognized as [,]
    BOOL isPrevEndPunctuationChar = [prevText hasEndPunctuationSuffix];
    
    NSString *text = [textObservation firstText];
    BOOL isEndPunctuationChar = [text hasEndPunctuationSuffix];
    
    BOOL isBigLineSpacing = [self isBigSpacingLineOfTextObservation:textObservation
                                                prevTextObservation:prevTextObservation
                                         greaterThanLineHeightRatio:1.0];
    
    BOOL hasPrevIndentation = [self hasIndentationOfTextObservation:prevTextObservation];
    BOOL hasIndentation = [self hasIndentationOfTextObservation:textObservation];
    
    BOOL isPrevLongText = [self isLongTextObservation:prevTextObservation isStrict:NO];
    
    BOOL isEqualChineseText = [self isEqualChineseTextObservation:textObservation prevTextObservation:prevTextObservation];
    
    BOOL isPrevList = [prevText isListTypeFirstWord];
    BOOL isList = [text isListTypeFirstWord];
    
    CGFloat textFontSize = [self fontSizeOfTextObservation:textObservation];
    CGFloat prevTextFontSize = [self fontSizeOfTextObservation:prevTextObservation];
    
    CGFloat differenceFontSize = fabs(textFontSize - prevTextFontSize);
    // Note: English uppercase-lowercase font size is not precise, so threshold should a bit large.
    CGFloat differenceFontThreshold = 5;
    // Chinese fonts seem to be more precise.
    if ([self.languageManager isChineseLanguage:self.language]) {
        differenceFontThreshold = 3;
    }
    
    BOOL isEqualFontSize = differenceFontSize <= differenceFontThreshold;
    if (!isEqualFontSize) {
        MMLogInfo(@"Not equal font size: difference = %.1f (%.1f, %.1f)", differenceFontSize, prevTextFontSize, textFontSize);
    }
    
    /**
     Note: firstChar cannot be non-alphabet, such as '['
     
     the latter notifies the NFc upon the occurrence of the event
     [2].
     */
    BOOL isFirstLetterUpperCase = [text.firstChar isUppercaseLetter];
    
    // TODO: Maybe we need to refactor it, each indented paragraph is treated separately, instead of treating them together with the longest text line.
    
    if (hasIndentation) {
        BOOL isEqualX = [self isEqualXOfTextObservation:textObservation prevTextObservation:prevTextObservation];
        
        CGFloat lineX = CGRectGetMinX(textObservation.boundingBox);
        CGFloat prevLineX = CGRectGetMinX(prevTextObservation.boundingBox);
        CGFloat dx = lineX - prevLineX;
        
        if (hasPrevIndentation) {
            if (isBigLineSpacing && !isPrevLongText && !isPrevList && !isList) {
                isNewParagraph = YES;
            }
            
            /**
             Bitcoin: A Peer-to-Peer Electronic Cash System
             
             Satoshi Nakamoto
             satoshin@gmx.com
             www.bitcoin.org
             
             Abstract. A purely peer-to-peer version of electronic cash would allow online
             payments to be sent directly from one party to another without going through a
             */
            BOOL isPrevLessHalfShortLine = [self isShortLineLength:prevLineLength maxLineLength:self.maxLineLength lessRateOfMaxLength:0.5];
            BOOL isPrevShortLine = [self isShortLineLength:prevLineLength maxLineLength:self.maxLineLength lessRateOfMaxLength:0.85];
            
            
            CGFloat lineMaxX = CGRectGetMaxX(textObservation.boundingBox);
            CGFloat prevLineMaxX = CGRectGetMaxX(prevTextObservation.boundingBox);
            BOOL isEqualLineMaxX = [self isRatioGreaterThan:0.95 value1:lineMaxX value2:prevLineMaxX];
            
            BOOL isEqualInnerTwoLine = isEqualX && isEqualLineMaxX;
            
            if (isEqualInnerTwoLine) {
                if (isPrevLessHalfShortLine) {
                    needLineBreak = YES;
                } else {
                    if (isEqualChineseText) {
                        needLineBreak = YES;
                    } else {
                        needLineBreak = NO;
                    }
                }
            } else {
                if (isPrevLongText) {
                    if (isPrevEndPunctuationChar) {
                        needLineBreak = YES;
                    } else {
                        /**
                         V. SECURITY CHALLENGES AND OPPORTUNITIES
                         In the following, we discuss existing security challenges
                         and shed light on possible security opportunities and research
                         */
                        if (!isEqualX && dx < 0) {
                            isNewParagraph = YES;
                        } else {
                            needLineBreak = NO;
                        }
                    }
                } else {
                    if (isPrevEndPunctuationChar) {
                        if (!isEqualX && !isList) {
                            isNewParagraph = YES;
                        } else {
                            needLineBreak = YES;
                        }
                    } else {
                        if (isPrevShortLine) {
                            needLineBreak = YES;
                        } else {
                            needLineBreak = NO;
                        }
                    }
                }
            }
        } else {
            // Sometimes has hasIndentation is a mistake, when prev line is long.
            /**
             当您发现严重的崩溃问题后，通常推荐发布一个新的版本来修复该问题。这样做有以下几
             个原因：
             
             1. 保持版本控制：通过发布一个新版本，您可以清晰地记录修复了哪些问题。这对于用
             户和开发团队来说都是透明和易于管理的。
             2. 便于用户更新：通过发布新版本，您可以通知用户更新应用程序以修复问题。这样，
             用户可以轻松地通过应用商店或更新机制获取到修复后的版本。
             
             The problem with this solution is that the fate of  the  entire  money  system depends  on  the
             company running the mint, with every transaction having to go through them, just like a bank.
             We need a way for the payee to know that the previous owners  did  not  sign   any   earlier
             transactions.
             */
            
            if (isPrevLongText) {
                if (isPrevEndPunctuationChar || !isEqualFontSize) {
                    isNewParagraph = YES;
                } else {
                    if (!isEqualX && dx > 0) {
                        needLineBreak = NO;
                    } else {
                        needLineBreak = YES;
                    }
                }
            } else {
                isNewParagraph = YES;
            }
        }
    } else {
        if (hasPrevIndentation) {
            needLineBreak = YES;
        }
        
        if (isBigLineSpacing) {
            if (isPrevLongText) {
                if (self.isPoetry) {
                    needLineBreak = YES;
                } else {
                    // 翻页, Page turn scenes without line feeds.
                    BOOL isTurnedPage = [self.languageManager isEnglishLanguage:self.language] && [text isLowercaseFirstChar] && !isPrevEndPunctuationChar;
                    if (isTurnedPage) {
                        isNewParagraph = NO;
                        needLineBreak = NO;
                    }
                }
            } else {
                if (isPrevEndPunctuationChar || hasPrevIndentation) {
                    isNewParagraph = YES;
                } else {
                    needLineBreak = YES;
                }
            }
        } else {
            if (isPrevLongText) {
                if (hasPrevIndentation) {
                    needLineBreak = NO;
                }
                
                /**
                 人绕湘皋月坠时。斜横花树小，浸愁漪。一春幽事有谁知。东风冷、香远茜裙归。
                 鸥去昔游非。遥怜花可可，梦依依。九疑云杳断魂啼。相思血，都沁绿筠枝。
                 */
                if (isPrevEndPunctuationChar && isEndPunctuationChar) {
                    needLineBreak = YES;
                }
            } else {
                needLineBreak = YES;
                if (hasPrevIndentation && !isPrevEndPunctuationChar) {
                    isNewParagraph = YES;
                }
            }
            
            if (self.isPoetry) {
                needLineBreak = YES;
            }
        }
    }
    
    if (!isEqualFontSize || isBigLineSpacing) {
        if (!isPrevLongText || ([self.languageManager isEnglishLanguage:self.language] && isFirstLetterUpperCase)) {
            isNewParagraph = YES;
        }
    }
    
    if (isBigLineSpacing && isFirstLetterUpperCase) {
        isNewParagraph = YES;
    }
    
    /**
     https://so.gushiwen.cn/shiwenv_f83627ef2908.aspx
     
     绣袈裟衣缘
     长屋〔唐代〕
     
     山川异域，风月同天。
     寄诸佛子，共结来缘。
     */
    BOOL isShortChinesePoetry = [self isShortChinesePoetryText:text];
    BOOL isPrevShortChinesePoetry = [self isShortChinesePoetryText:prevText];
    
    /**
     Chinese poetry needs line break
     
     《鹧鸪天 · 正月十一日观灯》
     
     巷陌风光纵赏时，笼纱未出马先嘶。白头居士无呵殿，只有乘肩小女随。
     花满市，月侵衣，少年情事老来悲。沙河塘上春寒浅，看了游人缓缓归。
     
     —— 宋 · 姜夔
     */
    
    BOOL isChinesePoetryLine = isEqualChineseText || (isShortChinesePoetry && isPrevShortChinesePoetry);
    BOOL shouldWrap = isChinesePoetryLine;
    
    if (shouldWrap) {
        needLineBreak = YES;
        if (isBigLineSpacing) {
            isNewParagraph = YES;
        }
    }
    
    
    if (isPrevList) {
        if (isList) {
            needLineBreak = YES;
            isNewParagraph = isBigLineSpacing;
        } else {
            // Means list ends, next is new paragraph.
            if (isBigLineSpacing) {
                isNewParagraph = YES;
            }
        }
    }
    
    if (isNewParagraph) {
        joinedString = kParagraphBreakText;
    } else if (needLineBreak) {
        joinedString = kLineBreakText;
    } else if ([self isPunctuationChar:prevLastChar]) {
        // if last char is a punctuation mark, then append a space, since ocr will remove white space.
        joinedString = @" ";
    } else {
        // Like Chinese text, don't need space between words if it is not a punctuation mark.
        if ([self.languageManager isLanguageWordsNeedSpace:self.language]) {
            joinedString = @" ";
        }
    }
    
    //    if (hasIndentation) {
    //        joinedString = [joinedString stringByAppendingString:kIndentationText];
    //    }
    
    return joinedString;
}

/// Equal character length && has end punctuation suffix
- (BOOL)isEqualCharacterLengthTextObservation:(VNRecognizedTextObservation *)textObservation
                          prevTextObservation:(VNRecognizedTextObservation *)prevTextObservation {
    /**
     巷陌风光纵赏时，笼纱未出马先嘶。白头居士无呵殿，只有乘肩小女随。
     花满市，月侵衣，少年情事老来悲。沙河塘上春寒浅，看了游人缓缓归。
     */
    BOOL isEqual = [self isEqualTextObservation:textObservation prevTextObservation:prevTextObservation];
    
    NSString *text = [textObservation firstText];
    NSString *prevText = [prevTextObservation firstText];
    BOOL isEqualLength = text.length == prevText.length;
    BOOL isEqualEndSuffix = text.hasEndPunctuationSuffix && prevText.hasEndPunctuationSuffix;
    
    if (isEqual && isEqualLength && isEqualEndSuffix) {
        return YES;
    }
    return NO;
}

- (BOOL)isEqualChineseTextObservation:(VNRecognizedTextObservation *)textObservation
                  prevTextObservation:(VNRecognizedTextObservation *)prevTextObservation {
    BOOL isEqualLength = [self isEqualCharacterLengthTextObservation:textObservation prevTextObservation:prevTextObservation];
    if (isEqualLength && [self.languageManager isChineseLanguage:self.language]) {
        return YES;
    }
    return NO;
}

- (BOOL)isShortChinesePoetryText:(NSString *)text {
    BOOL isShortChinesePoetry = [self.languageManager isChineseLanguage:self.language] && self.charCountPerLine < kShortPoetryCharacterCountOfLine && text.length < kShortPoetryCharacterCountOfLine;
    
    return isShortChinesePoetry;
}


// TODO: Some text has large line spacing, which can lead to misjudgments.
- (BOOL)isBigSpacingLineOfTextObservation:(VNRecognizedTextObservation *)textObservation
                      prevTextObservation:(VNRecognizedTextObservation *)prevTextObservation
               greaterThanLineHeightRatio:(CGFloat)greaterThanLineHeightRatio {
    //  lineHeightRatio = 1.2, 1.0
    BOOL isBigLineSpacing = NO;
    CGRect prevBoundingBox = prevTextObservation.boundingBox;
    CGRect boundingBox = textObservation.boundingBox;
    CGFloat lineHeight = boundingBox.size.height;
    
    // !!!: deltaY may be < 0
    CGFloat deltaY = prevBoundingBox.origin.y - (boundingBox.origin.y + lineHeight);
    CGFloat lineHeightRatio = deltaY / lineHeight;
    CGFloat averageLineHeightRatio = deltaY / self.averageLineHeight;
    
    NSString *text = textObservation.firstText;
    NSString *prevText = prevTextObservation.firstText;
    
    // Since line spacing sometimes is too small and imprecise, we do not use it.
    if (lineHeightRatio > 1.0 || averageLineHeightRatio > greaterThanLineHeightRatio) {
        return YES;
    }
    
    if (lineHeightRatio > 0.6 && (![self isLongTextObservation:prevTextObservation isStrict:YES] || [prevText hasEndPunctuationSuffix] || prevTextObservation == self.maxLongLineTextObservation)) {
        return YES;
    }
    
    BOOL isFirstLetterUpperCase = [text.firstChar isUppercaseLetter];
    
    // For English text
    if ([self.languageManager isEnglishLanguage:self.language] && isFirstLetterUpperCase) {
        if (lineHeightRatio > 0.85) {
            isBigLineSpacing = YES;
        } else {
            if (lineHeightRatio > 0.6 && [prevText hasEndPunctuationSuffix]) {
                isBigLineSpacing = YES;
            }
        }
    }
    
    return isBigLineSpacing;
}

- (BOOL)isNeedHandleLastDashOfTextObservation:(VNRecognizedTextObservation *)textObservation
                          prevTextObservation:(VNRecognizedTextObservation *)prevTextObservation {
    NSString *text = [textObservation firstText];
    NSString *prevText = [prevTextObservation firstText];
    
    CGFloat maxLineFrameX = CGRectGetMaxX(prevTextObservation.boundingBox);
    BOOL isPrevLongLine = [self isLongLineLength:maxLineFrameX maxLineLength:self.maxLineLength];
    //    BOOL hasIndentation = [self hasIndentationOfTextObservation:textObservation];
    
    BOOL isPrevLastDashChar = [self isLastJoinedDashCharactarInText:text prevText:prevText];
    return isPrevLongLine && isPrevLastDashChar;
}

/// Called when isNeedHandleLastDashOfTextObservation is YES
- (BOOL)isNeedRemoveLastDashOfTextObservation:(VNRecognizedTextObservation *)textObservation
                          prevTextObservation:(VNRecognizedTextObservation *)prevTextObservation {
    NSString *text = [textObservation firstText];
    NSString *prevText = [prevTextObservation firstText];
    
    NSString *removedPrevDashText = [prevText substringToIndex:prevText.length - 1].mutableCopy;
    NSString *lastWord = [removedPrevDashText lastWord];
    NSString *firstWord = [text firstWord];
    NSString *newWord = [NSString stringWithFormat:@"%@%@", lastWord, firstWord];
    
    // Request-Response, Architec-ture
    BOOL isLowercaseWord = [firstWord isLowercaseLetter];
    BOOL isSpelledCorrectly = [newWord isSpelledCorrectly];
    if (isLowercaseWord && isSpelledCorrectly) {
        return YES;
    }
    return NO;
}

- (BOOL)hasIndentationOfTextObservation:(VNRecognizedTextObservation *)textObservation {
    BOOL isEqualX = [self isEqualXOfTextObservation:textObservation prevTextObservation:self.minXLineTextObservation];
    BOOL hasIndentation = !isEqualX;
    return hasIndentation;
}

- (BOOL)hasIndentationOfTextObservation:(VNRecognizedTextObservation *)textObservation
                    prevTextObservation:(VNRecognizedTextObservation *)prevTextObservation {
    BOOL isEqualX = [self isEqualXOfTextObservation:textObservation prevTextObservation:prevTextObservation];
    
    CGFloat lineX = CGRectGetMinX(textObservation.boundingBox);
    CGFloat prevLineX = CGRectGetMinX(prevTextObservation.boundingBox);
    CGFloat dx = lineX - prevLineX;
    
    if (!isEqualX && dx < 0) {
        return YES;
    }
    return NO;
}

- (BOOL)isEqualTextObservation:(VNRecognizedTextObservation *)textObservation
           prevTextObservation:(VNRecognizedTextObservation *)prevTextObservation {
    // 0.06 - 0.025
    BOOL isEqualX = [self isEqualXOfTextObservation:textObservation prevTextObservation:prevTextObservation];
    
    CGFloat lineMaxX = CGRectGetMaxX(textObservation.boundingBox);
    CGFloat prevLineMaxX = CGRectGetMaxX(prevTextObservation.boundingBox);
    
    CGFloat ratio = 0.95;
    BOOL isEqualLineMaxX = [self isRatioGreaterThan:ratio value1:lineMaxX value2:prevLineMaxX];
    
    if (isEqualX && isEqualLineMaxX) {
        return YES;
    }
    return NO;
}

- (BOOL)isEqualXOfTextObservation:(VNRecognizedTextObservation *)textObservation
              prevTextObservation:(VNRecognizedTextObservation *)prevTextObservation {
    /**
     test data
     image width: 900, indentation: 3 white space, deltaX = 0.016,
     threshold = 900 * 0.016 = 14.4
     
     But sometimes OCR frame is imprecise, so threshold should be bigger.
     
     Old threshold is 22, about 2 alphabet.
     */
    NSInteger alphabetCount = 2;
    CGFloat threshold = [self getThresholdWithAlphabetCount:alphabetCount textObservation:textObservation];
    
    // What actually needs to be calculated here is the width of about 4 spaces, which is a little smaller than 2 alphabets.
    threshold = threshold * 0.9;
    
    // lineX > prevLineX
    CGFloat lineX = textObservation.boundingBox.origin.x;
    CGFloat prevLineX = prevTextObservation.boundingBox.origin.x;
    CGFloat dx = lineX - prevLineX;
    
    CGFloat scaleFactor = [NSScreen.mainScreen backingScaleFactor];
    
    CGFloat maxLength = self.ocrImage.size.width * self.maxLineLength / scaleFactor;
    CGFloat difference = maxLength * dx;
    
    if ((difference > 0 && difference < threshold) || fabs(difference) < (threshold / 2)) {
        return YES;
    }
    MMLogInfo(@"Not equalX text: %@(difference: %.1f, threshold: %.1f)", textObservation.firstText, difference, threshold);
    
    return NO;
}

- (BOOL)isEqualLength:(CGFloat)length comparedLength:(CGFloat)compareLength {
    return [self isRatioGreaterThan:0.98 value1:length value2:compareLength];
}

- (BOOL)isRatioGreaterThan:(CGFloat)ratio value1:(CGFloat)value1 value2:(CGFloat)value2 {
    //  99 / 100 > 0.98
    CGFloat minValue = MIN(value1, value2);
    CGFloat maxValue = MAX(value1, value2);
    return (minValue / maxValue) > ratio;
}

- (BOOL)isLongTextObservation:(VNRecognizedTextObservation *)textObservation isStrict:(BOOL)isStrict {
    CGFloat threshold = [self longTextAlphabetCountThreshold:textObservation isStrict:isStrict];
    BOOL isLongText = [self isLongTextObservation:textObservation threshold:threshold];
    return isLongText;
}

- (BOOL)isLongTextObservation:(VNRecognizedTextObservation *)textObservation threshold:(CGFloat)threshold {
    CGFloat remainingAlphabetCount = [self remainingAlphabetCountOfTextObservation:textObservation];
    
    BOOL isLongText = remainingAlphabetCount < threshold;
    if (!isLongText) {
        MMLogInfo(@"Not long text, remaining alphabet Count: %.1f (threshold: %1.f)", remainingAlphabetCount, threshold);
    }
    
    return isLongText;
}

- (CGFloat)remainingAlphabetCountOfTextObservation:(VNRecognizedTextObservation *)textObservation {
    CGFloat scaleFactor = [NSScreen.mainScreen backingScaleFactor];
    
    CGFloat dx = CGRectGetMaxX(self.maxLongLineTextObservation.boundingBox) - CGRectGetMaxX(textObservation.boundingBox);
    CGFloat maxLength = self.ocrImage.size.width * self.maxLineLength / scaleFactor;
    CGFloat difference = maxLength * dx;
    
    CGFloat singleAlphabetWidth = [self singleAlphabetWidthOfTextObservation:textObservation];
    CGFloat remainingAlphabetCount = difference / singleAlphabetWidth;
    
    return remainingAlphabetCount;
}

- (CGFloat)longTextAlphabetCountThreshold:(VNRecognizedTextObservation *)textObservation isStrict:(BOOL)isStrict {
    BOOL isEnglishTypeLanguage = [self.languageManager isLanguageWordsNeedSpace:self.language];
    
    // For long text, there are up to 15 letters or 2 Chinese characters on the far right.
    // "implementation ," : @"你好"
    CGFloat alphabetCount = isEnglishTypeLanguage ? 15 : 1.5;
    
    NSString *text = [textObservation firstText];
    BOOL isEndPunctuationChar = [text hasEndPunctuationSuffix];
    
    if (!isStrict && [self.languageManager isChineseLanguage:self.language]) {
        if (!isEndPunctuationChar) {
            alphabetCount += 3.5;
        }
    }
    
    return alphabetCount;
}

- (CGFloat)getThresholdWithAlphabetCount:(CGFloat)alphabetCount textObservation:(VNRecognizedTextObservation *)textObservation {
    CGFloat singleAlphabetWidth = [self singleAlphabetWidthOfTextObservation:textObservation];
    
    // threshold is the actual display width.
    CGFloat threshold = alphabetCount * singleAlphabetWidth;
    //    MMLogInfo(@"%ld alpha, threshold is: %.1f", alphabetCount, threshold);
    
    return threshold;
}

- (CGFloat)singleAlphabetWidthOfTextObservation:(VNRecognizedTextObservation *)textObservation {
    CGFloat scaleFactor = [NSScreen.mainScreen backingScaleFactor];
    CGFloat textWidth = textObservation.boundingBox.size.width * self.ocrImage.size.width / scaleFactor;
    CGFloat singleAlphabetWidth = textWidth / textObservation.firstText.length;
    return singleAlphabetWidth;
}

- (CGFloat)fontSizeOfTextObservation:(VNRecognizedTextObservation *)textObservation {
    CGFloat scaleFactor = [NSScreen.mainScreen backingScaleFactor];
    CGFloat textWidth = textObservation.boundingBox.size.width * self.ocrImage.size.width / scaleFactor;
    CGFloat fontSize = [self fontSizeOfText:textObservation.firstText width:textWidth];
    return fontSize;
}

/// Get text font size
- (CGFloat)fontSizeOfText:(NSString *)text width:(CGFloat)textWidth {
    CGFloat systemFontSize = [NSFont systemFontSize];
    NSFont *font = [NSFont boldSystemFontOfSize:systemFontSize];
    
    CGFloat width = [text mm_sizeWithFont:font].width;
    
    /**
     systemFontSize / width = x / textWidth
     x = textWidth * (systemFontSize / width)
     */
    
    CGFloat fontSize = textWidth * (systemFontSize / width);
    //    MMLogInfo(@"Calculated font size is: %.1f", fontSize);
    
    return fontSize;
}


/// Check if the last char ot text is a joined dash.
- (BOOL)isLastJoinedDashCharactarInText:(NSString *)text prevText:(NSString *)prevText {
    if (prevText.length == 0 || prevText.length == 0) {
        return NO;
    }
    
    NSString *prevLastChar = prevText.lastChar;
    BOOL isPrevLastDashChar = [EZDashCharacterList containsObject:prevLastChar];
    if (isPrevLastDashChar) {
        NSString *removedPrevDashText = [prevText substringToIndex:prevText.length - 1].mutableCopy;
        NSString *lastWord = [removedPrevDashText lastWord];
        
        BOOL isFirstCharAlphabet = [text.firstChar isAlphabet];
        if (lastWord.length > 0 && isFirstCharAlphabet) {
            return YES;
        }
    }
    
    return NO;
}

- (BOOL)isShortLineLength:(CGFloat)lineLength
            maxLineLength:(CGFloat)maxLineLength {
    return [self isShortLineLength:lineLength maxLineLength:maxLineLength lessRateOfMaxLength:0.85];
}

- (BOOL)isShortLineLength:(CGFloat)lineLength
            maxLineLength:(CGFloat)maxLineLength
      lessRateOfMaxLength:(CGFloat)lessRateOfMaxLength {
    BOOL isShortLine = lineLength < maxLineLength * lessRateOfMaxLength;
    return isShortLine;
}

- (BOOL)isLongLineLength:(CGFloat)lineLength
           maxLineLength:(CGFloat)maxLineLength {
    return [self isLongLineLength:lineLength maxLineLength:maxLineLength greaterRateOfMaxLength:0.9];
}

- (BOOL)isLongLineLength:(CGFloat)lineLength
           maxLineLength:(CGFloat)maxLineLength
  greaterRateOfMaxLength:(CGFloat)greaterRateOfMaxLength {
    BOOL isLongLine = lineLength >= maxLineLength * greaterRateOfMaxLength;
    return isLongLine;
}

- (BOOL)isPoetryCharactersOfLineText:(NSString *)lineText language:(EZLanguage)language {
    NSInteger charactersCount = lineText.length;
    return [self isPoetryLineCharactersCount:charactersCount language:language];
}

- (BOOL)isPoetryLineCharactersCount:(NSInteger)charactersCount language:(EZLanguage)language {
    BOOL isPoetry = NO;
    NSInteger charCountPerLineOfPoetry = 50;
    if ([self.languageManager isChineseLanguage:language]) {
        charCountPerLineOfPoetry = 40;
    }
    
    if (charactersCount <= charCountPerLineOfPoetry) {
        isPoetry = YES;
    }
    
    return isPoetry;
}

#pragma mark - Apple Speech Synthesizer

- (nullable NSString *)voiceIdentifierFromLanguage:(EZLanguage)language {
    NSString *voiceIdentifier = nil;
    EZLanguageModel *languageModel = [self.languageManager languageModelFromLanguage:language];
    NSString *localeIdentifier = languageModel.voiceLocaleIdentifier;
    
    NSArray *availableVoices = [NSSpeechSynthesizer availableVoices];
    for (NSString *voice in availableVoices) {
        //        MMLogInfo(@"%@", voice);
        NSDictionary *attributesForVoice = [NSSpeechSynthesizer attributesForVoice:voice];
        NSString *voiceLocaleIdentifier = attributesForVoice[NSVoiceLocaleIdentifier];
        if ([voiceLocaleIdentifier isEqualToString:localeIdentifier]) {
            voiceIdentifier = attributesForVoice[NSVoiceIdentifier];
            // A language may has multiple voices, we prefer to use compact type.
            if ([voiceIdentifier containsString:@"compact"]) {
                return voiceIdentifier;
            }
        }
    }
    
    return voiceIdentifier;
}

- (void)say {
    // 创建语音合成器。
    AVSpeechSynthesizer *synthesizer = [[AVSpeechSynthesizer alloc] init];
    // 创建一个语音合成器的语音。
    
    AVSpeechUtterance *utterance = [AVSpeechUtterance speechUtteranceWithString:@"The quick brown fox jumped over the lazy dog."];
    // 配置语音。
    utterance.rate = 0.57;
    utterance.pitchMultiplier = 0.8;
    utterance.postUtteranceDelay = 0.2;
    utterance.volume = 0.8;
    
    // 检索英式英语的声音。
    AVSpeechSynthesisVoice *voice = [AVSpeechSynthesisVoice voiceWithLanguage:nil];
    
    //    NSArray<AVSpeechSynthesisVoice *> *speechVoices = [AVSpeechSynthesisVoice speechVoices];
    //    MMLogInfo(@"speechVoices: %@", speechVoices);
    
    // 将语音分配给语音合成器。
    utterance.voice = voice;
    // 告诉语音合成器来讲话。
    [synthesizer speakUtterance:utterance];
}


#pragma mark - Manually detect language, simply

/// Get Chinese language type of text, traditional or simplified. If it is not Chinese, return EZLanguageAuto.
/// If it is Chinese, try to remove all English characters, then check if it is traditional or simplified.
/// - !!!: Make sure the count of Chinese characters is > 50% of the entire text.
/// test: 開門 open, 使用 OCR 123$, 月によく似た風景, アイス・スノーセーリング世界選手権大会
- (EZLanguage)chineseLanguageTypeOfText:(NSString *)text fromLanguage:(EZLanguage)language {
    text = [text removeNonNormalCharacters];
    
    if (text.length == 0) {
        return EZLanguageAuto;
    }
    
    if ([language isEqualToString:EZLanguageEnglish]) {
        NSString *noAlphabetText = [text removeAlphabet];
        
        BOOL isChinese = [self isChineseText:noAlphabetText];
        if (isChinese) {
            NSInteger chineseLength = [self chineseCharactersLength:noAlphabetText];
            // Since 1 Chinese character is approximately 1 English word, approximately 4 English characters.
            if (chineseLength * 4 > text.length * 0.5) {
                EZLanguage chineseLanguage = [self chineseLanguageTypeOfText:noAlphabetText];
                return chineseLanguage;
            }
        }
    }
    
    return EZLanguageAuto;
}

/// Count Chinese characters length in string.
- (NSInteger)chineseCharactersLength:(NSString *)string {
    __block NSInteger length = 0;
    [string enumerateSubstringsInRange:NSMakeRange(0, string.length) options:NSStringEnumerationByComposedCharacterSequences usingBlock:^(NSString *_Nullable substring, NSRange substringRange, NSRange enclosingRange, BOOL *_Nonnull stop) {
        if ([self isChineseText:substring]) {
            length++;
        }
    }];
    return length;
}

/// Check if text is Chinese.
- (BOOL)isChineseText:(NSString *)text {
    EZLanguage language = [self appleDetectTextLanguage:text];
    if ([self.languageManager isChineseLanguage:language]) {
        return YES;
    }
    return NO;
}


/// Check Chinese language type of text, traditional or simplified.
/// - !!!: Make sure the text is Chinese.
- (EZLanguage)chineseLanguageTypeOfText:(NSString *)chineseText {
    // Check text is classical Chinese may be not accurate, so now only enable it in beta.
    if (Configuration.shared.beta) {
        // Check if classical Chinese.
        if ([chineseText isClassicalChinese]) {
            return EZLanguageClassicalChinese;
        }
    }
    
    // test: 狗，勿 --> zh-Hant --> zh-Hans
    
    // Check if simplified Chinese.
    if ([chineseText isSimplifiedChinese]) {
        return EZLanguageSimplifiedChinese;
    }
    
    return EZLanguageTraditionalChinese;
}


#pragma mark - Check character punctuation

/// Use punctuationCharacterSet to check if it is a punctuation mark.
- (BOOL)isPunctuationChar:(NSString *)charString {
    return [self isPunctuationChar:charString excludeCharacters:nil];
}

- (BOOL)isPunctuationChar:(NSString *)charString excludeCharacters:(nullable NSArray *)charArray {
    if (charString.length != 1) {
        return NO;
    }
    
    if ([charArray containsObject:charString]) {
        return NO;
    }
    
    NSCharacterSet *punctuationCharacterSet = [NSCharacterSet punctuationCharacterSet];
    return [punctuationCharacterSet characterIsMember:[charString characterAtIndex:0]];
}


/// Use regex to check if it is a punctuation mark.
- (BOOL)isPunctuationMark2:(NSString *)charString {
    if (charString.length != 1) {
        return NO;
    }
    
    NSString *regex = @"[\\p{Punct}]";
    NSPredicate *predicate = [NSPredicate predicateWithFormat:@"SELF MATCHES %@", regex];
    return [predicate evaluateWithObject:charString];
}


/// Check if char is a punctuation mark but not a end punctuation mark.
- (BOOL)isNonEndPunctuationMark:(NSString *)charString {
    if (charString.length != 1) {
        return NO;
    }
    
    NSArray *punctuationMarks = @[ @"，", @"、", @"；", @",", @";" ];
    return [punctuationMarks containsObject:charString];
}


#pragma mark - Handle special characters

/// Use NSCharacterSet to replace simlar dot sybmol with char "·"
- (NSString *)replaceSimilarDotSymbolOfString:(NSString *)string {
    // 《蝶恋花 • 阅尽天涯离别苦》
    NSCharacterSet *charSet = [NSCharacterSet characterSetWithCharactersInString:@"⋅•⋅‧∙"];
    //    NSString *text = [[string componentsSeparatedByCharactersInSet:charSet] componentsJoinedByString:@"·"];
    
    NSString *text = string;
    NSArray *strings = [string componentsSeparatedByCharactersInSet:charSet];
    
    if (strings.count > 1) {
        // Remove extra white space.
        NSMutableArray *array = [NSMutableArray array];
        for (NSString *string in strings) {
            NSString *text = [string stringByTrimmingCharactersInSet:[NSCharacterSet whitespaceCharacterSet]];
            if (text.length > 0) {
                [array addObject:text];
            }
        }
        
        // Add white space for better reading.
        text = [array componentsJoinedByString:@" · "];
    }
    
    return text;
}

/// Use regex to replace simlar dot sybmol with char "·"
- (NSString *)replaceSimilarDotSymbolOfString2:(NSString *)string {
    NSString *regex = @"[•‧∙]"; // [•‧∙・]
    NSString *text = [string stringByReplacingOccurrencesOfString:regex withString:@"·" options:NSRegularExpressionSearch range:NSMakeRange(0, string.length)];
    return text;
}

@end<|MERGE_RESOLUTION|>--- conflicted
+++ resolved
@@ -920,8 +920,8 @@
                                                             preferredLanguages:@[ preferredLanguage ]];
                 }
                 
-                NSArray *appleOCRLangaugeCodes = [self appleOCRLangaugeCodesWithRecognitionLanguages:recognitionLanguages];
-                request.recognitionLanguages = appleOCRLangaugeCodes; // ISO language codes
+                NSArray *appleOCRLanguageCodes = [self appleOCRLanguageCodesWithRecognitionLanguages:recognitionLanguages];
+                request.recognitionLanguages = appleOCRLanguageCodes; // ISO language codes
                 
                 // TODO: need to test [usesLanguageCorrection] value.
                 // If we use automaticallyDetectsLanguage = YES, means we are not sure about the OCR text language, that we don't need auto correction.
@@ -951,20 +951,6 @@
                 });
             }
         }
-<<<<<<< HEAD
-=======
-
-
-        NSArray *appleOCRLanguageCodes = [self appleOCRLanguageCodesWithRecognitionLanguages:recognitionLanguages];
-        request.recognitionLanguages = appleOCRLanguageCodes; // ISO language codes
-
-        // TODO: need to test [usesLanguageCorrection] value.
-        // If we use automaticallyDetectsLanguage = YES, means we are not sure about the OCR text language, that we don't need auto correction.
-        request.usesLanguageCorrection = !automaticallyDetectsLanguage; // Default is YES
-
-        // Perform the text-recognition request.
-        [requestHandler performRequests:@[ request ] error:nil];
->>>>>>> 6da64f0d
     });
 }
 
