--- conflicted
+++ resolved
@@ -425,12 +425,8 @@
     MMLogInfo(@"query actionType: %@", actionType);
     
     if (text.trim.length == 0) {
-<<<<<<< HEAD
         self.showTipsView = [self isShowTipsView];
-        NSLog(@"query text is empty");
-=======
         MMLogWarn(@"query text is empty");
->>>>>>> 1e008164
         return;
     }
     
@@ -849,11 +845,7 @@
 
 // View-base 设置某个元素的具体视图
 - (nullable NSView *)tableView:(NSTableView *)tableView viewForTableColumn:(nullable NSTableColumn *)tableColumn row:(NSInteger)row {
-<<<<<<< HEAD
-    //    NSLog(@"tableView for row: %ld", row);
-=======
 //    MMLogInfo(@"tableView for row: %ld", row);
->>>>>>> 1e008164
     
     if (row == 0) {
         self.queryView = [self createQueryView];
