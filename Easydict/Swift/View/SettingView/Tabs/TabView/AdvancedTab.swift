--- conflicted
+++ resolved
@@ -93,12 +93,9 @@
     @Default(.enableBetaFeature) private var enableBetaFeature
     @Default(.disableTipsView) private var disableTipsView
     @Default(.enableYoudaoOCR) private var enableYoudaoOCR
-<<<<<<< HEAD
+    @Default(.replaceWithTranslationInCompatibilityMode) private var replaceWithTranslationInCompatibilityMode
     @Default(.enableHTTPServer) private var enableHTTPServer
     @Default(.httpPort) private var httpPort
-=======
-    @Default(.replaceWithTranslationInCompatibilityMode) private var replaceWithTranslationInCompatibilityMode
->>>>>>> 31592753
 }
 
 #Preview {
