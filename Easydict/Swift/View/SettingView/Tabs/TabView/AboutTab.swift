//
//  AboutTab.swift
//  Easydict
//
//  Created by Kyle on 2023/10/29.
//  Copyright © 2023 izual. All rights reserved.
//

import SwiftUI

// MARK: - AboutTabWrapper

@available(macOS 13, *)
@objcMembers
class AboutTabWrapper: NSObject {
    func makeNSView() -> NSView {
        NSHostingView(rootView: AboutTab())
    }
}

// MARK: - AboutTab

@available(macOS 13, *)
struct AboutTab: View {
    // MARK: Internal

    var body: some View {
<<<<<<< HEAD
        ScrollView {
            HStack(alignment: .center, spacing: 20) {
                Image(.logo)
                    .resizable()
                    .frame(width: 110, height: 110)
                    .padding()

                VStack(alignment: .leading) {
                    VStack(alignment: .leading) {
                        Text(appName)
                            .font(.system(size: 26, weight: .semibold))

                        Spacer()
                            .frame(height: 3)

                        Text("current_version \(version)")
                            .font(.system(size: 14))
                            .foregroundColor(.gray)

                        Spacer()
                            .frame(height: 20)

                        Text(copyrightInfo)
                            .font(.system(size: 12))
                            .foregroundColor(.gray)
                    }
                    .padding(.vertical, 3)

                    HStack {
                        Button {
                            NSWorkspace.shared.open(URL(string: "https://github.com/tisfeng/Easydict")!)
                        } label: {
                            Label("github_link", systemImage: "star.fill")
                                .frame(width: 120)
                        }

                        Button {
                            NSWorkspace.shared
                                .open(URL(string: "https://github.com/tisfeng/Easydict/graphs/contributors")!)
                        } label: {
                            Label("contributor_link", systemImage: "person.3.sequence.fill")
                                .frame(width: 120)
                        }
                    }
                }
            }
            .padding(.top, 20)
            .frame(maxWidth: .infinity)
=======
        HStack(alignment: .center, spacing: 20) {
            Image(.logo)
                .resizable()
                .frame(width: 100, height: 100)
                .padding()
                .shadow(color: .gray, radius: 1, x: 0, y: 0.8)

            VStack(alignment: .leading) {
                VStack(alignment: .leading) {
                    Text(appName)
                        .font(.system(size: 26, weight: .semibold))

                    Spacer()
                        .frame(height: 3)

                    Text("current_version \(version)")
                        .font(.system(size: 14))
                        .foregroundColor(.gray)

                    Spacer()
                        .frame(height: 20)

                    Text(copyrightInfo)
                        .font(.system(size: 11))
                        .foregroundColor(.gray)
                }
                .padding(.vertical, 3)

                HStack {
                    Button {
                        NSWorkspace.shared.open(URL(string: "https://github.com/tisfeng/Easydict")!)
                    } label: {
                        Label("github_link", systemImage: "star.fill")
                            .frame(width: 120)
                    }

                    Button {
                        NSWorkspace.shared.open(URL(string: "https://github.com/tisfeng/Easydict/graphs/contributors")!)
                    } label: {
                        Label("contributor_link", systemImage: "person.3.sequence.fill")
                            .frame(width: 120)
                    }
                }
            }
>>>>>>> 42dab0e5
        }
        .padding()
        .frame(maxWidth: .infinity)
    }

    // MARK: Private

    private var appName: String {
        Bundle.main.infoDictionary?["CFBundleName"] as? String ?? ""
    }

    private var version: String {
        Bundle.main.infoDictionary?["CFBundleShortVersionString"] as? String ?? ""
    }

    private var copyrightInfo: String {
        Bundle.main.infoDictionary?["NSHumanReadableCopyright"] as? String ?? ""
    }
}

@available(macOS 13, *)
#Preview {
    AboutTab()
}<|MERGE_RESOLUTION|>--- conflicted
+++ resolved
@@ -25,56 +25,6 @@
     // MARK: Internal
 
     var body: some View {
-<<<<<<< HEAD
-        ScrollView {
-            HStack(alignment: .center, spacing: 20) {
-                Image(.logo)
-                    .resizable()
-                    .frame(width: 110, height: 110)
-                    .padding()
-
-                VStack(alignment: .leading) {
-                    VStack(alignment: .leading) {
-                        Text(appName)
-                            .font(.system(size: 26, weight: .semibold))
-
-                        Spacer()
-                            .frame(height: 3)
-
-                        Text("current_version \(version)")
-                            .font(.system(size: 14))
-                            .foregroundColor(.gray)
-
-                        Spacer()
-                            .frame(height: 20)
-
-                        Text(copyrightInfo)
-                            .font(.system(size: 12))
-                            .foregroundColor(.gray)
-                    }
-                    .padding(.vertical, 3)
-
-                    HStack {
-                        Button {
-                            NSWorkspace.shared.open(URL(string: "https://github.com/tisfeng/Easydict")!)
-                        } label: {
-                            Label("github_link", systemImage: "star.fill")
-                                .frame(width: 120)
-                        }
-
-                        Button {
-                            NSWorkspace.shared
-                                .open(URL(string: "https://github.com/tisfeng/Easydict/graphs/contributors")!)
-                        } label: {
-                            Label("contributor_link", systemImage: "person.3.sequence.fill")
-                                .frame(width: 120)
-                        }
-                    }
-                }
-            }
-            .padding(.top, 20)
-            .frame(maxWidth: .infinity)
-=======
         HStack(alignment: .center, spacing: 20) {
             Image(.logo)
                 .resizable()
@@ -119,7 +69,6 @@
                     }
                 }
             }
->>>>>>> 42dab0e5
         }
         .padding()
         .frame(maxWidth: .infinity)
