--- conflicted
+++ resolved
@@ -21,8 +21,8 @@
     case selectTranslate
     case showMiniWindow
     case pasteboardTranslate
+    case polishAndReplace
     case translateAndReplace
-    case polishAndReplace
     case silentScreenshotOCR
 
     // OCR specific shortcuts
@@ -124,30 +124,18 @@
                 defaultsKey: .pasteboardTranslateShortcut,
                 action: { windowManager.pasteboardTranslate() }
             ),
-<<<<<<< HEAD
             .polishAndReplace: .init(
                 titleKey: "menu_polish_and_replace",
                 icon: .wandAndStars,
                 defaultsKey: .polishAndReplaceShortcut,
                 action: { await ActionManager.shared.polishAndReplace() }
             ),
-=======
->>>>>>> 712775b7
             .translateAndReplace: .init(
                 titleKey: "menu_translate_and_replace",
                 icon: .arrowLeftArrowRightSquare,
                 defaultsKey: .translateAndReplaceShortcut,
                 action: { await ActionManager.shared.translateAndReplace() }
             ),
-<<<<<<< HEAD
-=======
-            .polishAndReplace: .init(
-                titleKey: "menu_polish_and_replace",
-                icon: .wandAndStars,
-                defaultsKey: .polishAndReplaceShortcut,
-                action: { await ActionManager.shared.polishAndReplace() }
-            ),
->>>>>>> 712775b7
             .showMiniWindow: .init(
                 titleKey: "menu_show_mini_window",
                 icon: .dockRectangle,
