--- conflicted
+++ resolved
@@ -98,15 +98,12 @@
     static let enableBetaFeature = Key<Bool>("EZBetaFeatureKey", default: false)
     static var disableTipsView = Key<Bool>("disableTipsViewKey", default: false)
     static var enableYoudaoOCR = Key<Bool>("enableYoudaoOCR", default: false)
-<<<<<<< HEAD
-    static var enableHTTPServer = Key<Bool>("enableHTTPServer", default: false)
-    static var httpPort = Key<String>("httpPort", default: "8080")
-=======
     static var replaceWithTranslationInCompatibilityMode = Key<Bool>(
         "replaceWithTranslationInCompatibilityMode",
         default: false
     )
->>>>>>> 31592753
+    static var enableHTTPServer = Key<Bool>("enableHTTPServer", default: false)
+    static var httpPort = Key<String>("httpPort", default: "8080")
 }
 
 extension Defaults.Keys {
