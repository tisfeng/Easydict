//
//  Configuration+Defaults.swift
//  Easydict
//
//  Created by 戴藏龙 on 2024/1/12.
//  Copyright © 2024 izual. All rights reserved.
//

import Defaults
import Foundation
import Magnet

/// Utils
extension Defaults.Keys {
    /// is first launch
    static let firstLaunch = Key<Bool>("EZConfiguration_kFirstLaunch", default: true)
}

// Setting
extension Defaults.Keys {
    // rename `from`
    static let queryFromLanguage = Key<Language>("EZConfiguration_kFromKey", default: .auto)
    // rename `to`
    static let queryToLanguage = Key<Language>("EZConfiguration_kToKey", default: .auto)

    static let firstLanguage = Key<Language>(
        "EZConfiguration_kFirstLanguageKey",
        default: EZLanguageManager.shared().systemPreferredTwoLanguages[0]
    )
    static let secondLanguage = Key<Language>(
        "EZConfiguration_kSecondLanguageKey",
        default: EZLanguageManager.shared().systemPreferredTwoLanguages[1]
    )

    static let autoSelectText = Key<Bool>("EZConfiguration_kAutoSelectTextKey", default: true)
    static let forceAutoGetSelectedText = Key<Bool>("EZConfiguration_kForceAutoGetSelectedText", default: false)

    static let clickQuery = Key<Bool>("EZConfiguration_kClickQueryKey", default: false)
    static let autoPlayAudio = Key<Bool>("EZConfiguration_kAutoPlayAudioKey", default: false)
    static let launchAtStartup = Key<Bool>("EZConfiguration_kLaunchAtStartupKey", default: false)
    static let hideMainWindow = Key<Bool>("EZConfiguration_kHideMainWindowKey", default: true)
    static let autoQueryOCRText = Key<Bool>("EZConfiguration_kAutoQueryOCTTextKey", default: true)
    static let autoQuerySelectedText = Key<Bool>("EZConfiguration_kAutoQuerySelectedTextKey", default: true)
    static let autoQueryPastedText = Key<Bool>("EZConfiguration_kAutoQueryPastedTextKey", default: false)
    static let autoCopyOCRText = Key<Bool>("EZConfiguration_kAutoCopyOCRTextKey", default: false)
    static let autoCopySelectedText = Key<Bool>("EZConfiguration_kAutoCopySelectedTextKey", default: false)
    static let autoCopyFirstTranslatedText = Key<Bool>(
        "EZConfiguration_kAutoCopyFirstTranslatedTextKey",
        default: false
    )
    static let languageDetectOptimize = Key<LanguageDetectOptimize>(
        "EZConfiguration_kLanguageDetectOptimizeTypeKey",
        default: LanguageDetectOptimize.none
    )
    static let defaultTTSServiceType = Key<TTSServiceType>(
        "EZConfiguration_kDefaultTTSServiceTypeKey",
        default: TTSServiceType.youdao
    )
    static let showGoogleQuickLink = Key<Bool>("EZConfiguration_kShowGoogleLinkKey", default: true)
    static let showEudicQuickLink = Key<Bool>("EZConfiguration_kShowEudicLinkKey", default: true)
    static let showAppleDictionaryQuickLink = Key<Bool>("EZConfiguration_kShowAppleDictionaryLinkKey", default: true)
    static let showQuickActionButton = Key<Bool>("EZConfiguration_kShowSettingQuickLink", default: true)
    static let hideMenuBarIcon = Key<Bool>("EZConfiguration_kHideMenuBarIconKey", default: false)
    static let fixedWindowPosition = Key<EZShowWindowPosition>(
        "EZConfiguration_kShowFixedWindowPositionKey",
        default: .right
    )
    static let mouseSelectTranslateWindowType = Key<EZWindowType>(
        "EZConfiguration_kMouseSelectTranslateWindowTypeKey",
        default: .fixed
    )
    static let shortcutSelectTranslateWindowType = Key<EZWindowType>(
        "EZConfiguration_kShortcutSelectTranslateWindowTypeKey",
        default: .fixed
    )
    static let adjustPopButtonOrigin = Key<Bool>("EZConfiguration_kAdjustPopButtomOriginKey", default: false)
    static let allowCrashLog = Key<Bool>("EZConfiguration_kAllowCrashLogKey", default: true)
    static let allowAnalytics = Key<Bool>("EZConfiguration_kAllowAnalyticsKey", default: true)
    static let clearInput = Key<Bool>("EZConfiguration_kClearInputKey", default: true)
    static let keepPrevResultWhenEmpty = Key<Bool>("EZConfiguration_kKeepPrevResultKey", default: true)
    static let selectQueryTextWhenWindowActivate = Key<Bool>(
        "EZConfiguration_kSelectQueryTextWhenWindowActivate",
        default: false
    )

    static let enableBetaFeature = Key<Bool>("EZBetaFeatureKey", default: false)

    static let appearanceType = Key<AppearenceType>("EZConfiguration_kApperanceKey", default: .followSystem)
    static let fontSizeOptionIndex = Key<UInt>("EZConfiguration_kTranslationControllerFontKey", default: 0)
    static let selectedMenuBarIcon = Key<MenuBarIconType>("EZConfiguration_kSelectedMenuBarIconKey", default: .square)

    static let automaticWordSegmentation = Key<Bool>("EZConfiguration_kAutomaticWordSegmentation", default: true)
    static let automaticallyRemoveCodeCommentSymbols = Key<Bool>(
        "EZConfiguration_kAutomaticallyRemoveCodeCommentSymbols",
        default: true
    )

    static var disableTipsView = Key<Bool>("disableTipsViewKey", default: false)
    static var enableYoudaoOCR = Key<Bool>("enableYoudaoOCR", default: false)
}

extension Defaults.Keys {
    static func intelligentQueryTextType(for serviceType: ServiceType) -> Key<EZQueryTextType> {
        let key = EZConstKey.constkey("IntelligentQueryTextType", serviceType: serviceType)
        return .init(key, default: EZQueryTextType(rawValue: 7))
    }

    static func queryTextType(for serviceType: ServiceType) -> Key<EZQueryTextType> {
        let key = EZConstKey.constkey("QueryTextType", serviceType: serviceType)
        return .init(key, default: EZQueryTextType(rawValue: 0))
    }

    static func windorFrame(for windowType: EZWindowType) -> Key<CGRect> {
        let key = "EZConfiguration_kWindowFrameKey_\(windowType)"
        return .init(key, default: .zero)
    }
}

// MARK: - EZQueryTextType + Defaults.Serializable

extension EZQueryTextType: Defaults.Serializable {
    public static var bridge: Bridge = .init()

    public struct Bridge: Defaults.Bridge {
        public typealias Value = EZQueryTextType

        public typealias Serializable = String

        public func serialize(_ value: EZQueryTextType?) -> String? {
            guard let value else { return "7" }
            return "\(value.rawValue)"
        }

        public func deserialize(_ object: String?) -> EZQueryTextType? {
            guard let object else { return nil }
            return EZQueryTextType(rawValue: UInt(object) ?? 7)
        }
    }
}

// MARK: - CGRect + Defaults.Serializable

extension CGRect: Defaults.Serializable {
    public static var bridge: Bridge = .init()

    public struct Bridge: Defaults.Bridge {
        public typealias Value = CGRect

        public typealias Serializable = String

        public func serialize(_ value: CGRect?) -> String? {
            let value = value ?? .zero
            return NSStringFromRect(value)
        }

        public func deserialize(_ object: String?) -> CGRect? {
            guard let object else { return nil }
            return NSRectFromString(object)
        }
    }
}

// MARK: - DefaultsWrapper

@propertyWrapper
class DefaultsWrapper<T: Defaults.Serializable> {
    // MARK: Lifecycle

    init(_ key: Defaults.Key<T>) {
        self.key = key
    }

    // MARK: Internal

    let key: Defaults.Key<T>

    var wrappedValue: T {
        get {
            Defaults[key]
        } set {
            Defaults[key] = newValue
        }
    }
}

// MARK: - ShortcutWrapper

@propertyWrapper
class ShortcutWrapper<T: KeyCombo> {
    // MARK: Lifecycle

    init(_ key: Defaults.Key<T?>) {
        self.key = key
    }

    // MARK: Internal

    let key: Defaults.Key<T?>

    var wrappedValue: String {
        let keyCombo = Defaults[key]
        if let keyCombo, keyCombo.doubledModifiers {
            return keyCombo.keyEquivalentModifierMaskString + keyCombo.keyEquivalentModifierMaskString
        }
        return (keyCombo?.keyEquivalentModifierMaskString ?? "") + (keyCombo?.keyEquivalent ?? "")
    }
}

func defaultsKey<T>(_ key: StoredKey, serviceType: ServiceType) -> Defaults.Key<T?> {
    defaultsKey(key, serviceType: serviceType, defaultValue: nil)
}

func defaultsKey<T: _DefaultsSerializable>(_ key: StoredKey, serviceType: ServiceType, defaultValue: T) -> Defaults
    .Key<T> {
    Defaults.Key<T>(
        storedKey(key, serviceType: serviceType),
        default: defaultValue
    )
}

// Service Configuration
extension Defaults.Keys {
    // DeepL
    static let deepLAuth = Key<String>(EZDeepLAuthKey, default: "")
    static let deepLTranslation = Key<DeepLAPIUsagePriority>(
        EZDeepLTranslationAPIKey,
        default: DeepLAPIUsagePriority.webFirst
    )
    static let deepLTranslateEndPointKey = Key<String>(EZDeepLTranslateEndPointKey, default: "")

    // Bing
    static let bingCookieKey = Key<String>(EZBingCookieKey, default: "")

    // niu
    static let niuTransAPIKey = Key<String>(EZNiuTransAPIKey, default: "")

    // Caiyun
    static let caiyunToken = Key<String>(EZCaiyunToken, default: "")

    // tencent
    static let tencentSecretId = Key<String>(EZTencentSecretId, default: "")
    static let tencentSecretKey = Key<String>(EZTencentSecretKey, default: "")

    // Ali
<<<<<<< HEAD
    static let aliAccessKeyId = Key<String?>(EZAliAccessKeyId)
    static let aliAccessKeySecret = Key<String?>(EZAliAccessKeySecret)

    // Gemni
    static let geminiAPIKey = Key<String?>(EZGeminiAPIKey)

    // baidu
    static let baiduAppId = Key<String?>(EZBaiduAppId)
    static let baiduSecretKey = Key<String?>(EZBaiduSecretKey)
=======
    static let aliAccessKeyId = Key<String>(EZAliAccessKeyId, default: "")
    static let aliAccessKeySecret = Key<String>(EZAliAccessKeySecret, default: "")
>>>>>>> dced9d27
}

/// shortcut
extension Defaults.Keys {
    // Global
    static let selectionShortcut = Key<KeyCombo?>("EZSelectionShortcutKey_keyHolder")
    static let snipShortcut = Key<KeyCombo?>("EZSnipShortcutKey_keyHolder")
    static let inputShortcut = Key<KeyCombo?>("EZInputShortcutKey_keyHolder")
    static let screenshotOCRShortcut = Key<KeyCombo?>("EZScreenshotOCRShortcutKey_keyHolder")
    static let showMiniWindowShortcut = Key<KeyCombo?>("EZShowMiniShortcutKey_keyHolder")

    // App
    static let clearInputShortcut = Key<KeyCombo?>("EZClearInputShortcutKey_keyHolder")
    static let clearAllShortcut = Key<KeyCombo?>("EZClearAllShortcutKey_keyHolder")
    static let copyShortcut = Key<KeyCombo?>("EZCopyShortcutKey_keyHolder")
    static let copyFirstResultShortcut = Key<KeyCombo?>("EZCopyFirstResultShortcutKey_keyHolder")
    static let focusShortcut = Key<KeyCombo?>("EZFocusShortcutKey_keyHolder")
    static let playShortcut = Key<KeyCombo?>("EZPlayShortcutKey_keyHolder")
    static let retryShortcut = Key<KeyCombo?>("EZRetryShortcutKey_keyHolder")
    static let toggleShortcut = Key<KeyCombo?>("EZToggleShortcutKey_keyHolder")
    static let pinShortcut = Key<KeyCombo?>("EZPinShortcutKey_keyHolder")
    static let hideShortcut = Key<KeyCombo?>("EZHideShortcutKey_keyHolder")
    static let increaseFontSize = Key<KeyCombo?>("EZIncreaseFontSizeShortcutKey_keyHolder")
    static let decreaseFontSize = Key<KeyCombo?>("EZDecreaseFontSizeShortcutKey_keyHolder")
    static let googleShortcut = Key<KeyCombo?>("EZGoogleShortcutKey_keyHolder")
    static let eudicShortcut = Key<KeyCombo?>("EZEudicShortcutKey_keyHolder")
    static let appleDictionaryShortcut = Key<KeyCombo?>("EZAppleDictionaryShortcutKey_keyHolder")
}<|MERGE_RESOLUTION|>--- conflicted
+++ resolved
@@ -242,20 +242,12 @@
     static let tencentSecretKey = Key<String>(EZTencentSecretKey, default: "")
 
     // Ali
-<<<<<<< HEAD
-    static let aliAccessKeyId = Key<String?>(EZAliAccessKeyId)
-    static let aliAccessKeySecret = Key<String?>(EZAliAccessKeySecret)
-
-    // Gemni
-    static let geminiAPIKey = Key<String?>(EZGeminiAPIKey)
-
-    // baidu
-    static let baiduAppId = Key<String?>(EZBaiduAppId)
-    static let baiduSecretKey = Key<String?>(EZBaiduSecretKey)
-=======
     static let aliAccessKeyId = Key<String>(EZAliAccessKeyId, default: "")
     static let aliAccessKeySecret = Key<String>(EZAliAccessKeySecret, default: "")
->>>>>>> dced9d27
+
+    // baidu
+    static let baiduAppId = Key<String>(EZBaiduAppId, default: "")
+    static let baiduSecretKey = Key<String>(EZBaiduSecretKey, default: "")
 }
 
 /// shortcut
