//
//  GitHubService.swift
//  Easydict
//
//  Created by tisfeng on 2025/4/17.
//  Copyright © 2025 izual. All rights reserved.
//

import Defaults
import Foundation

// MARK: - GitHubService

@objc(EZGitHubService)
class GitHubService: OpenAIService {
    // MARK: Public

    public override func name() -> String {
        NSLocalizedString("github_models", comment: "")
    }

    public override func serviceType() -> ServiceType {
        .gitHub
    }

    public override func link() -> String? {
        "https://github.com/marketplace/models"
    }

    // MARK: Internal

    override var defaultModels: [String] {
        GitHubModel.allCases.map(\.rawValue)
    }

    override var defaultModel: String {
        GitHubModel.gpt_5_mini.rawValue
    }

    override var observeKeys: [Defaults.Key<String>] {
        [apiKeyKey, supportedModelsKey]
    }

    override var defaultEndpoint: String {
        "https://models.inference.ai.azure.com/chat/completions"
    }
}

// MARK: - GitHubModel

enum GitHubModel: String, CaseIterable {
    // Models: https://github.com/marketplace?type=models
    // Rate limit: https://docs.github.com/zh/github-models/prototyping-with-ai-models#rate-limits

    case gpt_5 = "gpt-5" // Custom
    case gpt_5_mini = "gpt-5-mini" // Custom
    case gpt_5_nano = "gpt-5-nano" // Custom

    case gpt_4_1 = "gpt-4.1" // Rate limit tier: High: 10 RPM | 50 RPD
    case gpt_4_1_mini = "gpt-4.1-mini" // Low: 15 RPM | 150 RPD
    case gpt_4_1_nano = "gpt-4.1-nano" // Low

    /**
     o-series models are not good for translation, since they are expensive and slow,
     and can only use temperature 1.0 which is not consistent with the other models.

     case o3 // Custom: 2 RPM | 12 RPD
     case o4_mini = "o4-mini" // Custom
     */

    case deepseek_v3_0324 = "deepseek-v3-0324" // High
<<<<<<< HEAD

    case llama_4_maverick_17b_128e_instruct_fp8 = "llama-4-maverick-17b-128e-instruct-fp8" // High

    case cohere_command_a = "cohere-command-a" // Low

    // Mistral Medium 3 (25.05)
    case mistral_small_2503 = "mistral-medium-2505" // Low

    case phi_4 = "phi-4" // Low
}
=======
}

// swiftlint:enable identifier_name
>>>>>>> 5ae5396f
<|MERGE_RESOLUTION|>--- conflicted
+++ resolved
@@ -69,19 +69,4 @@
      */
 
     case deepseek_v3_0324 = "deepseek-v3-0324" // High
-<<<<<<< HEAD
-
-    case llama_4_maverick_17b_128e_instruct_fp8 = "llama-4-maverick-17b-128e-instruct-fp8" // High
-
-    case cohere_command_a = "cohere-command-a" // Low
-
-    // Mistral Medium 3 (25.05)
-    case mistral_small_2503 = "mistral-medium-2505" // Low
-
-    case phi_4 = "phi-4" // Low
-}
-=======
-}
-
-// swiftlint:enable identifier_name
->>>>>>> 5ae5396f
+}