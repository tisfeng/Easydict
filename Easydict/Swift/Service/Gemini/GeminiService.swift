--- conflicted
+++ resolved
@@ -199,18 +199,7 @@
     // TPM: Tokens per minute
     // RPD: Requests per day
 
-<<<<<<< HEAD
-    case gemini_2_5_flash = "gemini-2.5-flash" // 10 RPM | 250,000 TPM | 500 RPD
-    case gemini_2_5_pro = "gemini-2.5-pro" // No available for `Free Tier` users now.
-
-    case gemini_2_0_flash = "gemini-2.0-flash" // 15 RPM | 1,000,000 TPM | 1500 RPD
-    case gemini_2_0_flash_lite = "gemini-2.0-flash-lite" // 30 RPM | 1,000,000 TPM | 1500 RPD
-}
-=======
     case gemini_2_5_pro = "gemini-2.5-pro" // 5 RPM | 250,000 TPM | 100 RPD
     case gemini_2_5_flash = "gemini-2.5-flash" // 10 RPM | 250,000 TPM | 250 RPD
     case gemini_2_5_flash_lite = "gemini-2.5-flash-lite" // 15 RPM | 250,000 TPM | 1000 RPD
-}
-
-// swiftlint:enable identifier_name
->>>>>>> 5ae5396f
+}