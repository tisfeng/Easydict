--- conflicted
+++ resolved
@@ -133,50 +133,6 @@
         ]
     }
 
-<<<<<<< HEAD
-    // MARK: Private
-
-    // Set Gemini safety level to BLOCK_NONE
-    private let harassmentBlockNone = SafetySetting(harmCategory: .harassment, threshold: .blockNone)
-    private let hateSpeechBlockNone = SafetySetting(harmCategory: .hateSpeech, threshold: .blockNone)
-    private let sexuallyExplicitBlockNone = SafetySetting(harmCategory: .sexuallyExplicit, threshold: .blockNone)
-    private let dangerousContentBlockNone = SafetySetting(harmCategory: .dangerousContent, threshold: .blockNone)
-}
-
-// MARK: - GeminiModel
-
-// swiftlint:disable identifier_name
-enum GeminiModel: String, CaseIterable {
-    // Docs: https://ai.google.dev/gemini-api/docs/models/gemini
-
-    // RPM: Requests per minute, TPM: Tokens per minute
-    // RPD: Requests per day, TPD: Tokens per day
-    case gemini1_0_pro = "gemini-1.0-pro" // Free 15 RPM/32,000 TPM, 1,500 RPD/46,080,000 TPD (n/a context length)
-    case gemini1_5_flash = "gemini-1.5-flash" // Free 15 RPM/100million TPM, 1500 RPD/ n/a TPD  (1048k context length)
-    case gemini1_5_pro = "gemini-1.5-pro" // Free 2 RPM/32,000 TPM, 50 RPD/46,080,000 TPD (1048k context length)
-}
-
-// swiftlint:enable identifier_name
-=======
-    // easydict://writeKeyValue?EZGeminiAPIKey=xxx
-    override var apiKey: String {
-        Defaults[.geminiAPIKey] ?? ""
-    }
-
-    override var availableModels: [String] {
-        Defaults[.geminiValidModels]
-    }
-
-    override var model: String {
-        get {
-            Defaults[.geminiModel]
-        }
-        set {
-            // easydict://writeKeyValue?EZGeminiModelKey=gemini-1.5-flash
-            Defaults[.geminiModel] = newValue
-        }
-    }
-
     override func serviceChatMessageModels(_ chatQuery: ChatQueryParam) -> [Any] {
         var chatModels: [ModelContent] = []
         for prompt in chatMessageDicts(chatQuery) {
@@ -211,4 +167,18 @@
         }
     }
 }
->>>>>>> 98db7bb7
+
+// MARK: - GeminiModel
+
+// swiftlint:disable identifier_name
+enum GeminiModel: String, CaseIterable {
+    // Docs: https://ai.google.dev/gemini-api/docs/models/gemini
+
+    // RPM: Requests per minute, TPM: Tokens per minute
+    // RPD: Requests per day, TPD: Tokens per day
+    case gemini1_0_pro = "gemini-1.0-pro" // Free 15 RPM/32,000 TPM, 1,500 RPD/46,080,000 TPD (n/a context length)
+    case gemini1_5_flash = "gemini-1.5-flash" // Free 15 RPM/100million TPM, 1500 RPD/ n/a TPD  (1048k context length)
+    case gemini1_5_pro = "gemini-1.5-pro" // Free 2 RPM/32,000 TPM, 50 RPD/46,080,000 TPD (1048k context length)
+}
+
+// swiftlint:enable identifier_name