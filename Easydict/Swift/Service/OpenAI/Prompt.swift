--- conflicted
+++ resolved
@@ -858,65 +858,6 @@
     }
 }
 
-<<<<<<< HEAD
-extension QueryService {
-    typealias ChatCompletionMessageParam = ChatQuery.ChatCompletionMessageParam
-
-    func chatMessages(text: String, from: Language, to: Language) -> [ChatCompletionMessageParam] {
-        typealias Role = ChatCompletionMessageParam.Role
-
-        var chats: [ChatCompletionMessageParam] = []
-        let messages = translatioMessages(text: text, from: from, to: to)
-        for message in messages {
-            if let roleRawValue = message["role"],
-               let role = Role(rawValue: roleRawValue),
-               let content = message["content"] {
-                guard let chat = ChatCompletionMessageParam(role: role, content: content) else { return [] }
-                chats.append(chat)
-            }
-        }
-
-        return chats
-    }
-
-    func chatMessages(
-        queryType: EZQueryTextType,
-        text: String,
-        from: Language,
-        to: Language
-    )
-        -> [ChatCompletionMessageParam] {
-        typealias Role = ChatCompletionMessageParam.Role
-
-        var messages = [[String: String]]()
-
-        switch queryType {
-        case .sentence:
-            messages = sentenceMessages(sentence: text, from: from, to: to)
-        case .dictionary:
-            messages = dictMessages(word: text, sourceLanguage: from, targetLanguage: to)
-        case .translation:
-            fallthrough
-        default:
-            messages = translatioMessages(text: text, from: from, to: to)
-        }
-
-        var chats: [ChatCompletionMessageParam] = []
-        for message in messages {
-            if let roleRawValue = message["role"],
-               let role = Role(rawValue: roleRawValue),
-               let content = message["content"] {
-                guard let chat = ChatCompletionMessageParam(role: role, content: content) else { return [] }
-                chats.append(chat)
-            }
-        }
-
-        return chats
-    }
-}
-
-=======
->>>>>>> 4d9eb5a6
 extension Language {
     var queryLangaugeName: String {
         let languageName = switch self {
