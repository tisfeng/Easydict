//
//  BaseOpenAIService.swift
//  Easydict
//
//  Created by tisfeng on 2024/3/28.
//  Copyright © 2024 izual. All rights reserved.
//

import Defaults
import Foundation
import OpenAI

// MARK: - BaseOpenAIService

// In order to solve the problems caused by inheriting the OpenAI service for custom OpenAI services, we had to add a new base class. FIX https://github.com/tisfeng/Easydict/pull/473#issuecomment-2022587699

@objcMembers
@objc(EZBaseOpenAIService)
public class BaseOpenAIService: QueryService {
    // MARK: Public

    public override func isStream() -> Bool {
        true
    }

    override public func intelligentQueryTextType() -> EZQueryTextType {
        Configuration.shared.intelligentQueryTextTypeForServiceType(serviceType())
    }

    override public func supportLanguagesDictionary() -> MMOrderedDictionary<AnyObject, AnyObject> {
        let orderedDict = MMOrderedDictionary<AnyObject, AnyObject>()
        for language in EZLanguageManager.shared().allLanguages {
            var value = language.rawValue
            if language == .classicalChinese {
                value = Language.wenyanwen
            }

            if language != .burmese {
                orderedDict.setObject(value as NSString, forKey: language.rawValue as NSString)
            }
        }

        return orderedDict
    }

    // swiftlint:disable identifier_name
    override public func translate(
        _ text: String,
        from: Language,
        to: Language,
        completion: @escaping (EZQueryResult, Error?) -> ()
    ) {
        let url = URL(string: endpoint)
        let invalidURLError = EZError(type: .param, description: "\(serviceType().rawValue) URL is invalid")
        guard let url, url.isValid else {
            completion(result, invalidURLError)
            return
        }

        var resultText = ""

        result.from = from
        result.to = to
        result.isStreamFinished = false

        let queryType = queryTextType(text: text, from: from, to: to)
        let chats = chatMessages(queryType: queryType, text: text, from: from, to: to)
        let query = ChatQuery(messages: chats, model: model, temperature: 0)
        let openAI = OpenAI(apiToken: apiKey)

        openAI.chatsStream(query: query, url: url) { [weak self] res in
            guard let self else { return }

            if !result.isStreamFinished {
                switch res {
                case let .success(chatResult):
                    if let content = chatResult.choices.first?.delta.content {
                        resultText += content
                    }
                    handleResult(queryType: queryType, resultText: resultText, error: nil, completion: completion)
                case let .failure(error):
                    handleResult(queryType: queryType, resultText: nil, error: error, completion: completion)
                }
            }

        } completion: { [weak self] error in
            guard let self else { return }

            if !result.isStreamFinished {
                if let error {
<<<<<<< HEAD
                    handleResult(queryType: queryType, resultText: resultText, error: error, completion: completion)
=======
                    handleResult(queryType: queryType, resultText: nil, error: error, completion: completion)

>>>>>>> 8fb14402
                } else {
                    // If already has error, we do not need to update it.
                    if result.error == nil {
                        // Since it is more difficult to accurately remove redundant quotes in streaming, we wait until the end of the request to remove the quotes.
                        let nsText = resultText as NSString
                        resultText = nsText.tryToRemoveQuotes()
                        handleResult(queryType: queryType, resultText: resultText, error: nil, completion: completion)
                        result.isStreamFinished = true
                    }
                }
            }
        }
    }

    // swiftlint:enable identifier_name

    // MARK: Internal

    var model = ""

    var availableModels: [String] {
        [""]
    }

    var apiKey: String {
        ""
    }

    var endpoint: String {
        ""
    }

    // MARK: Private

    private func queryTextType(text: String, from: Language, to _: Language) -> EZQueryTextType {
        let enableDictionary = queryTextType().contains(.dictionary)
        var isQueryDictionary = false
        if enableDictionary {
            isQueryDictionary = (text as NSString).shouldQueryDictionary(withLanguage: from, maxWordCount: 2)
            if isQueryDictionary {
                return .dictionary
            }
        }

        let enableSentence = queryTextType().contains(.sentence)
        var isQueryEnglishSentence = false
        if !isQueryDictionary, enableSentence {
            let isEnglishText = from == .english
            if isEnglishText {
                isQueryEnglishSentence = (text as NSString).shouldQuerySentence(withLanguage: from)
                if isQueryEnglishSentence {
                    return .sentence
                }
            }
        }

        let enableTranslation = queryTextType().contains(.translation)
        if enableTranslation {
            return .translation
        }

        return []
    }

    private func handleResult(
        queryType: EZQueryTextType,
        resultText: String?,
        error: Error?,
        completion: @escaping (EZQueryResult, Error?) -> ()
    ) {
        var normalResults: [String]?
        if let resultText {
            normalResults = [resultText.trimmingCharacters(in: .whitespacesAndNewlines)]
        }

        result.isStreamFinished = error != nil
        result.translatedResults = normalResults

        switch queryType {
        case .sentence, .translation:
            completion(result, error)

        case .dictionary:
            if let error {
                result.showBigWord = false
                result.translateResultsTopInset = 0
                completion(result, error)
                return
            }

            result.showBigWord = true
            result.queryText = queryModel.queryText
            result.translateResultsTopInset = 6
            completion(result, error)

        default:
            completion(result, error)
        }
    }
}

extension Language {
    static var wenyanwen = "文言文"
}<|MERGE_RESOLUTION|>--- conflicted
+++ resolved
@@ -88,12 +88,7 @@
 
             if !result.isStreamFinished {
                 if let error {
-<<<<<<< HEAD
-                    handleResult(queryType: queryType, resultText: resultText, error: error, completion: completion)
-=======
                     handleResult(queryType: queryType, resultText: nil, error: error, completion: completion)
-
->>>>>>> 8fb14402
                 } else {
                     // If already has error, we do not need to update it.
                     if result.error == nil {
