//
//  LLMStreamService.swift
//  Easydict
//
//  Created by tisfeng on 2024/5/20.
//  Copyright © 2024 izual. All rights reserved.
//

import Combine
import Defaults
import Foundation

// MARK: - LLMStreamService

// import SwiftUI

@objcMembers
@objc(EZLLMStreamService)
public class LLMStreamService: QueryService, ObservableObject {
    // MARK: Public

    public override func isStream() -> Bool {
        true
    }

    public override func intelligentQueryTextType() -> EZQueryTextType {
        Configuration.shared.intelligentQueryTextTypeForServiceType(serviceType())
    }

    public override func supportLanguagesDictionary() -> MMOrderedDictionary<AnyObject, AnyObject> {
        let allLanguages = EZLanguageManager.shared().allLanguages
        let supportedLanguages = allLanguages.filter { language in
            !unsupportedLanguages.contains(language)
        }

        let orderedDict = MMOrderedDictionary<AnyObject, AnyObject>()
        for language in supportedLanguages {
            orderedDict.setObject(language.rawValue as NSString, forKey: language.rawValue as NSString)
        }
        return orderedDict
    }

    public override func queryTextType() -> EZQueryTextType {
        var typeOptions: EZQueryTextType = []

        let isTranslationEnabled = Defaults[stringDefaultsKey(.translation)].boolValue
        let isSentenceEnabled = Defaults[stringDefaultsKey(.sentence)].boolValue
        let isDictionaryEnabled = Defaults[stringDefaultsKey(.dictionary)].boolValue

        if isTranslationEnabled {
            typeOptions.insert(.translation)
        }
        if isSentenceEnabled {
            typeOptions.insert(.sentence)
        }
        if isDictionaryEnabled {
            typeOptions.insert(.dictionary)
        }

        return typeOptions
    }

    public override func serviceUsageStatus() -> EZServiceUsageStatus {
        let usageStatus = Defaults[stringDefaultsKey(.serviceUsageStatus)]
        guard let value = UInt(usageStatus) else { return .default }
        return EZServiceUsageStatus(rawValue: value) ?? .default
    }

    // MARK: Internal

    let throttler = Throttler()

    let mustOverride = "This property or method must be overridden by a subclass"

    var viewModel: LLMStreamViewModel {
        _viewModel
    }

    var unsupportedLanguages: [Language] {
        []
    }

    var model: String {
        get {
            Defaults[stringDefaultsKey(.model)]
        }
        set {
            if model != newValue {
                Defaults[stringDefaultsKey(.model)] = newValue
            }
        }
    }

    var availableModels: String {
        get { Defaults[stringDefaultsKey(.availableModels)] }
        set {
            Defaults[stringDefaultsKey(.availableModels)] = newValue
        }
    }

    var validModels: [String] {
        get { Defaults[serviceDefaultsKey(.validModels, defaultValue: [""])] }
        set { Defaults[serviceDefaultsKey(.validModels, defaultValue: [""])] = newValue }
    }

    // apiKey
    var apiKey: String {
        Defaults[stringDefaultsKey(.apiKey)]
    }

    // endpoint
    var endpoint: String {
        Defaults[stringDefaultsKey(.endpoint)]
    }

    /// Base on chat query, convert prompt dict to LLM service prompt model.
    func serviceChatMessageModels(_ chatQuery: ChatQueryParam)
        -> [Any] {
        fatalError(mustOverride)
    }

    func getFinalResultText(_ text: String) -> String {
        var resultText = text.trim()

        // Remove last </s>, fix Groq model mixtral-8x7b-32768
        let stopFlag = "</s>"
        if !queryModel.queryText.hasSuffix(stopFlag), resultText.hasSuffix(stopFlag) {
            resultText = String(resultText.dropLast(stopFlag.count)).trim()
        }

        // Since it is more difficult to accurately remove redundant quotes in streaming, we wait until the end of the request to remove the quotes
        let nsText = resultText as NSString
        resultText = nsText.tryToRemoveQuotes().trim()

        return resultText
    }

    /// Get query type by text and from && to language.
    func queryType(text: String, from: Language, to: Language) -> EZQueryTextType {
        let enableDictionary = queryTextType().contains(.dictionary)
        var isQueryDictionary = false
        if enableDictionary {
            isQueryDictionary = (text as NSString).shouldQueryDictionary(withLanguage: from, maxWordCount: 2)
            if isQueryDictionary {
                return .dictionary
            }
        }

        let enableSentence = queryTextType().contains(.sentence)
        var isQueryEnglishSentence = false
        if !isQueryDictionary, enableSentence {
            let isEnglishText = from == .english
            if isEnglishText {
                isQueryEnglishSentence = (text as NSString).shouldQuerySentence(withLanguage: from)
                if isQueryEnglishSentence {
                    return .sentence
                }
            }
        }

        return .translation
    }

    /// Cancel stream request manually.
    func cancelStream() {}

    func invalidate() {
        cancellables.forEach { $0.cancel() }
        cancellables.removeAll()
    }

    // MARK: Private

    private lazy var _viewModel: LLMStreamViewModel = {
        LLMStreamViewModel(
            service: self
//            model: model,
//            availableModels: availableModels
        )
    }()

    private var cancellables: Set<AnyCancellable> = []
}

extension LLMStreamService {
    func updateResultText(
        _ resultText: String?,
        queryType: EZQueryTextType,
        error: Error?,
        completion: @escaping (EZQueryResult, Error?) -> ()
    ) {
        if result.isStreamFinished {
            cancelStream()
            return
        }

        var translatedTexts: [String]?
        if let resultText {
            translatedTexts = [resultText.trim()]
        }

        result.isStreamFinished = error != nil
        result.translatedResults = translatedTexts

        let updateCompletion = {
            self.throttler.throttle { [weak self] in
                guard let self else { return }

                completion(result, error)
            }
        }

        switch queryType {
        case .dictionary:
            if error != nil {
                result.showBigWord = false
                result.translateResultsTopInset = 0
                updateCompletion()
                return
            }

            result.showBigWord = true
            result.queryText = queryModel.queryText
            result.translateResultsTopInset = 6
            updateCompletion()

        default:
            updateCompletion()
        }
    }
}

<<<<<<< HEAD
// MARK: - DefaultsKey

protocol DefaultsKey {
    func stringDefaultsKey(_ key: StoredKey) -> Defaults.Key<String>
    func serviceDefaultsKey<T: _DefaultsSerializable>(_ key: StoredKey, defaultValue: T) -> Defaults.Key<T>
}

// MARK: - QueryService + DefaultsKey

extension QueryService: DefaultsKey {
    func stringDefaultsKey(_ key: StoredKey) -> Defaults.Key<String> {
        defaultsKey(key, serviceType: serviceType(), defaultValue: "")
    }

    func serviceDefaultsKey<T>(_ key: StoredKey, defaultValue: T) -> Defaults.Key<T> {
        defaultsKey(key, serviceType: serviceType(), defaultValue: defaultValue)
    }

    func serviceDefaultsKey<T>(_ key: StoredKey) -> Defaults.Key<T?> {
        defaultsKey(key, serviceType: serviceType())
=======
// MARK: - ChatQueryParam

struct ChatQueryParam {
    let text: String
    let sourceLanguage: Language
    let targetLanguage: Language
    let queryType: EZQueryTextType
    let enableSystemPrompt: Bool

    func unpack() -> (String, Language, Language, EZQueryTextType, Bool) {
        (text, sourceLanguage, targetLanguage, queryType, enableSystemPrompt)
>>>>>>> 98db7bb7
    }
}<|MERGE_RESOLUTION|>--- conflicted
+++ resolved
@@ -230,7 +230,6 @@
     }
 }
 
-<<<<<<< HEAD
 // MARK: - DefaultsKey
 
 protocol DefaultsKey {
@@ -251,7 +250,9 @@
 
     func serviceDefaultsKey<T>(_ key: StoredKey) -> Defaults.Key<T?> {
         defaultsKey(key, serviceType: serviceType())
-=======
+    }
+}
+
 // MARK: - ChatQueryParam
 
 struct ChatQueryParam {
@@ -263,6 +264,5 @@
 
     func unpack() -> (String, Language, Language, EZQueryTextType, Bool) {
         (text, sourceLanguage, targetLanguage, queryType, enableSystemPrompt)
->>>>>>> 98db7bb7
     }
 }