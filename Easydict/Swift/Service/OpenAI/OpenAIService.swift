//
//  OpenAIService.swift
//  Easydict
//
//  Created by tisfeng on 2023/12/31.
//  Copyright © 2023 izual. All rights reserved.
//

import Defaults
import Foundation
import SwiftUI

// MARK: - OpenAIService

@objc(EZOpenAIService)
class OpenAIService: BaseOpenAIService {
    // MARK: Public

    public override func serviceType() -> ServiceType {
        .openAI
    }

    public override func name() -> String {
        NSLocalizedString("openai_translate", comment: "")
    }

    public override func link() -> String? {
        "https://chatgpt.com"
    }

    // MARK: Internal

    override var defaultModels: [String] {
        OpenAIModel.allCases.map(\.rawValue)
    }

    override var defaultModel: String {
        OpenAIModel.gpt_5_mini.rawValue
    }

    override var defaultEndpoint: String {
        "https://api.openai.com/v1/chat/completions"
    }

    override var apiKeyPlaceholder: LocalizedStringKey {
        "service.configuration.openai.api_key.placeholder"
    }

    override var observeKeys: [Defaults.Key<String>] {
        [apiKeyKey, supportedModelsKey]
    }
}

// MARK: - OpenAIModel

enum OpenAIModel: String, CaseIterable {
    // Models: https://platform.openai.com/docs/models
    // Pricing https://platform.openai.com/docs/pricing

    case gpt_5 = "gpt-5" // gpt-5-2025-08-07  Input: $1.25 | Output: $10
    case gpt_5_mini = "gpt-5-mini" // gpt-5-mini-2025-08-07  Input: $0.125 | Output: $2
    case gpt_5_nano = "gpt-5-nano" // gpt-5-nano-2025-08-07  Input: $0.05 | Output: $0.4

<<<<<<< HEAD
    case gpt_4o = "gpt-4o" // gpt-4o-2024-08-06  Input: $2.5 | Output: $10
    case gpt_4o_mini = "gpt-4o-mini" // gpt-4o-mini-2024-07-18  Input: $0.15 | Output: $0.6
}
=======
    case gpt_4_1 = "gpt-4.1" // gpt-4.1-2025-04-14  Input: $2 | Output: $8
}

// swiftlint:enable identifier_name
>>>>>>> 5ae5396f
<|MERGE_RESOLUTION|>--- conflicted
+++ resolved
@@ -61,13 +61,5 @@
     case gpt_5_mini = "gpt-5-mini" // gpt-5-mini-2025-08-07  Input: $0.125 | Output: $2
     case gpt_5_nano = "gpt-5-nano" // gpt-5-nano-2025-08-07  Input: $0.05 | Output: $0.4
 
-<<<<<<< HEAD
-    case gpt_4o = "gpt-4o" // gpt-4o-2024-08-06  Input: $2.5 | Output: $10
-    case gpt_4o_mini = "gpt-4o-mini" // gpt-4o-mini-2024-07-18  Input: $0.15 | Output: $0.6
-}
-=======
     case gpt_4_1 = "gpt-4.1" // gpt-4.1-2025-04-14  Input: $2 | Output: $8
-}
-
-// swiftlint:enable identifier_name
->>>>>>> 5ae5396f
+}