--- conflicted
+++ resolved
@@ -55,13 +55,6 @@
     private(set) var tokenResponse: AliTokenResponse?
     private(set) var canWebRetry = true
 
-<<<<<<< HEAD
-=======
-    override func serviceType() -> ServiceType {
-        .ali
-    }
-
->>>>>>> 9288bae0
     override func translate(
         _ text: String,
         from: Language,
