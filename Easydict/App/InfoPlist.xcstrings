{
  "sourceLanguage" : "en",
  "strings" : {
    "CFBundleDisplayName" : {
      "comment" : "Bundle display name",
      "extractionState" : "extracted_with_value",
      "localizations" : {
        "en" : {
          "stringUnit" : {
            "state" : "new",
            "value" : "Easydict"
          }
        },
<<<<<<< HEAD
        "sk" : {
=======
        "en-CA" : {
>>>>>>> b50add39
          "stringUnit" : {
            "state" : "translated",
            "value" : "Easydict"
          }
        },
        "zh-Hans" : {
          "stringUnit" : {
            "state" : "translated",
            "value" : "Easydict"
          }
        },
        "zh-Hant" : {
          "stringUnit" : {
            "state" : "translated",
            "value" : "Easydict"
          }
        }
      }
    },
    "CFBundleName" : {
      "comment" : "Bundle name",
      "extractionState" : "extracted_with_value",
      "localizations" : {
        "en" : {
          "stringUnit" : {
            "state" : "new",
            "value" : "Easydict"
          }
        },
<<<<<<< HEAD
        "sk" : {
=======
        "en-CA" : {
>>>>>>> b50add39
          "stringUnit" : {
            "state" : "translated",
            "value" : "Easydict"
          }
        },
        "zh-Hans" : {
          "stringUnit" : {
            "state" : "translated",
            "value" : "Easydict"
          }
        },
        "zh-Hant" : {
          "stringUnit" : {
            "state" : "translated",
            "value" : "Easydict"
          }
        }
      }
    },
    "NSAppleEventsUsageDescription" : {
      "comment" : "Privacy - AppleEvents Sending Usage Description",
      "extractionState" : "extracted_with_value",
      "localizations" : {
        "en" : {
          "stringUnit" : {
            "state" : "new",
            "value" : "Easydict requires permission to execute AppleScript."
          }
        },
        "en-CA" : {
          "stringUnit" : {
            "state" : "translated",
            "value" : "Easydict requires permission to execute AppleScript."
          }
        },
        "zh-Hans" : {
          "stringUnit" : {
            "state" : "translated",
            "value" : "Easydict 需要权限来执行 AppleScript。"
          }
        },
        "zh-Hant" : {
          "stringUnit" : {
            "state" : "translated",
            "value" : "Easydict 需要權限來執行 AppleScript。"
          }
        }
      }
    },
    "NSHumanReadableCopyright" : {
      "comment" : "Copyright (human-readable)",
      "extractionState" : "extracted_with_value",
      "localizations" : {
        "en" : {
          "stringUnit" : {
            "state" : "new",
            "value" : "Copyright © 2023-2024 tisfeng. All rights reserved."
          }
        },
<<<<<<< HEAD
        "sk" : {
          "stringUnit" : {
            "state" : "translated",
            "value" : "Autorské práva © 2023-2024 tisfeng. Všetky práva vyhradené."
=======
        "en-CA" : {
          "stringUnit" : {
            "state" : "translated",
            "value" : "Copyright © 2023-2024 tisfeng. All rights reserved."
>>>>>>> b50add39
          }
        },
        "zh-Hans" : {
          "stringUnit" : {
            "state" : "translated",
            "value" : "Copyright © 2023-2024 tisfeng. 保留一切权利。"
          }
        },
        "zh-Hant" : {
          "stringUnit" : {
            "state" : "translated",
            "value" : "Copyright © 2023-2024 tisfeng. 保留一切權利。"
          }
        }
      }
    }
  },
  "version" : "1.0"
}<|MERGE_RESOLUTION|>--- conflicted
+++ resolved
@@ -11,11 +11,13 @@
             "value" : "Easydict"
           }
         },
-<<<<<<< HEAD
+        "en-CA" : {
+          "stringUnit" : {
+            "state" : "translated",
+            "value" : "Easydict"
+          }
+        },
         "sk" : {
-=======
-        "en-CA" : {
->>>>>>> b50add39
           "stringUnit" : {
             "state" : "translated",
             "value" : "Easydict"
@@ -45,11 +47,13 @@
             "value" : "Easydict"
           }
         },
-<<<<<<< HEAD
+        "en-CA" : {
+          "stringUnit" : {
+            "state" : "translated",
+            "value" : "Easydict"
+          }
+        },
         "sk" : {
-=======
-        "en-CA" : {
->>>>>>> b50add39
           "stringUnit" : {
             "state" : "translated",
             "value" : "Easydict"
@@ -109,17 +113,16 @@
             "value" : "Copyright © 2023-2024 tisfeng. All rights reserved."
           }
         },
-<<<<<<< HEAD
+        "en-CA" : {
+          "stringUnit" : {
+            "state" : "translated",
+            "value" : "Copyright © 2023-2024 tisfeng. All rights reserved."
+          }
+        },
         "sk" : {
           "stringUnit" : {
             "state" : "translated",
             "value" : "Autorské práva © 2023-2024 tisfeng. Všetky práva vyhradené."
-=======
-        "en-CA" : {
-          "stringUnit" : {
-            "state" : "translated",
-            "value" : "Copyright © 2023-2024 tisfeng. All rights reserved."
->>>>>>> b50add39
           }
         },
         "zh-Hans" : {
