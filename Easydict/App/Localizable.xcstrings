--- conflicted
+++ resolved
@@ -1,8 +1,6 @@
 {
   "sourceLanguage" : "en",
   "strings" : {
-<<<<<<< HEAD
-=======
     "" : {
       "localizations" : {
         "zh-Hans" : {
@@ -13,7 +11,6 @@
         }
       }
     },
->>>>>>> 2ae4e7e1
     "about" : {
       "comment" : "about",
       "localizations" : {
