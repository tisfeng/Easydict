--- conflicted
+++ resolved
@@ -3024,91 +3024,98 @@
         }
       }
     },
-<<<<<<< HEAD
     "setting.general.advance.enable_http_server" : {
-=======
+      "localizations" : {
+        "en" : {
+          "stringUnit" : {
+            "state" : "translated",
+            "value" : "Enable HTTP Server"
+          }
+        },
+        "zh-Hans" : {
+          "stringUnit" : {
+            "state" : "translated",
+            "value" : "开启 HTTP 服务器"
+          }
+        }
+      }
+    },
+    "setting.general.advance.header.http_server" : {
+      "localizations" : {
+        "en" : {
+          "stringUnit" : {
+            "state" : "translated",
+            "value" : "HTTP Server"
+          }
+        },
+        "zh-Hans" : {
+          "stringUnit" : {
+            "state" : "translated",
+            "value" : "HTTP 服务器"
+          }
+        }
+      }
+    },
+    "setting.general.advance.http_port" : {
+      "localizations" : {
+        "en" : {
+          "stringUnit" : {
+            "state" : "translated",
+            "value" : "HTTP Port"
+          }
+        },
+        "zh-Hans" : {
+          "stringUnit" : {
+            "state" : "translated",
+            "value" : "HTTP 端口"
+          }
+        }
+      }
+    },
+    "setting.general.advance.http_port_desc" : {
+      "localizations" : {
+        "en" : {
+          "stringUnit" : {
+            "state" : "translated",
+            "value" : "After modifying the port, you need to restart the server"
+          }
+        },
+        "zh-Hans" : {
+          "stringUnit" : {
+            "state" : "translated",
+            "value" : "修改端口后需要重新开启服务器"
+          }
+        }
+      }
+    },
     "setting.general.advance.replace_with_translation" : {
->>>>>>> 31592753
-      "localizations" : {
-        "en" : {
-          "stringUnit" : {
-            "state" : "translated",
-<<<<<<< HEAD
-            "value" : "Enable HTTP Server"
-=======
+      "localizations" : {
+        "en" : {
+          "stringUnit" : {
+            "state" : "translated",
             "value" : "Use Replace with Translation in compatibility mode"
->>>>>>> 31592753
-          }
-        },
-        "zh-Hans" : {
-          "stringUnit" : {
-            "state" : "translated",
-<<<<<<< HEAD
-            "value" : "开启 HTTP 服务器"
-          }
-        }
-      }
-    },
-    "setting.general.advance.header.http_server" : {
-=======
+          }
+        },
+        "zh-Hans" : {
+          "stringUnit" : {
+            "state" : "translated",
             "value" : "使用兼容模式进行译文替换"
           }
         }
       }
     },
     "setting.general.advance.replace_with_translation_desc" : {
->>>>>>> 31592753
-      "localizations" : {
-        "en" : {
-          "stringUnit" : {
-            "state" : "translated",
-<<<<<<< HEAD
-            "value" : "HTTP Server"
-=======
+      "localizations" : {
+        "en" : {
+          "stringUnit" : {
+            "state" : "translated",
             "value" : "If using Repalce with Translation fails in some applications, try turning on compatibility mode, which will use Copy + Paste to ensure successful replacement."
->>>>>>> 31592753
-          }
-        },
-        "zh-Hans" : {
-          "stringUnit" : {
-            "state" : "translated",
-<<<<<<< HEAD
-            "value" : "HTTP 服务器"
-          }
-        }
-      }
-    },
-    "setting.general.advance.http_port" : {
-      "localizations" : {
-        "en" : {
-          "stringUnit" : {
-            "state" : "translated",
-            "value" : "HTTP Port"
-          }
-        },
-        "zh-Hans" : {
-          "stringUnit" : {
-            "state" : "translated",
-            "value" : "HTTP 端口"
-          }
-        }
-      }
-    },
-    "setting.general.advance.http_port_desc" : {
-      "localizations" : {
-        "en" : {
-          "stringUnit" : {
-            "state" : "translated",
-            "value" : "After modifying the port, you need to restart the server"
-          }
-        },
-        "zh-Hans" : {
-          "stringUnit" : {
-            "state" : "translated",
-            "value" : "修改端口后需要重新开启服务器"
-=======
+          }
+        },
+        "zh-Hans" : {
+          "stringUnit" : {
+            "state" : "translated",
             "value" : "如果在某些应用中使用译文替换失败，请尝试开启兼容模式，它将会使用复制+粘贴方式确保替换成功。"
->>>>>>> 31592753
           }
         }
       }
