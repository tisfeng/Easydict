--- conflicted
+++ resolved
@@ -6118,287 +6118,279 @@
         "sk" : {
           "stringUnit" : {
             "state" : "translated",
-<<<<<<< HEAD
             "value" : "Secret ID"
-=======
+          }
+        },
+        "zh-Hans" : {
+          "stringUnit" : {
+            "state" : "translated",
+            "value" : "Secret ID"
+          }
+        },
+        "zh-Hant" : {
+          "stringUnit" : {
+            "state" : "translated",
+            "value" : "Secret ID"
+          }
+        }
+      }
+    },
+    "service.configuration.tencent.secret_key.title" : {
+      "localizations" : {
+        "en" : {
+          "stringUnit" : {
+            "state" : "translated",
+            "value" : "Secret Key"
+          }
+        },
+        "en-CA" : {
+          "stringUnit" : {
+            "state" : "translated",
+            "value" : "Secret Key"
+          }
+        },
+        "sk" : {
+          "stringUnit" : {
+            "state" : "translated",
+            "value" : "Secret Key"
+          }
+        },
+        "zh-Hans" : {
+          "stringUnit" : {
+            "state" : "translated",
+            "value" : "Secret Key"
+          }
+        },
+        "zh-Hant" : {
+          "stringUnit" : {
+            "state" : "translated",
+            "value" : "Secret Key"
+          }
+        }
+      }
+    },
+    "service.configuration.validate" : {
+      "localizations" : {
+        "en" : {
+          "stringUnit" : {
+            "state" : "translated",
+            "value" : "Validate"
+          }
+        },
+        "en-CA" : {
+          "stringUnit" : {
+            "state" : "translated",
+            "value" : "Validate"
+          }
+        },
+        "sk" : {
+          "stringUnit" : {
+            "state" : "translated",
+            "value" : "Overenie"
+          }
+        },
+        "zh-Hans" : {
+          "stringUnit" : {
+            "state" : "translated",
+            "value" : "验证"
+          }
+        },
+        "zh-Hant" : {
+          "stringUnit" : {
+            "state" : "translated",
+            "value" : "驗證"
+          }
+        }
+      }
+    },
+    "service.configuration.validation_fail" : {
+      "localizations" : {
+        "en" : {
+          "stringUnit" : {
+            "state" : "translated",
+            "value" : "Validation failed 💔"
+          }
+        },
+        "en-CA" : {
+          "stringUnit" : {
+            "state" : "translated",
+            "value" : "Validation failed 💔"
+          }
+        },
+        "sk" : {
+          "stringUnit" : {
+            "state" : "translated",
+            "value" : "Overenie zlyhalo 💔"
+          }
+        },
+        "zh-Hans" : {
+          "stringUnit" : {
+            "state" : "translated",
+            "value" : "验证失败 💔"
+          }
+        },
+        "zh-Hant" : {
+          "stringUnit" : {
+            "state" : "translated",
+            "value" : "驗證失敗 💔"
+          }
+        }
+      }
+    },
+    "service.configuration.validation_success" : {
+      "localizations" : {
+        "en" : {
+          "stringUnit" : {
+            "state" : "translated",
+            "value" : "Validation success 🎉"
+          }
+        },
+        "en-CA" : {
+          "stringUnit" : {
+            "state" : "translated",
+            "value" : "Validation success 🎉"
+          }
+        },
+        "sk" : {
+          "stringUnit" : {
+            "state" : "translated",
+            "value" : "Overenie úspešné 🎉"
+          }
+        },
+        "zh-Hans" : {
+          "stringUnit" : {
+            "state" : "translated",
+            "value" : "验证成功 🎉"
+          }
+        },
+        "zh-Hant" : {
+          "stringUnit" : {
+            "state" : "translated",
+            "value" : "驗證成功 🎉"
+          }
+        }
+      }
+    },
+    "service.configuration.volcano.access_id.title" : {
+      "localizations" : {
+        "en" : {
+          "stringUnit" : {
+            "state" : "translated",
+            "value" : "Access Key ID"
+          }
+        },
+        "en-CA" : {
+          "stringUnit" : {
+            "state" : "translated",
+            "value" : "Access Key ID"
+          }
+        },
+        "sk" : {
+          "stringUnit" : {
+            "state" : "translated",
+            "value" : "Access Key ID"
+          }
+        },
+        "zh-Hans" : {
+          "stringUnit" : {
+            "state" : "translated",
+            "value" : "Access Key ID"
+          }
+        },
+        "zh-Hant" : {
+          "stringUnit" : {
+            "state" : "translated",
+            "value" : "Access Key ID"
+          }
+        }
+      }
+    },
+    "service.configuration.volcano.secret_key.title" : {
+      "localizations" : {
+        "en" : {
+          "stringUnit" : {
+            "state" : "translated",
+            "value" : "Secret Access Key"
+          }
+        },
+        "en-CA" : {
+          "stringUnit" : {
+            "state" : "translated",
+            "value" : "Secret Access Key"
+          }
+        },
+        "sk" : {
+          "stringUnit" : {
+            "state" : "translated",
+            "value" : "Secret Access Key"
+          }
+        },
+        "zh-Hans" : {
+          "stringUnit" : {
+            "state" : "translated",
+            "value" : "Secret Access Key"
+          }
+        },
+        "zh-Hant" : {
+          "stringUnit" : {
+            "state" : "translated",
+            "value" : "Secret Access Key"
+          }
+        }
+      }
+    },
+    "setting_general" : {
+      "localizations" : {
+        "en" : {
+          "stringUnit" : {
+            "state" : "translated",
+            "value" : "General"
+          }
+        },
+        "en-CA" : {
+          "stringUnit" : {
+            "state" : "translated",
+            "value" : "General"
+          }
+        },
+        "sk" : {
+          "stringUnit" : {
+            "state" : "translated",
+            "value" : "Všeobecné"
+          }
+        },
+        "zh-Hans" : {
+          "stringUnit" : {
+            "state" : "translated",
+            "value" : "通用"
+          }
+        },
+        "zh-Hant" : {
+          "stringUnit" : {
+            "state" : "translated",
+            "value" : "一般"
+          }
+        }
+      }
+    },
+    "setting.about.contributor_link" : {
+      "localizations" : {
+        "en" : {
+          "stringUnit" : {
+            "state" : "translated",
+            "value" : "Contributors"
+          }
+        },
+        "en-CA" : {
+          "stringUnit" : {
+            "state" : "translated",
+            "value" : "Contributors"
+          }
+        },
+        "sk" : {
+          "stringUnit" : {
+            "state" : "translated",
             "value" : "Prispievateľ"
->>>>>>> adea8ad5
-          }
-        },
-        "zh-Hans" : {
-          "stringUnit" : {
-            "state" : "translated",
-            "value" : "Secret ID"
-          }
-        },
-        "zh-Hant" : {
-          "stringUnit" : {
-            "state" : "translated",
-            "value" : "Secret ID"
-          }
-        }
-      }
-    },
-    "service.configuration.tencent.secret_key.title" : {
-      "localizations" : {
-        "en" : {
-          "stringUnit" : {
-            "state" : "translated",
-            "value" : "Secret Key"
-          }
-        },
-        "en-CA" : {
-          "stringUnit" : {
-            "state" : "translated",
-            "value" : "Secret Key"
-          }
-        },
-        "sk" : {
-          "stringUnit" : {
-            "state" : "translated",
-            "value" : "Secret Key"
-          }
-        },
-        "zh-Hans" : {
-          "stringUnit" : {
-            "state" : "translated",
-            "value" : "Secret Key"
-          }
-        },
-        "zh-Hant" : {
-          "stringUnit" : {
-            "state" : "translated",
-            "value" : "Secret Key"
-          }
-        }
-      }
-    },
-    "service.configuration.validate" : {
-      "localizations" : {
-        "en" : {
-          "stringUnit" : {
-            "state" : "translated",
-            "value" : "Validate"
-          }
-        },
-        "en-CA" : {
-          "stringUnit" : {
-            "state" : "translated",
-            "value" : "Validate"
-          }
-        },
-        "sk" : {
-          "stringUnit" : {
-            "state" : "translated",
-            "value" : "Overenie"
-          }
-        },
-        "zh-Hans" : {
-          "stringUnit" : {
-            "state" : "translated",
-            "value" : "验证"
-          }
-        },
-        "zh-Hant" : {
-          "stringUnit" : {
-            "state" : "translated",
-            "value" : "驗證"
-          }
-        }
-      }
-    },
-    "service.configuration.validation_fail" : {
-      "localizations" : {
-        "en" : {
-          "stringUnit" : {
-            "state" : "translated",
-            "value" : "Validation failed 💔"
-          }
-        },
-        "en-CA" : {
-          "stringUnit" : {
-            "state" : "translated",
-            "value" : "Validation failed 💔"
-          }
-        },
-        "sk" : {
-          "stringUnit" : {
-            "state" : "translated",
-            "value" : "Overenie zlyhalo 💔"
-          }
-        },
-        "zh-Hans" : {
-          "stringUnit" : {
-            "state" : "translated",
-            "value" : "验证失败 💔"
-          }
-        },
-        "zh-Hant" : {
-          "stringUnit" : {
-            "state" : "translated",
-            "value" : "驗證失敗 💔"
-          }
-        }
-      }
-    },
-    "service.configuration.validation_success" : {
-      "localizations" : {
-        "en" : {
-          "stringUnit" : {
-            "state" : "translated",
-            "value" : "Validation success 🎉"
-          }
-        },
-        "en-CA" : {
-          "stringUnit" : {
-            "state" : "translated",
-            "value" : "Validation success 🎉"
-          }
-        },
-        "sk" : {
-          "stringUnit" : {
-            "state" : "translated",
-<<<<<<< HEAD
-            "value" : "Overenie úspešné 🎉"
-=======
-            "value" : "Zapnúť beta funkcie"
->>>>>>> adea8ad5
-          }
-        },
-        "zh-Hans" : {
-          "stringUnit" : {
-            "state" : "translated",
-            "value" : "验证成功 🎉"
-          }
-        },
-        "zh-Hant" : {
-          "stringUnit" : {
-            "state" : "translated",
-            "value" : "驗證成功 🎉"
-          }
-        }
-      }
-    },
-    "service.configuration.volcano.access_id.title" : {
-      "localizations" : {
-        "en" : {
-          "stringUnit" : {
-            "state" : "translated",
-            "value" : "Access Key ID"
-          }
-        },
-        "en-CA" : {
-          "stringUnit" : {
-            "state" : "translated",
-            "value" : "Access Key ID"
-          }
-        },
-        "sk" : {
-          "stringUnit" : {
-            "state" : "translated",
-            "value" : "Access Key ID"
-          }
-        },
-        "zh-Hans" : {
-          "stringUnit" : {
-            "state" : "translated",
-            "value" : "Access Key ID"
-          }
-        },
-        "zh-Hant" : {
-          "stringUnit" : {
-            "state" : "translated",
-            "value" : "Access Key ID"
-          }
-        }
-      }
-    },
-    "service.configuration.volcano.secret_key.title" : {
-      "localizations" : {
-        "en" : {
-          "stringUnit" : {
-            "state" : "translated",
-            "value" : "Secret Access Key"
-          }
-        },
-        "en-CA" : {
-          "stringUnit" : {
-            "state" : "translated",
-            "value" : "Secret Access Key"
-          }
-        },
-        "sk" : {
-          "stringUnit" : {
-            "state" : "translated",
-            "value" : "Secret Access Key"
-          }
-        },
-        "zh-Hans" : {
-          "stringUnit" : {
-            "state" : "translated",
-            "value" : "Secret Access Key"
-          }
-        },
-        "zh-Hant" : {
-          "stringUnit" : {
-            "state" : "translated",
-            "value" : "Secret Access Key"
-          }
-        }
-      }
-    },
-    "setting_general" : {
-      "localizations" : {
-        "en" : {
-          "stringUnit" : {
-            "state" : "translated",
-            "value" : "General"
-          }
-        },
-        "en-CA" : {
-          "stringUnit" : {
-            "state" : "translated",
-            "value" : "General"
-          }
-        },
-        "sk" : {
-          "stringUnit" : {
-            "state" : "translated",
-            "value" : "Všeobecné"
-          }
-        },
-        "zh-Hans" : {
-          "stringUnit" : {
-            "state" : "translated",
-            "value" : "通用"
-          }
-        },
-        "zh-Hant" : {
-          "stringUnit" : {
-            "state" : "translated",
-            "value" : "一般"
-          }
-        }
-      }
-    },
-    "setting.about.contributor_link" : {
-      "localizations" : {
-        "en" : {
-          "stringUnit" : {
-            "state" : "translated",
-            "value" : "Contributors"
-          }
-        },
-        "en-CA" : {
-          "stringUnit" : {
-            "state" : "translated",
-            "value" : "Contributors"
-          }
-        },
-        "sk" : {
-          "stringUnit" : {
-            "state" : "translated",
-            "value" : "Spolupracovníci"
           }
         },
         "zh-Hans" : {
@@ -6773,7 +6765,7 @@
         "sk" : {
           "stringUnit" : {
             "state" : "translated",
-            "value" : "Zapnúť beta funkcií"
+            "value" : "Zapnúť beta funkcie"
           }
         },
         "zh-Hans" : {
@@ -7113,11 +7105,7 @@
         "sk" : {
           "stringUnit" : {
             "state" : "translated",
-<<<<<<< HEAD
             "value" : "Spracovanie textu dopytu"
-=======
-            "value" : "Automatické pripnutie po zobrazení okna"
->>>>>>> adea8ad5
           }
         },
         "zh-Hans" : {
@@ -8036,7 +8024,7 @@
         "sk" : {
           "stringUnit" : {
             "state" : "translated",
-            "value" : "Duplikovaný jazyk"
+            "value" : "Automatické pripnutie po zobrazení okna"
           }
         },
         "zh-Hans" : {
