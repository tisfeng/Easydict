--- conflicted
+++ resolved
@@ -2333,7 +2333,522 @@
         }
       }
     },
-<<<<<<< HEAD
+    "setting.general.advance.header" : {
+      "localizations" : {
+        "en" : {
+          "stringUnit" : {
+            "state" : "translated",
+            "value" : "Advance"
+          }
+        },
+        "zh-Hans" : {
+          "stringUnit" : {
+            "state" : "translated",
+            "value" : "高级"
+          }
+        }
+      }
+    },
+    "setting.general.appearance.header" : {
+      "localizations" : {
+        "en" : {
+          "stringUnit" : {
+            "state" : "translated",
+            "value" : "Appearance"
+          }
+        },
+        "zh-Hans" : {
+          "stringUnit" : {
+            "state" : "translated",
+            "value" : "外观"
+          }
+        }
+      }
+    },
+    "setting.general.appearance.light_dark_appearance" : {
+      "localizations" : {
+        "en" : {
+          "stringUnit" : {
+            "state" : "translated",
+            "value" : "Appearance"
+          }
+        },
+        "zh-Hans" : {
+          "stringUnit" : {
+            "state" : "translated",
+            "value" : "外观"
+          }
+        }
+      }
+    },
+    "setting.general.auto_copy.header" : {
+      "localizations" : {
+        "en" : {
+          "stringUnit" : {
+            "state" : "translated",
+            "value" : "Auto Copy"
+          }
+        },
+        "zh-Hans" : {
+          "stringUnit" : {
+            "state" : "translated",
+            "value" : "自动复制"
+          }
+        }
+      }
+    },
+    "setting.general.auto_query.header" : {
+      "localizations" : {
+        "en" : {
+          "stringUnit" : {
+            "state" : "translated",
+            "value" : "Auto Query"
+          }
+        },
+        "zh-Hans" : {
+          "stringUnit" : {
+            "state" : "translated",
+            "value" : "自动查询"
+          }
+        }
+      }
+    },
+    "setting.general.font.font_size.label" : {
+      "localizations" : {
+        "en" : {
+          "stringUnit" : {
+            "state" : "translated",
+            "value" : "Font Size"
+          }
+        },
+        "zh-Hans" : {
+          "stringUnit" : {
+            "state" : "translated",
+            "value" : "字体大小"
+          }
+        }
+      }
+    },
+    "setting.general.font.header" : {
+      "localizations" : {
+        "en" : {
+          "stringUnit" : {
+            "state" : "translated",
+            "value" : "Font"
+          }
+        },
+        "zh-Hans" : {
+          "stringUnit" : {
+            "state" : "translated",
+            "value" : "字体"
+          }
+        }
+      }
+    },
+    "setting.general.input.header" : {
+      "localizations" : {
+        "en" : {
+          "stringUnit" : {
+            "state" : "translated",
+            "value" : "Input Field"
+          }
+        },
+        "zh-Hans" : {
+          "stringUnit" : {
+            "state" : "translated",
+            "value" : "输入框"
+          }
+        }
+      }
+    },
+    "setting.general.language.duplicated_alert %@%@%@" : {
+      "localizations" : {
+        "en" : {
+          "stringUnit" : {
+            "state" : "translated",
+            "value" : "The first language should not be the same as the second language (%1$@). The %2$@ was replaced with %3$@."
+          }
+        },
+        "zh-Hans" : {
+          "stringUnit" : {
+            "state" : "translated",
+            "value" : "第一语言不能与第二语言相同（%1$@）。%2$@已被替换为%3$@。"
+          }
+        }
+      }
+    },
+    "setting.general.language.duplicated_alert.field.first" : {
+      "localizations" : {
+        "en" : {
+          "stringUnit" : {
+            "state" : "translated",
+            "value" : "first language"
+          }
+        },
+        "zh-Hans" : {
+          "stringUnit" : {
+            "state" : "translated",
+            "value" : "第二语言"
+          }
+        }
+      }
+    },
+    "setting.general.language.duplicated_alert.field.second" : {
+      "localizations" : {
+        "en" : {
+          "stringUnit" : {
+            "state" : "translated",
+            "value" : "second language"
+          }
+        },
+        "zh-Hans" : {
+          "stringUnit" : {
+            "state" : "translated",
+            "value" : "第一语言"
+          }
+        }
+      }
+    },
+    "setting.general.language.duplicated_alert.title" : {
+      "localizations" : {
+        "en" : {
+          "stringUnit" : {
+            "state" : "translated",
+            "value" : "Language Duplicated"
+          }
+        },
+        "zh-Hans" : {
+          "stringUnit" : {
+            "state" : "translated",
+            "value" : "语言重复"
+          }
+        }
+      }
+    },
+    "setting.general.language.first_language" : {
+      "localizations" : {
+        "en" : {
+          "stringUnit" : {
+            "state" : "translated",
+            "value" : "First Language"
+          }
+        },
+        "zh-Hans" : {
+          "stringUnit" : {
+            "state" : "translated",
+            "value" : "第一语言"
+          }
+        }
+      }
+    },
+    "setting.general.language.header" : {
+      "localizations" : {
+        "en" : {
+          "stringUnit" : {
+            "state" : "translated",
+            "value" : "Language"
+          }
+        },
+        "zh-Hans" : {
+          "stringUnit" : {
+            "state" : "translated",
+            "value" : "语言"
+          }
+        }
+      }
+    },
+    "setting.general.language.language_detect_optimize" : {
+      "localizations" : {
+        "en" : {
+          "stringUnit" : {
+            "state" : "translated",
+            "value" : "Language Detection"
+          }
+        },
+        "zh-Hans" : {
+          "stringUnit" : {
+            "state" : "translated",
+            "value" : "语种识别"
+          }
+        }
+      }
+    },
+    "setting.general.language.second_language" : {
+      "localizations" : {
+        "en" : {
+          "stringUnit" : {
+            "state" : "translated",
+            "value" : "Second Language"
+          }
+        },
+        "zh-Hans" : {
+          "stringUnit" : {
+            "state" : "translated",
+            "value" : "第二语言"
+          }
+        }
+      }
+    },
+    "setting.general.mouse_query.adjust_pop_button_origin" : {
+      "localizations" : {
+        "en" : {
+          "stringUnit" : {
+            "state" : "translated",
+            "value" : "Adjust Query Icon Position to avoid conflict with PopClip"
+          }
+        },
+        "zh-Hans" : {
+          "stringUnit" : {
+            "state" : "needs_review",
+            "value" : "调整查询图标位置（避免和 PopClip 显示冲突）"
+          }
+        }
+      }
+    },
+    "setting.general.mouse_query.header" : {
+      "localizations" : {
+        "en" : {
+          "stringUnit" : {
+            "state" : "translated",
+            "value" : "Query with Mouse"
+          }
+        },
+        "zh-Hans" : {
+          "stringUnit" : {
+            "state" : "translated",
+            "value" : "鼠标查询"
+          }
+        }
+      }
+    },
+    "setting.general.quick_link.header" : {
+      "localizations" : {
+        "en" : {
+          "stringUnit" : {
+            "state" : "translated",
+            "value" : "Quick Link"
+          }
+        },
+        "zh-Hans" : {
+          "stringUnit" : {
+            "state" : "translated",
+            "value" : "快捷功能"
+          }
+        }
+      }
+    },
+    "setting.general.voice.auto_play_word_audio" : {
+      "localizations" : {
+        "zh-Hans" : {
+          "stringUnit" : {
+            "state" : "translated",
+            "value" : "查询英语单词后自动播放发音"
+          }
+        }
+      }
+    },
+    "setting.general.voice.disable_empty_copy_beep_msg" : {
+      "localizations" : {
+        "en" : {
+          "stringUnit" : {
+            "state" : "translated",
+            "value" : "Disable 'beep' when selected text is empty"
+          }
+        },
+        "zh-Hans" : {
+          "stringUnit" : {
+            "state" : "translated",
+            "value" : "划词内容为空时"
+          }
+        }
+      }
+    },
+    "setting.general.voice.header" : {
+      "localizations" : {
+        "en" : {
+          "stringUnit" : {
+            "state" : "translated",
+            "value" : "Sound"
+          }
+        },
+        "zh-Hans" : {
+          "stringUnit" : {
+            "state" : "translated",
+            "value" : "声音"
+          }
+        }
+      }
+    },
+    "setting.general.window.fixed_window_position" : {
+      "localizations" : {
+        "en" : {
+          "stringUnit" : {
+            "state" : "translated",
+            "value" : "Floating Window Position"
+          }
+        },
+        "zh-Hans" : {
+          "stringUnit" : {
+            "state" : "translated",
+            "value" : "侧悬浮窗口位置"
+          }
+        }
+      }
+    },
+    "setting.general.window.mouse_select_translate_window_type" : {
+      "localizations" : {
+        "en" : {
+          "stringUnit" : {
+            "state" : "translated",
+            "value" : "Mouse Window Type"
+          }
+        },
+        "zh-Hans" : {
+          "stringUnit" : {
+            "state" : "translated",
+            "value" : "鼠标划词窗口类型"
+          }
+        }
+      }
+    },
+    "setting.general.window.shortcut_select_translate_window_type" : {
+      "localizations" : {
+        "en" : {
+          "stringUnit" : {
+            "state" : "translated",
+            "value" : "Shortcut Window Type"
+          }
+        },
+        "zh-Hans" : {
+          "stringUnit" : {
+            "state" : "translated",
+            "value" : "快捷键划词窗口类型"
+          }
+        }
+      }
+    },
+    "setting.general.windows.header" : {
+      "localizations" : {
+        "en" : {
+          "stringUnit" : {
+            "state" : "translated",
+            "value" : "Window"
+          }
+        },
+        "zh-Hans" : {
+          "stringUnit" : {
+            "state" : "translated",
+            "value" : "窗口"
+          }
+        }
+      }
+    },
+    "setting.tts_service.options.apple" : {
+      "localizations" : {
+        "en" : {
+          "stringUnit" : {
+            "state" : "translated",
+            "value" : "Apple"
+          }
+        },
+        "zh-Hans" : {
+          "stringUnit" : {
+            "state" : "translated",
+            "value" : "苹果"
+          }
+        }
+      }
+    },
+    "setting.tts_service.options.baidu" : {
+      "localizations" : {
+        "en" : {
+          "stringUnit" : {
+            "state" : "translated",
+            "value" : "Baidu"
+          }
+        },
+        "zh-Hans" : {
+          "stringUnit" : {
+            "state" : "translated",
+            "value" : "百度"
+          }
+        }
+      }
+    },
+    "setting.tts_service.options.bing" : {
+      "localizations" : {
+        "en" : {
+          "stringUnit" : {
+            "state" : "translated",
+            "value" : "Bing"
+          }
+        },
+        "zh-Hans" : {
+          "stringUnit" : {
+            "state" : "translated",
+            "value" : "Bing"
+          }
+        }
+      }
+    },
+    "setting.tts_service.options.google" : {
+      "localizations" : {
+        "en" : {
+          "stringUnit" : {
+            "state" : "translated",
+            "value" : "Google"
+          }
+        },
+        "zh-Hans" : {
+          "stringUnit" : {
+            "state" : "translated",
+            "value" : "Google"
+          }
+        }
+      }
+    },
+    "setting.tts_service.options.youdao" : {
+      "localizations" : {
+        "en" : {
+          "stringUnit" : {
+            "state" : "translated",
+            "value" : "Youdao"
+          }
+        },
+        "zh-Hans" : {
+          "stringUnit" : {
+            "state" : "translated",
+            "value" : "有道"
+          }
+        }
+      }
+    },
+    "Settings..." : {
+      "localizations" : {
+        "zh-Hans" : {
+          "stringUnit" : {
+            "state" : "translated",
+            "value" : "设置..."
+          }
+        }
+      }
+    },
+    "shortcut_select_translate_window_type" : {
+      "localizations" : {
+        "en" : {
+          "stringUnit" : {
+            "state" : "translated",
+            "value" : "Shortcut Window Type:"
+          }
+        },
+        "zh-Hans" : {
+          "stringUnit" : {
+            "state" : "translated",
+            "value" : "快捷键划词窗口类型:"
+          }
+        }
+      }
+    },
     "shortcut_setting" : {
       "extractionState" : "manual",
       "localizations" : {
@@ -2347,525 +2862,6 @@
           "stringUnit" : {
             "state" : "translated",
             "value" : "快捷键设置"
-          }
-        }
-      }
-    },
-    "show" : {
-=======
-    "setting.general.advance.header" : {
->>>>>>> 89b6a872
-      "localizations" : {
-        "en" : {
-          "stringUnit" : {
-            "state" : "translated",
-            "value" : "Advance"
-          }
-        },
-        "zh-Hans" : {
-          "stringUnit" : {
-            "state" : "translated",
-            "value" : "高级"
-          }
-        }
-      }
-    },
-    "setting.general.appearance.header" : {
-      "localizations" : {
-        "en" : {
-          "stringUnit" : {
-            "state" : "translated",
-            "value" : "Appearance"
-          }
-        },
-        "zh-Hans" : {
-          "stringUnit" : {
-            "state" : "translated",
-            "value" : "外观"
-          }
-        }
-      }
-    },
-    "setting.general.appearance.light_dark_appearance" : {
-      "localizations" : {
-        "en" : {
-          "stringUnit" : {
-            "state" : "translated",
-            "value" : "Appearance"
-          }
-        },
-        "zh-Hans" : {
-          "stringUnit" : {
-            "state" : "translated",
-            "value" : "外观"
-          }
-        }
-      }
-    },
-    "setting.general.auto_copy.header" : {
-      "localizations" : {
-        "en" : {
-          "stringUnit" : {
-            "state" : "translated",
-            "value" : "Auto Copy"
-          }
-        },
-        "zh-Hans" : {
-          "stringUnit" : {
-            "state" : "translated",
-            "value" : "自动复制"
-          }
-        }
-      }
-    },
-    "setting.general.auto_query.header" : {
-      "localizations" : {
-        "en" : {
-          "stringUnit" : {
-            "state" : "translated",
-            "value" : "Auto Query"
-          }
-        },
-        "zh-Hans" : {
-          "stringUnit" : {
-            "state" : "translated",
-            "value" : "自动查询"
-          }
-        }
-      }
-    },
-    "setting.general.font.font_size.label" : {
-      "localizations" : {
-        "en" : {
-          "stringUnit" : {
-            "state" : "translated",
-            "value" : "Font Size"
-          }
-        },
-        "zh-Hans" : {
-          "stringUnit" : {
-            "state" : "translated",
-            "value" : "字体大小"
-          }
-        }
-      }
-    },
-    "setting.general.font.header" : {
-      "localizations" : {
-        "en" : {
-          "stringUnit" : {
-            "state" : "translated",
-            "value" : "Font"
-          }
-        },
-        "zh-Hans" : {
-          "stringUnit" : {
-            "state" : "translated",
-            "value" : "字体"
-          }
-        }
-      }
-    },
-    "setting.general.input.header" : {
-      "localizations" : {
-        "en" : {
-          "stringUnit" : {
-            "state" : "translated",
-            "value" : "Input Field"
-          }
-        },
-        "zh-Hans" : {
-          "stringUnit" : {
-            "state" : "translated",
-            "value" : "输入框"
-          }
-        }
-      }
-    },
-    "setting.general.language.duplicated_alert %@%@%@" : {
-      "localizations" : {
-        "en" : {
-          "stringUnit" : {
-            "state" : "translated",
-            "value" : "The first language should not be the same as the second language (%1$@). The %2$@ was replaced with %3$@."
-          }
-        },
-        "zh-Hans" : {
-          "stringUnit" : {
-            "state" : "translated",
-            "value" : "第一语言不能与第二语言相同（%1$@）。%2$@已被替换为%3$@。"
-          }
-        }
-      }
-    },
-    "setting.general.language.duplicated_alert.field.first" : {
-      "localizations" : {
-        "en" : {
-          "stringUnit" : {
-            "state" : "translated",
-            "value" : "first language"
-          }
-        },
-        "zh-Hans" : {
-          "stringUnit" : {
-            "state" : "translated",
-            "value" : "第二语言"
-          }
-        }
-      }
-    },
-    "setting.general.language.duplicated_alert.field.second" : {
-      "localizations" : {
-        "en" : {
-          "stringUnit" : {
-            "state" : "translated",
-            "value" : "second language"
-          }
-        },
-        "zh-Hans" : {
-          "stringUnit" : {
-            "state" : "translated",
-            "value" : "第一语言"
-          }
-        }
-      }
-    },
-    "setting.general.language.duplicated_alert.title" : {
-      "localizations" : {
-        "en" : {
-          "stringUnit" : {
-            "state" : "translated",
-            "value" : "Language Duplicated"
-          }
-        },
-        "zh-Hans" : {
-          "stringUnit" : {
-            "state" : "translated",
-            "value" : "语言重复"
-          }
-        }
-      }
-    },
-    "setting.general.language.first_language" : {
-      "localizations" : {
-        "en" : {
-          "stringUnit" : {
-            "state" : "translated",
-            "value" : "First Language"
-          }
-        },
-        "zh-Hans" : {
-          "stringUnit" : {
-            "state" : "translated",
-            "value" : "第一语言"
-          }
-        }
-      }
-    },
-    "setting.general.language.header" : {
-      "localizations" : {
-        "en" : {
-          "stringUnit" : {
-            "state" : "translated",
-            "value" : "Language"
-          }
-        },
-        "zh-Hans" : {
-          "stringUnit" : {
-            "state" : "translated",
-            "value" : "语言"
-          }
-        }
-      }
-    },
-    "setting.general.language.language_detect_optimize" : {
-      "localizations" : {
-        "en" : {
-          "stringUnit" : {
-            "state" : "translated",
-            "value" : "Language Detection"
-          }
-        },
-        "zh-Hans" : {
-          "stringUnit" : {
-            "state" : "translated",
-            "value" : "语种识别"
-          }
-        }
-      }
-    },
-    "setting.general.language.second_language" : {
-      "localizations" : {
-        "en" : {
-          "stringUnit" : {
-            "state" : "translated",
-            "value" : "Second Language"
-          }
-        },
-        "zh-Hans" : {
-          "stringUnit" : {
-            "state" : "translated",
-            "value" : "第二语言"
-          }
-        }
-      }
-    },
-    "setting.general.mouse_query.adjust_pop_button_origin" : {
-      "localizations" : {
-        "en" : {
-          "stringUnit" : {
-            "state" : "translated",
-            "value" : "Adjust Query Icon Position to avoid conflict with PopClip"
-          }
-        },
-        "zh-Hans" : {
-          "stringUnit" : {
-            "state" : "needs_review",
-            "value" : "调整查询图标位置（避免和 PopClip 显示冲突）"
-          }
-        }
-      }
-    },
-    "setting.general.mouse_query.header" : {
-      "localizations" : {
-        "en" : {
-          "stringUnit" : {
-            "state" : "translated",
-            "value" : "Query with Mouse"
-          }
-        },
-        "zh-Hans" : {
-          "stringUnit" : {
-            "state" : "translated",
-            "value" : "鼠标查询"
-          }
-        }
-      }
-    },
-    "setting.general.quick_link.header" : {
-      "localizations" : {
-        "en" : {
-          "stringUnit" : {
-            "state" : "translated",
-            "value" : "Quick Link"
-          }
-        },
-        "zh-Hans" : {
-          "stringUnit" : {
-            "state" : "translated",
-            "value" : "快捷功能"
-          }
-        }
-      }
-    },
-    "setting.general.voice.auto_play_word_audio" : {
-      "localizations" : {
-        "zh-Hans" : {
-          "stringUnit" : {
-            "state" : "translated",
-            "value" : "查询英语单词后自动播放发音"
-          }
-        }
-      }
-    },
-    "setting.general.voice.disable_empty_copy_beep_msg" : {
-      "localizations" : {
-        "en" : {
-          "stringUnit" : {
-            "state" : "translated",
-            "value" : "Disable 'beep' when selected text is empty"
-          }
-        },
-        "zh-Hans" : {
-          "stringUnit" : {
-            "state" : "translated",
-            "value" : "划词内容为空时"
-          }
-        }
-      }
-    },
-    "setting.general.voice.header" : {
-      "localizations" : {
-        "en" : {
-          "stringUnit" : {
-            "state" : "translated",
-            "value" : "Sound"
-          }
-        },
-        "zh-Hans" : {
-          "stringUnit" : {
-            "state" : "translated",
-            "value" : "声音"
-          }
-        }
-      }
-    },
-    "setting.general.window.fixed_window_position" : {
-      "localizations" : {
-        "en" : {
-          "stringUnit" : {
-            "state" : "translated",
-            "value" : "Floating Window Position"
-          }
-        },
-        "zh-Hans" : {
-          "stringUnit" : {
-            "state" : "translated",
-            "value" : "侧悬浮窗口位置"
-          }
-        }
-      }
-    },
-    "setting.general.window.mouse_select_translate_window_type" : {
-      "localizations" : {
-        "en" : {
-          "stringUnit" : {
-            "state" : "translated",
-            "value" : "Mouse Window Type"
-          }
-        },
-        "zh-Hans" : {
-          "stringUnit" : {
-            "state" : "translated",
-            "value" : "鼠标划词窗口类型"
-          }
-        }
-      }
-    },
-    "setting.general.window.shortcut_select_translate_window_type" : {
-      "localizations" : {
-        "en" : {
-          "stringUnit" : {
-            "state" : "translated",
-            "value" : "Shortcut Window Type"
-          }
-        },
-        "zh-Hans" : {
-          "stringUnit" : {
-            "state" : "translated",
-            "value" : "快捷键划词窗口类型"
-          }
-        }
-      }
-    },
-    "setting.general.windows.header" : {
-      "localizations" : {
-        "en" : {
-          "stringUnit" : {
-            "state" : "translated",
-            "value" : "Window"
-          }
-        },
-        "zh-Hans" : {
-          "stringUnit" : {
-            "state" : "translated",
-            "value" : "窗口"
-          }
-        }
-      }
-    },
-    "setting.tts_service.options.apple" : {
-      "localizations" : {
-        "en" : {
-          "stringUnit" : {
-            "state" : "translated",
-            "value" : "Apple"
-          }
-        },
-        "zh-Hans" : {
-          "stringUnit" : {
-            "state" : "translated",
-            "value" : "苹果"
-          }
-        }
-      }
-    },
-    "setting.tts_service.options.baidu" : {
-      "localizations" : {
-        "en" : {
-          "stringUnit" : {
-            "state" : "translated",
-            "value" : "Baidu"
-          }
-        },
-        "zh-Hans" : {
-          "stringUnit" : {
-            "state" : "translated",
-            "value" : "百度"
-          }
-        }
-      }
-    },
-    "setting.tts_service.options.bing" : {
-      "localizations" : {
-        "en" : {
-          "stringUnit" : {
-            "state" : "translated",
-            "value" : "Bing"
-          }
-        },
-        "zh-Hans" : {
-          "stringUnit" : {
-            "state" : "translated",
-            "value" : "Bing"
-          }
-        }
-      }
-    },
-    "setting.tts_service.options.google" : {
-      "localizations" : {
-        "en" : {
-          "stringUnit" : {
-            "state" : "translated",
-            "value" : "Google"
-          }
-        },
-        "zh-Hans" : {
-          "stringUnit" : {
-            "state" : "translated",
-            "value" : "Google"
-          }
-        }
-      }
-    },
-    "setting.tts_service.options.youdao" : {
-      "localizations" : {
-        "en" : {
-          "stringUnit" : {
-            "state" : "translated",
-            "value" : "Youdao"
-          }
-        },
-        "zh-Hans" : {
-          "stringUnit" : {
-            "state" : "translated",
-            "value" : "有道"
-          }
-        }
-      }
-    },
-    "Settings..." : {
-      "localizations" : {
-        "zh-Hans" : {
-          "stringUnit" : {
-            "state" : "translated",
-            "value" : "设置..."
-          }
-        }
-      }
-    },
-    "shortcut_select_translate_window_type" : {
-      "localizations" : {
-        "en" : {
-          "stringUnit" : {
-            "state" : "translated",
-            "value" : "Shortcut Window Type:"
-          }
-        },
-        "zh-Hans" : {
-          "stringUnit" : {
-            "state" : "translated",
-            "value" : "快捷键划词窗口类型:"
           }
         }
       }
