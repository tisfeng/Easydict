--- conflicted
+++ resolved
@@ -78,7 +78,6 @@
             }
         }
 
-<<<<<<< HEAD
             Settings {
                 SettingView().environmentObject(languageState).environment(
                     \.locale,
@@ -89,13 +88,6 @@
             Window("Query", id: "query") {
                 QueryView()
             }
-=======
-        Settings {
-            SettingView().environmentObject(languageState).environment(
-                \.locale,
-                .init(identifier: I18nHelper.shared.localizeCode)
-            )
->>>>>>> 3fb7ff9f
         }
     }
 
