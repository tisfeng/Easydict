<p align="center">
  <img src="https://raw.githubusercontent.com/tisfeng/ImageBed/main/uPic/icon_512x512-1671278252.png" height="256">
  <h1 align="center">Easydict</h1>
  <h4 align="center"> Easy to look up words or translate text</h4>
<p align="center"> 
<a href="https://github.com/tisfeng/easydict/blob/main/LICENSE">
<img src="https://img.shields.io/github/license/tisfeng/easydict"
            alt="License"></a>
<a href="https://github.com/tisfeng/Easydict/releases">
<img src="https://img.shields.io/github/downloads/tisfeng/easydict/total.svg"
            alt="Downloads"></a>
<a href="https://img.shields.io/badge/-macOS-black?&logo=apple&logoColor=white">
<img src="https://img.shields.io/badge/-macOS-black?&logo=apple&logoColor=white"
            alt="macOS"></a>  
</p>

<div align="center">
<a href="./README.md">中文</a> &nbsp;&nbsp;|&nbsp;&nbsp; <a href="./README_EN.md">English</a>
</div>

## Easydict

`Easydict` is a concise and easy-to-use translation dictionary macOS App that allows you to easily and elegantly look up words or translate text. Easydict is ready to use out of the box, can automatically recognize the language of the input text, supports input translate, select translate, and OCR screenshot translate, and can query multiple translation services results at the same time. Currently, it supports [Youdao Dictionary](https://www.youdao.com/), [**🍎 Apple System Dictionary**](./docs/How-to-use-macOS-system-dictionary-in-Easydict-en.md), [**🍎 macOS System Translation**](./docs/How-to-use-macOS-system-dictionary-in-Easydict-zh.md), [OpenAI(ChatGPT)](https://chat.openai.com/), [DeepL](https://www.deepl.com/translator), [Google](https://translate.google.com/), [Bing Translate](https://www.bing.com/translator), [Baidu](https://fanyi.baidu.com/), and [Volcano Translation](https://translate.volcengine.com/translate).

![Log](https://raw.githubusercontent.com/tisfeng/ImageBed/main/uPic/Log-1688378715.png)

<table>
    <td> <img src="https://raw.githubusercontent.com/tisfeng/ImageBed/main/uPic/iShot_2023-05-28_16.32.18-1685262784.png">
    <td> <img src="https://raw.githubusercontent.com/tisfeng/ImageBed/main/uPic/iShot_2023-05-28_16.32.26-1685262803.png">
</table>

![immerse-1686534718.gif](https://raw.githubusercontent.com/tisfeng/ImageBed/main/uPic/immerse-1686534718.gif)

## Features

- [x] Out of the box, easily look up words or translate text.
- [x] Automatic recognition of input language and automatic query of target preferred language.
- [x] Auto select translate, automatically display the query icon after word search, and mouse hover to query.
- [x] Support for configuring different services for different window types.
- [x] Support system OCR screenshot translation, Silent Screenshot OCR.
- [x] Support system TTS, along with online services from Bing, Google, Youdao and Baidu Cloud.
- [x] Support [🍎 Apple System Dictionary](./docs/How-to-use-macOS-system-dictionary-in-Easydict-en.md), support third-party dictionaries with manual mdict dictionaries import functionalities.
- [x] Support macOS system translation. (_Please see [How to use 🍎 macOS system translation in Easydict?](./docs/How-to-use-macOS-system-dictionary-in-Easydict-en.md)_)
- [x] Support Youdao Dictionary, DeepL, OpenAI (ChatGPT), Google, Bing, Baidu, and Volcano Translate.
- [x] Support for 48 languages.

**If you like this app, please consider giving it a [Star](https://github.com/tisfeng/Easydict) ⭐️, thanks! (^-^)**

---

## Table of contents

- [Easydict](#easydict)
- [Features](#features)
- [Table of contents](#table-of-contents)
- [Installation](#installation)
  - [1. Manual Installation](#1-manual-installation)
  - [2. Homebrew](#2-homebrew)
  - [Developer Build](#developer-build)
  - [Signature Problem ⚠️](#signature-problem-️)
- [Usage](#usage)
  - [Select text by Mouse](#select-text-by-mouse)
  - [About Permissions](#about-permissions)
- [OCR](#ocr)
- [Language Recognition](#language-recognition)
- [TTS Services](#tts-services)
- [Translation Services](#translation-services)
  - [🍎 Apple System Dictionary](#-apple-system-dictionary)
  - [OpenAI (ChatGPT) Translation](#openai-chatgpt-translation)
    - [Configure APIKey](#configure-apikey)
    - [Query Mode](#query-mode)
    - [Customizations](#customizations)
  - [DeepL Translate](#deepl-translate)
    - [Configure AuthKey](#configure-authkey)
    - [Configure API call method](#configure-api-call-method)
  - [Bing Translate](#bing-translate)
- [Smart query mode](#smart-query-mode)
  - [Query in App](#query-in-app)
- [URL Scheme](#url-scheme)
- [Use with PopClip](#use-with-popclip)
- [Settings](#settings)
  - [General](#general)
  - [Services](#services)
  - [In-App Shortcuts](#in-app-shortcuts)
- [Tips](#tips)
- [Similar Open Source Projects](#similar-open-source-projects)
- [Motivation](#motivation)
- [Contributor Guide](#contributor-guide)
- [Acknowledgements](#acknowledgements)
- [Statement](#statement)
- [Sponsor](#sponsor)
  - [Sponsor List](#sponsor-list)

## Installation

You can install it using one of the following two methods. Support macOS 11.0+

### 1. Manual Installation

[Download](https://github.com/tisfeng/Easydict/releases) the latest release of the app.

### 2. Homebrew 

Thanks to [BingoKingo](https://github.com/tisfeng/Easydict/issues/1#issuecomment-1445286763) for the initial installation version.

```bash
brew install easydict
```

### Developer Build

If you are a developer, or you are interested in this project, you can also try to build and run it manually. The whole process is very simple, even without knowing macOS development knowledge.

<details> <summary> Build Steps: </summary>

<p>

1. Download this Repo, and then open the `Easydict.xcworkspace` file with [Xcode](https://developer.apple.com/xcode/) (note that it is not `Easydict.xcodeproj`).
2. Change the DEVELOPMENT_TEAM in the Easydict-debug.xcconfig file to your own Apple Team ID (you can find it by logging into the Apple Developer website), or set the values of DEVELOPMENT_TEAM and CODE_SIGN_IDENTITY to empty.
3. Use `Cmd + R` to compile and run.

```
DEVELOPMENT_TEAM = 79NQA2XYHM
CODE_SIGN_IDENTITY = Apple Development
CODE_SIGN_STYLE = Automatic
```

Build environment: Xcode 13+, macOS Big Sur 11.3+. To avoid unnecessary problems, it is recommended to use the latest Xcode and macOS version https://github.com/tisfeng/Easydict/issues/79

> [!NOTE]
> Since the latest code uses the String Catalog feature, Xcode 15+ is required to compile.
> If your Xcode version is lower, please use the [xcode-14](https://github.com/tisfeng/Easydict/tree/xcode-14) branch, note that this is a fixed version branch, not maintained.

If the run encounters the following error, try updating CocoaPods and then `pod install`.

>  [DT_TOOLCHAIN_DIR cannot be used to evaluate LD_RUNPATH_SEARCH_PATHS, use TOOLCHAIN_DIR instead](https://github.com/CocoaPods/CocoaPods/issues/12012)

</p>

</details>

### Signature Problem ⚠️

Easydict is open source software and is inherently secure, but due to Apple's strict checking mechanism, you may encounter warning blocks when opening it.

FAQ:

1. If you encounter the following [Cannot open Easydict problem](https://github.com/tisfeng/Easydict/issues/2), please refer to [Open Mac App from an unidentified developer](https://support.apple.com/zh-cn/guide/mac-help/mh40616/mac)

> Cannot open "Easydict.dmg" because Apple cannot check to see if it contains malware.

<div >
    <img src="https://user-images.githubusercontent.com/25194972/219873635-46e9d318-7237-462b-be69-44ad7a3ea760.png" width="30%">
    <img src="https://user-images.githubusercontent.com/25194972/219873670-7ce67946-87c2-4d45-84fd-3cc59936f7be.png"  width="30%">
    <img src="https://user-images.githubusercontent.com/25194972/219873722-2e780565-fe26-4ce3-9648-f1cbdd393843.png"  width="30%">
</div>

<div style="display: flex; justify-content: space-between;">
  <img src="https://user-images.githubusercontent.com/25194972/219873809-2b407852-7f77-4aef-9206-3f6393cb7c31.png" width="100%" />
</div>

2. If it indicates that the app is corrupted, please refer to [macOS Bypassing Notary and App Signing Methods](https://www.5v13.com/sz/31695.html)

> "Easydict" is corrupted and cannot be opened.

Just type the following command in the terminal and enter the password.

```bash
sudo xattr -rd com.apple.quarantine /Applications/Easydict.app
```

---

## Usage

Once Easydict is launched, in addition to the main window (hidden by default), there will be a menu icon, and clicking on the menu option will trigger the corresponding actions, as follows:

<div>
  <img src="https://github.com/Jerry23011/Easydict/assets/89069957/f0c7da85-b9e0-4003-b673-e93f6477a75b" width="50%" />
</div>

| Ways                      | Description                                                                                                                                  | Preview                                                                                                                                        |
| ------------------------- | -------------------------------------------------------------------------------------------------------------------------------------------- | ---------------------------------------------------------------------------------------------------------------------------------------------- |
| Mouse select translate    | The query icon is automatically displayed after the word is selected, and the mouse hovers over it to query                                  | ![iShot_2023-01-20_11.01.35-1674183779](https://raw.githubusercontent.com/tisfeng/ImageBed/main/uPic/iShot_2023-01-20_11.01.35-1674183779.gif) |
| Shortcut select translate | After selecting the text to be translated, press the shortcut key (default `⌥ + D`)                                                          | ![iShot_2023-01-20_11.24.37-1674185125](https://raw.githubusercontent.com/tisfeng/ImageBed/main/uPic/iShot_2023-01-20_11.24.37-1674185125.gif) |
| Screenshot translate      | Press the screenshot translate shortcut key (default `⌥ + S`) to capture the area to be translated                                           | ![iShot_2023-01-20_11.26.25-1674185209](https://raw.githubusercontent.com/tisfeng/ImageBed/main/uPic/iShot_2023-01-20_11.26.25-1674185209.gif) |
| Input translate           | Press the input translate shortcut key (default `⌥ + A`, or `⌥ + F`), enter the text to be translated, and `Enter` key to translate          | ![iShot_2023-01-20_11.28.46-1674185354](https://raw.githubusercontent.com/tisfeng/ImageBed/main/uPic/iShot_2023-01-20_11.28.46-1674185354.gif) |
| Silent Screenshot OCR     | Press the Silent Screenshot shortcut key（default `⌥ + ⇧ + S`）to capture the area, the OCR results will be copied directly to the clipboard | ![屏幕录制 2023-05-20 22 39 11](https://github.com/Jerry23011/Easydict/assets/89069957/c16f3c20-1748-411e-be04-11d8fe0e61af)                    |

### Select text by Mouse

Currently, multiple mouse quick word selection methods are supported: double-click word selection, mouse drag word selection, triple-click word selection (paragraph) and Shift word selection (multiple paragraphs). In some applications, **mouse drag word selection** and **Shift word selection** may fail, in which case you can switch to other word selection methods.

The shortcut key to select words can work normally in any application. If you encounter an application that cannot select words, you can open an issue to solve it https://github.com/tisfeng/Easydict/issues/84

The flow of the crossword function: Accessibility > AppleScript > simulated shortcuts, giving priority to the secondary function Accessibility fetching, and if Accessibility fetching fails (unauthorized or not supported by the application), if it is a browser application (e.g. Safari, Chrome), it will try to use AppleScript fetching. If the AppleScript fetching still fails, then the final forced fetching is done - simulating the shortcut Cmd+C to fetch the word.

Therefore, it is recommended to turn on the Allow JavaScript in Apple events option in your browser to avoid event blocking on certain web pages, such as those with [forced copyright information](<(https://github.com/tisfeng/Easydict/issues/85)>), and to optimize the word fetching experience.

For Safari users, it is highly recommended that this option be turned on, as Safari does not support Accessibility fetching, and AppleScript fetching is far superior to simulating shortcuts.

<div>
    <img src="https://github.com/Jerry23011/Easydict/assets/89069957/a1d8aa6b-69d7-459a-ac83-a6f090d04cae" width="45%">
    <img src="https://github.com/Jerry23011/Easydict/assets/89069957/4dbf038b-d939-454f-9205-648636f46ca8" width="45%">
</div>

### About Permissions

1. `Select Translate` requires the `Auxiliary Accessibility`. The mouse stroke function only triggers the application of auxiliary accessibility permission when it is used for the first time, and the automatic stroke translation function can only be used normally after authorization.

2. For screenshot Translate, you need to enable `Screen Recording` permission. The application will only automatically pop up a permission application dialog box when you use **Screenshot Translation** for the first time. If the authorization fails, you need to turn it on in the system settings manually.

## OCR

Currently, only the system OCR is supported, third-party OCR services will be integrated later.

System OCR supported languages: Simplified Chinese, Traditional Chinese, English, Japanese, Korean, French, Spanish, Portuguese, German, Italian, Russian, Ukrainian.

## Language Recognition

Currently, only the system language recognition is supported, and Baidu and Google language recognition are supported, but considering the speed problem of online recognition and instability (Google also needs to be flipped), the other two recognition services are only used for auxiliary optimization.

The system language recognition is used by default, and after tuning, the accuracy of the system language recognition is already very high, which can meet the needs of most users.

If you still feel that the system language recognition is inaccurate in actual use, you can turn on Baidu language recognition or Google language recognition optimization in the settings, but please note that this may cause the response speed to slow down, and the recognition rate will not be 100% in line with user expectations. If there is a recognition error, you can manually specify the language type.

## TTS Services

Currently support macOS system TTS, Bing, Google, Youdao, and Baidu online TTS service.

- System TTS: The most stable and reliable option, but not very accurate. It is usually used as a fallback option, i.e., the system TTS is used instead of the other TTS when errors occur.
- Bing TTS: Yields optimal results by generating real-time neural network speech synthesis. However, this process is more time-intensive, and the length of the input text directly impacts the duration of generation. Currently, the maximum supported character limit is 2,000 characters, roughly equivalent to a 10-minute generation time.
- Google TTS: Good results with English, and the interface is stable. However, it can only generate upto 200 characters at a time.
- Youdao TTS: The overall performance is commendable with a stable interface, and it excels in the pronunciation of English words. However, the maximum character limit is capped at 600 characters.
- Baidu TTS: English sentences are well pronounced with a distinctive accent, but can only generate up to about 1,000 characters.

By default, the application uses Youdao TTS, but users have the option to select their preferred TTS service in the settings. 

Due to its impressive performance with English words, Youdao TTS is the recommended choice for such content, while the default TTS service remains in use for other languages. 

It's worth noting that, apart from the system TTS, all other TTS services are unofficial interfaces and may experience instabilities from time to time

## Translation Services

Currently supports YouDao Dictionary, 🍎 Apple System Dictionary, 🍎 Apple System Translator, ChatGPT, DeepL, Google, Bing, Baidu and Volcano Translator.

> [!NOTE] 
> Since the Chinese version of Google Translate is currently unavailable, you can only use the international version, so you need to use a proxy to use Google Translate.

<details> <summary> Supported languages: </summary>

<p>

|       Languages       | Youdao | DeepL | 🍎 Apple Translate | Bing | Google | Baidu | Volcano |
| :-------------------: | :----: | :---: | :----------: | :--: | :----: | :---: | :-----: |
| Chinese (Simplified)  |   ✅   |  ✅   |      ✅      |  ✅  |   ✅   |  ✅   |   ✅    |
| Chinese (Traditional) |   ✅   |  ✅   |      ✅      |  ✅  |   ✅   |  ✅   |   ✅    |
|        English        |   ✅   |  ✅   |      ✅      |  ✅  |   ✅   |  ✅   |   ✅    |
|       Japanese        |   ✅   |  ✅   |      ✅      |  ✅  |   ✅   |  ✅   |   ✅    |
|        Korean         |   ✅   |  ✅   |      ✅      |  ✅  |   ✅   |  ✅   |   ✅    |
|        French         |   ✅   |  ✅   |      ✅      |  ✅  |   ✅   |  ✅   |   ✅    |
|        Spanish        |   ✅   |  ✅   |      ✅      |  ✅  |   ✅   |  ✅   |   ✅    |
|      Portuguese       |   ✅   |  ✅   |      ✅      |  ✅  |   ✅   |  ✅   |   ✅    |
|        Italian        |   ✅   |  ✅   |      ✅      |  ✅  |   ✅   |  ✅   |   ✅    |
|        German         |   ✅   |  ✅   |      ✅      |  ✅  |   ✅   |  ✅   |   ✅    |
|        Russian        |   ✅   |  ✅   |      ✅      |  ✅  |   ✅   |  ✅   |   ✅    |
|        Arabic         |   ✅   |  ❌   |      ✅      |  ✅  |   ✅   |  ✅   |   ✅    |
|        Swedish        |   ❌   |  ✅   |      ❌      |  ✅  |   ✅   |  ✅   |   ✅    |
|       Romanian        |   ❌   |  ✅   |      ❌      |  ✅  |   ✅   |  ✅   |   ✅    |
|         Thai          |   ✅   |  ❌   |      ✅      |  ✅  |   ✅   |  ✅   |   ✅    |
|        Slovak         |   ❌   |  ✅   |      ❌      |  ✅  |   ✅   |  ✅   |   ✅    |
|         Dutch         |   ✅   |  ✅   |      ✅      |  ✅  |   ✅   |  ✅   |   ✅    |
|       Hungarian       |   ❌   |  ✅   |      ❌      |  ✅  |   ✅   |  ✅   |   ✅    |
|         Greek         |   ❌   |  ✅   |      ❌      |  ✅  |   ✅   |  ✅   |   ✅    |
|        Danish         |   ❌   |  ✅   |      ❌      |  ✅  |   ✅   |  ✅   |   ✅    |
|        Finnish        |   ❌   |  ✅   |      ❌      |  ✅  |   ✅   |  ✅   |   ✅    |
|        Polish         |   ❌   |  ✅   |      ✅      |  ✅  |   ✅   |  ✅   |   ✅    |
|         Czech         |   ❌   |  ✅   |      ❌      |  ✅  |   ✅   |  ✅   |   ✅    |
|        Turkish        |   ❌   |  ✅   |      ✅      |  ✅  |   ✅   |  ✅   |   ✅    |
|      Lithuanian       |   ❌   |  ✅   |      ❌      |  ✅  |   ✅   |  ✅   |   ✅    |
|        Latvian        |   ❌   |  ✅   |      ❌      |  ✅  |   ✅   |  ✅   |   ✅    |
|       Ukrainian       |   ❌   |  ✅   |      ✅      |  ✅  |   ✅   |  ✅   |   ✅    |
|       Bulgarian       |   ❌   |  ✅   |      ❌      |  ✅  |   ✅   |  ✅   |   ✅    |
|      Indonesian       |   ✅   |  ✅   |      ✅      |  ✅  |   ✅   |  ✅   |   ✅    |
|         Malay         |   ❌   |  ❌   |      ❌      |  ✅  |   ✅   |  ✅   |   ✅    |
|       Slovenian       |   ❌   |  ✅   |      ❌      |  ✅  |   ✅   |  ✅   |   ✅    |
|       Estonian        |   ❌   |  ✅   |      ❌      |  ✅  |   ✅   |  ✅   |   ✅    |
|      Vietnamese       |   ✅   |  ❌   |      ✅      |  ✅  |   ✅   |  ✅   |   ✅    |
|        Persian        |   ❌   |  ❌   |      ❌      |  ✅  |   ✅   |  ✅   |   ✅    |
|         Hindi         |   ❌   |  ❌   |      ❌      |  ✅  |   ✅   |  ✅   |   ✅    |
|        Telugu         |   ❌   |  ❌   |      ❌      |  ✅  |   ✅   |  ✅   |   ✅    |
|         Tamil         |   ❌   |  ❌   |      ❌      |  ✅  |   ✅   |  ✅   |   ✅    |
|         Urdu          |   ❌   |  ❌   |      ❌      |  ✅  |   ✅   |  ✅   |   ✅    |
|       Filipino        |   ❌   |  ❌   |      ❌      |  ✅  |   ✅   |  ✅   |   ✅    |
|         Khmer         |   ❌   |  ❌   |      ❌      |  ✅  |   ✅   |  ✅   |   ✅    |
|          Lao          |   ❌   |  ❌   |      ❌      |  ✅  |   ✅   |  ✅   |   ✅    |
|        Bengali        |   ❌   |  ❌   |      ❌      |  ❌  |   ✅   |  ✅   |   ✅    |
|        Burmese        |   ❌   |  ❌   |      ❌      |  ❌  |   ✅   |  ✅   |   ✅    |
|       Norwegian       |   ❌   |  ✅   |      ❌      |  ✅  |   ✅   |  ✅   |   ✅    |
|        Serbian        |   ❌   |  ❌   |      ❌      |  ✅  |   ✅   |  ✅   |   ✅    |
|       Croatian        |   ❌   |  ❌   |      ❌      |  ✅  |   ✅   |  ✅   |   ✅    |
|       Mongolian       |   ❌   |  ❌   |      ❌      |  ✅  |   ✅   |  ✅   |   ✅    |
|        Hebrew         |   ❌   |  ❌   |      ❌      |  ✅  |   ✅   |  ✅   |   ✅    |

</p>

</details>

### 🍎 Apple System Dictionary

Easydict seamlessly integrates with the dictionaries available in the macOS Dictionary App, including popular options like the Oxford English-Chinese-Chinese-English Dictionary (Simplified Chinese-English) and the Modern Chinese Standard Dictionary (Simplified Chinese). To use these dictionaries, simply enable them through the Dictionary App settings page.

Furthermore, Apple Dictionary offers support for custom dictionaries, allowing you to import third-party options such as the Concise English-Chinese Dictionary, Longman Dictionary of Contemporary Advanced English, and more. These can be added to your system by importing dictionaries in the .dictionary format.

For detailed information, please see [How to use macOS system dictionary in Easydict](./docs/How-to-use-macOS-system-dictionary-in-Easydict-en.md)

<table>
 		<td> <img src="https://raw.githubusercontent.com/tisfeng/ImageBed/main/uPic/HModYw-1696150530.png">
    <td> <img src="https://raw.githubusercontent.com/tisfeng/ImageBed/main/uPic/image-20230928231225548-1695913945.png">
    <td> <img src="https://raw.githubusercontent.com/tisfeng/ImageBed/main/uPic/image-20230928231345494-1695914025.png">
</table>

### OpenAI (ChatGPT) Translation

Version 1.3.0 starts to support OpenAI translation, also supports Azure OpenAI interface, the interface has not been written yet, you need to configure it in the input box of Easydict using the following command method.

Please make sure you have an APIKey.

#### Configure APIKey

```
easydict://writeKeyValue?EZOpenAIAPIKey=sk-xxx
```

<div>
  <img src="https://raw.githubusercontent.com/tisfeng/ImageBed/main/uPic/image-20231104131750966-1699075071.png" width="50%" />
</div>

Lookup for APIKey (similar to other keys), if the query succeeds, the result will be written to the clipboard.
```
easydict://readValueOfKey?EZOpenAIAPIKey
```

#### Query Mode

Currently, OpenAI translation supports three query modes: word lookup, sentence translation, and long-text translation. They are all enabled by default, while words and sentences can be disabled.

<table>
    <td> <img src="https://raw.githubusercontent.com/tisfeng/ImageBed/main/uPic/2KIWfp-1695612945.png">
    <td> <img src="https://raw.githubusercontent.com/tisfeng/ImageBed/main/uPic/tCMiec-1695637289.png">
    <td> <img src="https://raw.githubusercontent.com/tisfeng/ImageBed/main/uPic/qNk8ND-1695820293.png">
</table>

Considering the token cost associated with OpenAI, a default 'Close' option has been implemented. After executing the following command, OpenAI will automatically stop the queries by default, and it will only be queried when the user manually clicks the 'Expand' button.

```
easydict://writeKeyValue?EZOpenAIServiceUsageStatusKey=1
```

```
// Disable word lookup
easydict://writeKeyValue?EZOpenAIDictionaryKey=0

// Disable sentence analysis
easydict://writeKeyValue?EZOpenAISentenceKey=0
```
A quick tip: If you only want to exclude occasional sentence analysis without turning off the Sentence mode, simply append a tilde (~) after `[Sentence]`. This will convert it into the Translation mode.

<img width="475" alt="image" src="https://github.com/tisfeng/Easydict/assets/25194972/b8c2f0e3-a263-42fb-9cb0-efc68b8201c3">


#### Customizations

Support custom domains and models

```
//  xxx is the host, the default one is api.openai.com
easydict://writeKeyValue?EZOpenAIDomainKey=xxx

// xxx is the complete address of the request; for example, https://api.ohmygpt.com/azure/v1/chat/completions
easydict://writeKeyValue?EZOpenAIEndPointKey=xxx

//  xxx is set to default as gpt-3.5-turbo
easydict://writeKeyValue?EZOpenAIModelKey=xxx
```

Since the official OpenAI interface has restrictions on user IPs, if you need a reverse proxy, you can refer to this project [cloudflare-reverse-proxy](https://github.com/gaboolic/cloudflare-reverse-proxy)

### DeepL Translate

DeepL free version web API has a frequency limit for single IP, frequent use will trigger 429 too many requests error, so version 1.3.0 adds support for DeepL official API, but the interface has not been written yet, and needs to be enabled through command.

If you have DeepL AuthKey, it is recommended to use personal AuthKey, so as to avoid frequency limits and improve user experience. If not, you can use the way of switching proxy IP to avoid 429 error.

> [!NOTE] 
>  Using a new proxy IP is a generic solution that works for other frequency-limited services.

#### Configure AuthKey

Enter the following code in the input box, xxx is your DeepL AuthKey, and then Enter

```
easydict://writeKeyValue?EZDeepLAuthKey=xxx
```

#### Configure API call method

1. The web version API is used by default, and the personal AuthKey will be used when the web version API fails (if any)

```
easydict://writeKeyValue?EZDeepLTranslationAPIKey=0
```

2. Use personal AuthKey first, and use web version API when it fails. If you use DeepL frequently, it is recommended to use this method, which can reduce one failed request and improve response speed.

```
easydict://writeKeyValue?EZDeepLTranslationAPIKey=1
```

3. Only use personal AuthKey

```
easydict://writeKeyValue?EZDeepLTranslationAPIKey=2
```

### Bing Translate

At present, Bing Translator uses a web interface. When encountering a 429 error due to triggering rate limits, you can extend the usage by manually setting request cookies, aside from switching proxies. The exact duration of the time extension is currently unclear.

The specific steps are, to use the browser to log in [Bing Translator](https://www.bing.com/translator), then get the cookie in the console by running the following command.

```js
cookieStore.get("MUID").then(result => console.log(encodeURIComponent("MUID=" +result.value)));
```

Finally, use the command to write the cookie in Easydict

```
// xxx is the obtained cookie
easydict://writeKeyValue?EZBingCookieKey=xxx
```
> [!NOTE] 
> Bing TTS also uses a web API, which is also easy to trigger interface restrictions and does not report errors, so if you set Bing to the default TTS, it is recommended to set cookies.

## Smart query mode

Currently, there are two main types of lookup services: vocabulary lookup (e.g., Apple Dictionary) and translating text (e.g., DeepL), and there are also some services (e.g., Yudao and Google) that support both vocabulary lookup and translating text.

```objc
typedef NS_OPTIONS(NSUInteger, EZQueryTextType) {
    EZQueryTextTypeNone = 0, // 0
    EZQueryTextTypeTranslation = 1 << 0, // 01 = 1
    EZQueryTextTypeDictionary = 1 << 1, // 10 = 2
    EZQueryTextTypeSentence = 1 << 2, // 100 = 4
};
```

Easydict can automatically enable the appropriate query service based on the content of the query text.

Specifically, under smart query mode, when looking up for vocabularies, only services that support [Words lookup] will be invoked; when translating text, only services that support [Text Translation] will be enabled.

For vocabularies, services that support vocabularies lookup work significantly better than translations, while translating text with vocabularies lookups enabled.

By default, all translation services support vocabularies lookup (vocabularies are also a kind of text), users can adjust it manually. For example, to set Google to translate text only, just use the following command to change the property to `translation | sentence`.

```
easydict://writeKeyValue?Google-IntelligentQueryTextType=5  
```

Similarly, for some services that support looking up vocabulary and translating text at the same time, such as Youdao Dictionary, you can set its query mode to look up only vocabulary by setting the type to `dictionary`.

```
easydict://writeKeyValue?Youdao-IntelligentQueryTextType=2
```

By default, only [Mini Window] is enabled for Smart Query Mode, users can also enable Smart Query Mode manually for [Hover Window]:

```
easydict://writeKeyValue?IntelligentQueryMode-window2=1
```
window1 represents the mini window, while window2 represents hover window, 0 represents disabled, while 1 represents enabled.

> [!NOTE] 
> Smart query mode only indicates whether this query service is enabled or not, and the user can manually click on the arrow to the right in the service view to expand the query at any time.

<table>
    <td> <img src="https://raw.githubusercontent.com/tisfeng/ImageBed/main/uPic/image-20231001112741097-1696130861.png">
    <td> <img src="https://raw.githubusercontent.com/tisfeng/ImageBed/main/uPic/image-20231001115013334-1696132213.png">
</table>

### Query in App

Easydict in-app lookup is supported. In the input box or translation result, if you encounter unfamiliar words, you can call out the menu by right-clicking with heavy pressure and selecting the first "In-app lookup".

<div>
  <img src="https://raw.githubusercontent.com/tisfeng/ImageBed/main/uPic/image-20231019101421740-1697681661-1697681993.png" width="50%" />
</div>

## URL Scheme

Easydict supports fast lookup for URL scheme: `easydict://query?text=xxx`, such as easydict://query?text=good.

If the query content xxx contains special characters, URL encoding is needed, such as easydict://query?text=good%20girl

> [!WARNING]
> The old version of easydict://xxx may cause problems in some scenarios, so it is recommended to use the complete URL Scheme easydict://query?text=xxx

## Use with PopClip

You need to install [PopClip](https://pilotmoon.com/popclip/) first, then select the following code block, `PopClip` will show "Install Extension Easydict", just click it. (By [liziqiang](https://github.com/liziqiang))

```shell
# popclip
name: Easydict
icon: iconify:ri:translate
interpreter: zsh
shell script: |
  result=$(ps aux | grep Easydict.app | wc -l)
  if [[ $result -lt 2 ]];then
    open /Applications/Easydict.app
    sleep 1
  fi
  open "easydict://query?text=$POPCLIP_TEXT"
```

> Ref: https://www.popclip.app/dev/shell-script-actions

## Settings

The settings page provides some preference setting modifications, such as automatically playing word pronunciation after turning on a query, modifying translation shortcut keys, turning on and off services, or adjusting the order of services, etc.

### General

<img width="1036" alt="Prefences" src="https://github.com/Jerry23011/Easydict/assets/89069957/7d63ad8e-927f-44e2-bc14-9d2199a927e4">

### Services

Easydict has 3 types of Windows and you can set different services for each of them.

- Mini window: displayed when the mouse automatically picks up words.
- Floating window: displayed when shortcut keys are used to fetch words and screenshot translation.
- Main window: hidden by default, you can turn it on in the settings and show it when the program starts. (The main window function will be enhanced later)

<img width="1330" alt="Services" src="https://github.com/Jerry23011/Easydict/assets/89069957/b3185b45-c593-4a23-a1be-0601bf347c30">

### In-App Shortcuts

Easydict has some in-app shortcuts to help you use it more efficiently.

Unlike the translation shortcut keys that are globally effective, the following shortcuts only take effect when the Easydict window is in the foreground.

<div style="display: flex; justify-content: space-between;">
  <img src="https://raw.githubusercontent.com/tisfeng/ImageBed/main/uPic/Mlw8ty-1681955887.png" width="50%">
</div>

- `Enter`: After entering the text, press Enter to start the query.
- `Shift + Enter`: Enter a new line.
- `Cmd + ,`: Open the settings page.
- `Cmd + Q`: Quit the app.
- `Cmd + K`: Clear the input text.
- `Cmd + Shift + K`: Clear the input box and query results, the same as clicking the clear button in the lower right corner of the input text.
- `Cmd + I`: Focus on the input text.
- `Cmd + Shift + C`: Copy query text.
- `Cmd + S`: Play the pronunciation of the query text.
- `Cmd + R`: Query again.
- `Cmd + T`: Toggle translation language.
- `Cmd + P`: Pin the window.
- `Cmd + W`: Close the window.
- `Cmd + Enter`: By default, the Google search engine is opened, and the content to be searched is the input text, which is equivalent to manually clicking the browser search icon in the upper right corner.
- `Cmd + Shift + Enter`: If the Eudic App is installed on the computer, an Eudic icon will be displayed to the left of the Google icon, and the action is to open the Eudic App to query.

## Tips

As long as the query window is activated, you can open the settings page by shortcut key `Cmd + ,`. If you hide the menu bar icon, you can reopen it in this way.

<div style="display:flex;align-items:center;">
  <img src="https://github.com/Jerry23011/Easydict/assets/89069957/584bb1b3-6ddd-4af8-a8b5-fc491a21605c" style="margin-right:50px;" width="40%">
  <img src="https://github.com/Jerry23011/Easydict/assets/89069957/dfdda624-68eb-4534-968a-b7327201d880" width="30%">
</div>

If you find that the OCR result is incorrect, you can correct the OCR result by clicking the "Detected xxx" button to specify the recognition language.

<div style="display:flex;align-items:flex-start;">
  <img src="https://raw.githubusercontent.com/tisfeng/ImageBed/main/uPic/image-20230227114539063-1677469539.png" style="margin-right:40px;" width="45%">
  <img src="https://raw.githubusercontent.com/tisfeng/ImageBed/main/uPic/image-20230227114611359-1677469571.png" width="45%">
</div>

## Similar Open Source Projects

- [immersive-translate](https://github.com/immersive-translate/immersive-translate): A nice Immersive Dual Web Page Translation Extension.
- [pot-desktop](https://github.com/pot-app/pot-desktop) : A cross-platform software for text translation and recognize.
- [ext-saladict](https://github.com/crimx/ext-saladict): A browser extension for looking up words and translating.
- [openai-translator](https://github.com/yetone/openai-translator): Browser extension and cross-platform desktop application for translation based on ChatGPT API.
- [Raycast-Easydict](https://github.com/tisfeng/Raycast-Easydict): My other open source project, a Raycast extension version of Easydict.

![easydict-1-1671806758](https://raw.githubusercontent.com/tisfeng/ImageBed/main/uPic/easydict-1-1671806758.png)

## Motivation

Looking up words and translating text is a very useful function in daily life. I have used many translation dictionaries, but I was not satisfied until I met Bob. [`Bob`](https://bobtranslate.com/) is an excellent translation software, but it is not open source and no longer provides free application updates since it hit the Apple Store.

As a developer and beneficiary of a lot of open source software, I think that there should be a free open source version of [Bob](https://github.com/ripperhe/Bob) in the world, so I made [Easydict](https://github.com/tisfeng/Easydict).

Now I use Easydict a lot every day, I like it very much, and I hope more people can know it and use it.

Open source makes the world better.

## Contributor Guide

If you are interested in this project, we welcome you to contribute to the project, and we will provide help as much as possible.

Currently, the project has two main branches, dev and main. The dev branch code is usually the latest, and may contain some features that are under development. The main branch code is stable and will be merged with the dev branch code regularly.

In addition, we plan to migrate the project from objc to Swift, and gradually use Swift to write new feature modules in the future, see https://github.com/tisfeng/Easydict/issues/194

If you think there is room for improvement in the project, or if you have new ideas for features, please submit a PR:

If the PR is a bug fix or feature implementation for an existing issue, please submit it to the dev branch.

If the PR is about a new feature or involves major changes to the UI, it is recommended to open an issue for discussion first to avoid duplicate or conflicting features.

## Acknowledgements

- This project was inspired by [saladict](https://github.com/crimx/ext-saladict) and [Bob](https://github.com/ripperhe/Bob), and the initial version was made based on [Bob (GPL-3.0)](https://github.com/1xiaocainiao/Bob). [Easydict](https://github.com/tisfeng/Easydict) has made many improvements and optimizations on the original project, and many features and UI are referenced from Bob.
- Screenshot feature is based on [isee15](https://github.com/isee15) 's [Capture-Screen-For-Multi-Screens-On-Mac](https://github.com/isee15/Capture-Screen-For-Multi-Screens-On-Mac), and optimized on this project.
- Select text feature is referenced from [PopClip](https://pilotmoon.com/popclip/).

## Statement

Easydict is licensed under the [GPL-3.0](https://github.com/tisfeng/Easydict/blob/main/LICENSE) open source license, which is for learning and communication only. Anyone can get this product and source code for free. If you believe that your legal rights have been violated, please contact the [author](https://github.com/tisfeng) immediately. You can use the source code freely, but you must attach the corresponding license and copyright.

## Sponsor

Easydict is a free and open source project, currently mainly developed and maintained by the author. If you like this project, and find it helpful, you can consider sponsoring this project to support it, so that it can go further.

If sponsorship is enough to cover Apple's $99 annual fee, I will sign up for a developer account to solve the app [signature problem](https://github.com/tisfeng/Easydict/issues/2) and make Easydict more accessible to more people.

<a href="https://afdian.net/a/tisfeng"><img width="20%" src="https://pic1.afdiancdn.com/static/img/welcome/button-sponsorme.jpg" alt=""></a>

<div>
  <img src="https://raw.githubusercontent.com/tisfeng/ImageBed/main/uPic/IMG_4739-1684680971.JPG" width="30%">
</div>

### Sponsor List

If you don't want your username to be displayed in the list, please choose anonymous. Thank you for your support.

<details> <summary> Sponsor List </summary>

<p>

|  **Date**  |     **User**      | **Amount sponsored** |                                                          **Message**                                                           |
| :--------: | :---------------: | :------: | :-------------------------------------------------------------------------------------------------------------------------: |
| 2023-05-22 |        🍑         |    50    |                                                          感谢开源                                                           |
| 2023-05-22 |         -         |   200    |                                                                                                                             |
| 2023-05-22 |         -         |   150    |                                                                                                                             |
| 2023-05-24 |       陈佩        |    50    |      加油 有没有可能有 Linux 版？（[暂时没有](https://github.com/tisfeng/Easydict/issues/57#issuecomment-1555913845)）      |
| 2023-05-27 |      自由。       |   100    |                                                            感谢                                                             |
| 2023-06-01 |       梦遇        |    10    |                                                            感谢                                                             |
| 2023-06-05 |    挨揍的免子     |    1     |                                                           谢谢 🙏                                                           |
| 2023-06-17 |       妙才        |    5     |                                                             ❤️                                                              |
| 2023-06-19 |         1         |    20    | 加油，有没有可能调用 chatgpt 来翻译呀？（参见 [#28](https://github.com/tisfeng/Easydict/issues/28#issuecomment-1527827829)） |
| 2023-06-19 |      许冠英       |   6.6    |                                              感谢开发这么好用的软件，很喜欢。                                               |
| 2023-06-20 |    lidashuang     |    10    |                                                            感谢                                                             |
| 2023-07-03 |       小阳        |    2     |                                                                                                                             |
| 2023-07-06 |                   |    30    |                                                            谢谢                                                             |
| 2023-07-11 | 清清 🎵 在努力 ✨ |    20    |                                                                                                                             |
| 2023-07-21 |                   |    50    |                                                             ty                                                              |
| 2023-07-25 |                   |    10    |                                                          感谢开源                                                           |
| 2023-08-07 |     guanyuan      |    58    |                                                          开源万岁                                                           |
| 2023-08-29 |     非此即彼      |    5     |                                                           优雅！                                                            |
| 2023-09-04 |       aLong       |    10    |                                                 感谢 🙏，期待功能继续完善。                                                 |
| 2023-09-13 |       一座山的秋叶       |    5    |                                                       |
| 2023-09-17 |       桂       |    200    |                  感谢开源                                     |
| 2023-09-24 |       Austen       |    10    |                  支持开源作者                                    |
| 2023-10-19 | DANIELHU | 7.3 | 感谢开源，希望能加入生词本功能。（后面会加，请等待 [33](https://github.com/tisfeng/Easydict/issues/33)） |
| 2023-10-25 | tzcsky | 10 | 非常好的软件 |
| 2023-10-26 |  | 10 | 开源万岁🎉尽点绵薄之力，感谢！ |
<<<<<<< HEAD
| 2023-11-06 | 周樹人不能沒有魯迅 | 10.66 | 有点穷，绵薄之力 |
| 2023-11-07 | ㅤ HDmoli | 5 | zhihui.xiong |
=======
| 2023-11-06 | 周樹人不能沒有魯迅 | 10.66 | 有点穷，绵薄之力（囧） |
| 2023-11-07 | ㅤ HDmoli | 5 | zhihui.xiong |
| 2023-11-10 | ㅤ Andy | 5 ||
| 2023-11-12 | ㅤ  | 6.6 | 请大佬喝瓶饮料🥤，感谢开源 |
| 2023-11-13 | ㅤ御猫  | 50 | 感谢开源 |
>>>>>>> 59fd73ed

</p>

</details><|MERGE_RESOLUTION|>--- conflicted
+++ resolved
@@ -676,16 +676,12 @@
 | 2023-10-19 | DANIELHU | 7.3 | 感谢开源，希望能加入生词本功能。（后面会加，请等待 [33](https://github.com/tisfeng/Easydict/issues/33)） |
 | 2023-10-25 | tzcsky | 10 | 非常好的软件 |
 | 2023-10-26 |  | 10 | 开源万岁🎉尽点绵薄之力，感谢！ |
-<<<<<<< HEAD
-| 2023-11-06 | 周樹人不能沒有魯迅 | 10.66 | 有点穷，绵薄之力 |
-| 2023-11-07 | ㅤ HDmoli | 5 | zhihui.xiong |
-=======
 | 2023-11-06 | 周樹人不能沒有魯迅 | 10.66 | 有点穷，绵薄之力（囧） |
 | 2023-11-07 | ㅤ HDmoli | 5 | zhihui.xiong |
 | 2023-11-10 | ㅤ Andy | 5 ||
 | 2023-11-12 | ㅤ  | 6.6 | 请大佬喝瓶饮料🥤，感谢开源 |
 | 2023-11-13 | ㅤ御猫  | 50 | 感谢开源 |
->>>>>>> 59fd73ed
+
 
 </p>
 
