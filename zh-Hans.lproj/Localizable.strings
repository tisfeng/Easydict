--- conflicted
+++ resolved
@@ -92,11 +92,8 @@
 "apple_translate" = "苹果翻译";
 "volcano_translate" = "火山翻译";
 "openai_translate" = "OpenAI 翻译";
-<<<<<<< HEAD
 "microsoft_translate" = "微软翻译";
-=======
 "apple_dictionary" = "苹果词典";
->>>>>>> 77243186
 
 // disabled app list
 "disabled_app_list" = "禁止名单";
