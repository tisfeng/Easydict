--- conflicted
+++ resolved
@@ -1,9 +1,5 @@
 {
-<<<<<<< HEAD
-  "originHash" : "70dce39d6e1129b0286d90fc96999d5afb06dc02df0865a72c5c7a0f1397e928",
-=======
   "originHash" : "c08faef207d4abe4942f46cbbff9587355018cfffbc88badfc29bcb2100a7649",
->>>>>>> 9288bae0
   "pins" : [
     {
       "identity" : "abseil-cpp-binary",
