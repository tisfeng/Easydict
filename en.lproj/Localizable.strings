/*
  Localizable.strings
  Easydict

  Created by tisfeng on 2022/12/18.
  Copyright © 2022 izual. All rights reserved.
*/


// setting
"setting" = "Settings";

"input_translate" = "Input Translate:";
"snip_translate" = "Sinp Translate:";
"select_translate" = "Select Text Translate:";
"show_mini_window" = "Show Mini Window:";
"silent_screenshot_ocr" = "Silent Screenshot OCR:";

"first_language" = "First Language:";
"second_language" = "Second Language:";
"equal_first_and_second_language" = "First and second languages cannot be the same";

"auto_get_selected_text" = "Auto Get Selected Text:";
"auto_show_query_icon" = "Auto show query icon after selecting text";
"force_auto_get_selected_text" = "Force get selected text when auto get selected text failed (Experimental)";
"force_auto_get_selected_text_title" = "Force Auto Get Selected Text";
"force_auto_get_selected_text_msg" = "Note: In some applications, forced word retrieval may cause empty copy prompt tones, abnormal clipboard content, etc.";

"disable_empty_copy_beep" = "Disable Empty Copy Beep:";
"disable_empty_copy_beep_msg" = "Activated when selected text is empty";

"click_icon_query" = "Click to Query:";
"click_icon_query_info" = "Query only when clicking query icon (When main window hidden)";

"adjust_pop_button_origin" = "Adjust Query Icon Position:";
"avoid_conflict_with_PopClip_display" = "Avoid conflict with PopClip";

"language_detect_optimize"= "Language Detection:";
"language_detect_optimize_none" = "Only use System language detection";
"language_detect_optimize_baidu" = "Use Baidu language detection for optimization";
"language_detect_optimize_google" = "Use Google language detection for optimization";

"fixed_window_position" = "Floating Window Position:";
"fixed_window_position_right" = "Right Side of Screen";
"fixed_window_position_mouse" = "Mouse Position";
"fixed_window_position_former" = "Last position";
"fixed_window_position_center" = "Center of Screen";

"play_word_audio" = "Play Word Pronunciation:";
"auto_play_word_audio" = "Auto play pronunciation after querying English words";

"clear_input" = "Clear Input:";
"clear_input_when_translating" = "Clear input when translating";

"auto_query" = "Auto Query:";
"auto_query_ocr_text" = "Auto query after OCR";
"auto_query_selected_text" = "Auto query after selecting text";
"auto_query_pasted_text" = "Auto query after pasting text";


"auto_copy_text" = "Auto Copy:";
"auto_copy_ocr_text" = "Auto copy OCR text after OCR";
"auto_copy_selected_text" = "Auto copy selected text";
"auto_copy_first_translated_text" = "Auto copy first translated text";

"quick_link" = "Quick Link:";
"show_google_quick_link" = "Show Google quick link icon";
"show_eudic_quick_link" = "Show Eudic quick link icon (if installed)";


"show_main_window" = "Main Window:";
"hide_main_window" = "Hide main window at startup";

"launch" = "Launch:";
"launch_at_startup" = "Launch at login";

"menu_bar_icon" = "Menu bar icon:";
"hide_menu_bar_icon" = "Hide Menu Bar Icon";
"hide_menu_bar_icon_msg" = "If you need to restore, open the settings page in the query window using the shortcut `Cmd + ,`, then cancel the [Hide Status Bar Icon] option.";


// service
"service" = "Service";

"main_window" = "Main window";
"mini_window" = "Mini window";
"fixed_window" = "Fixed float window";

"google_translate" = "Google Translate";
"baidu_translate" = "Baidu Translate";
"youdao_dict" = "Youdao Dictionary";
"deepL_translate" = "DeepL Translate";
"apple_translate" = "System Translation";
"volcano_translate" = "Volcano Translate";
"openai_translate" = "OpenAI Translate";
<<<<<<< HEAD
"microsoft_translate" = "Microsoft Translate";

=======
"apple_dictionary" = "System Dictionary";
>>>>>>> 77243186

// disabled app list
"disabled_app_list" = "Disabled";
"disabled_title" = "If the App is in the \"Disabled App List\", the mouse will not trigger the automatic word retrieval.";

// about
"about" = "About";
"current_version" = "Version";
"auto_check_update" = "Automatically check for application updates";
"lastest_version" = "Latest version";
"author" = "Developer:";

// privacy
"privacy" = "Privacy";
"privacy_statement" = "Privacy Statement";
"privacy_statement_content" = "Easydict uses AppCenter and Firebase to collect crash logs (for bug fixes) and anonymous analytics data, but these data will not be associated with your identity, only for improving user experience, and will never be shared with other platforms.\n\nEasydict is open source software, if you are interested, you can check the code.";
"crash_log" = "Crash Log:";
"allow_collect_crash_log" = "Allow collection of crash logs";
"analytics" = "Analytics:";
"allow_collect_analytics" = "Allow collection of analytics";
"disable_crash_log_warning" = "⚠️ Note: If you disable this option, Easydict will not be able to get the crash logs of the application, which may cause the bugs of the application to be unable to be fixed in time.";
"ok" = "Ok";
"cancel" = "Cancel";


// error msg
"error_parameter" = "Parameter Exception";
"error_network" = "Network Exception";
"error_api" = "Interface Exception";
"error_unsupport_language" = "Unsupported Language";
"error_unknown" = "Unknown Error";
"query_failed" = "Query failed";
"ocr_result_is_empty" = "⚠️ OCR result is empty.\n⚠️ Please manually select language and try again.";
"no_results_found" = "⚠ No results found";

"placeholder" = "`Enter` to query, `Shift + Enter` to newline";

// query window
"detected" = "Detected ";

"explain" = "Explanation:";
"etymology" = "Etymology:";
"tag" = "Tag:";
"please_look" = "Please see 👉";
"us_phonetic" = "US:";
"uk_phonetic" = "UK:";
"chinese_phonetic" = "Pronunciation";

"singular" = "Third person singular";
"plural" = "Plural";
"comparative" = "Comparative";
"superlative" = "Superlative";
"past" = "Past tense";
"past_participle" = "Past participle";
"present_participle" = "Present participle";
"root" = "Root";

"toggle_languages" = "Toggle Languages";
"play_audio" = "Play Audio";
"stop_play_audio" = "Stop Playing Audio";
"copy_text" = "Copy Text";
"open_web_link" = "Open Web Link";
"clear_all" = "Clear All";
"unpin" = "Unpin";
"pin" = "Pin";
"retry" = "Retry";
"hide" = "Hide";
"show"= "Show";
"open_in_google" = "Open in Google";
"open_in_eudic" = "Open in Eudic";<|MERGE_RESOLUTION|>--- conflicted
+++ resolved
@@ -93,12 +93,8 @@
 "apple_translate" = "System Translation";
 "volcano_translate" = "Volcano Translate";
 "openai_translate" = "OpenAI Translate";
-<<<<<<< HEAD
 "microsoft_translate" = "Microsoft Translate";
-
-=======
 "apple_dictionary" = "System Dictionary";
->>>>>>> 77243186
 
 // disabled app list
 "disabled_app_list" = "Disabled";
