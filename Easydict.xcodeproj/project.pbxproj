// !$*UTF8*$!
{
	archiveVersion = 1;
	classes = {
	};
	objectVersion = 55;
	objects = {

/* Begin PBXBuildFile section */
		03008B2729408BF50062B821 /* NSObject+EZDarkMode.m in Sources */ = {isa = PBXBuildFile; fileRef = 03008B2629408BF50062B821 /* NSObject+EZDarkMode.m */; };
		03008B2B2940D3230062B821 /* EZDeepLTranslate.m in Sources */ = {isa = PBXBuildFile; fileRef = 03008B2A2940D3230062B821 /* EZDeepLTranslate.m */; };
		03008B2E2941956D0062B821 /* EZURLSchemeHandler.m in Sources */ = {isa = PBXBuildFile; fileRef = 03008B2D2941956D0062B821 /* EZURLSchemeHandler.m */; };
		03008B3F29444B0A0062B821 /* NSView+EZAnimatedHidden.m in Sources */ = {isa = PBXBuildFile; fileRef = 03008B3E29444B0A0062B821 /* NSView+EZAnimatedHidden.m */; };
		03022F192B3591AE00B63209 /* GoogleGenerativeAI in Frameworks */ = {isa = PBXBuildFile; productRef = 03022F182B3591AE00B63209 /* GoogleGenerativeAI */; };
		03022F1C2B35DEBA00B63209 /* Hue in Frameworks */ = {isa = PBXBuildFile; productRef = 03022F1B2B35DEBA00B63209 /* Hue */; };
		03022F222B36D1A400B63209 /* SnapKit in Frameworks */ = {isa = PBXBuildFile; productRef = 03022F212B36D1A400B63209 /* SnapKit */; };
		0309E1ED292B439A00AFB76A /* EZTextView.m in Sources */ = {isa = PBXBuildFile; fileRef = 0309E1EC292B439A00AFB76A /* EZTextView.m */; };
		0309E1F0292B4A5E00AFB76A /* NSView+EZGetViewController.m in Sources */ = {isa = PBXBuildFile; fileRef = 0309E1EF292B4A5E00AFB76A /* NSView+EZGetViewController.m */; };
		0309E1F4292BD6A100AFB76A /* EZQueryModel.m in Sources */ = {isa = PBXBuildFile; fileRef = 0309E1F3292BD6A100AFB76A /* EZQueryModel.m */; };
		030D61252CD9B906000DF298 /* AcknowListView.swift in Sources */ = {isa = PBXBuildFile; fileRef = 030D61242CD9B905000DF298 /* AcknowListView.swift */; };
		030D612C2CD9BB34000DF298 /* Pods-Easydict-acknowledgements.plist in Resources */ = {isa = PBXBuildFile; fileRef = 030D612B2CD9BB34000DF298 /* Pods-Easydict-acknowledgements.plist */; };
		030D612E2CD9BBC3000DF298 /* Package.resolved in Resources */ = {isa = PBXBuildFile; fileRef = 030D612D2CD9BBC3000DF298 /* Package.resolved */; };
		030D61312CD9C974000DF298 /* StaticWindows.swift in Sources */ = {isa = PBXBuildFile; fileRef = 030D61302CD9C974000DF298 /* StaticWindows.swift */; };
		030DB2612B56CC6500E27DEA /* BingLanguageVoice.swift in Sources */ = {isa = PBXBuildFile; fileRef = 030DB2602B56CC6500E27DEA /* BingLanguageVoice.swift */; };
		0310C8272A94F5DF00B1D81E /* apple-dictionary.html in Resources */ = {isa = PBXBuildFile; fileRef = 0310C8262A94EFA100B1D81E /* apple-dictionary.html */; };
		0313F8702AD5577400A5CFB0 /* EasydictTests.m in Sources */ = {isa = PBXBuildFile; fileRef = 0313F86F2AD5577400A5CFB0 /* EasydictTests.m */; };
		0315D3E02C4E64A500AC0442 /* QueryService+Translate.swift in Sources */ = {isa = PBXBuildFile; fileRef = 0315D3DF2C4E64A500AC0442 /* QueryService+Translate.swift */; };
		031CBA642CD76F1500364437 /* ChatMessage.swift in Sources */ = {isa = PBXBuildFile; fileRef = 031CBA632CD76F1500364437 /* ChatMessage.swift */; };
		031DBD792AE01E130071CF85 /* easydict in Resources */ = {isa = PBXBuildFile; fileRef = 031DBD782AE01E130071CF85 /* easydict */; };
		0320C5872B29F35700861B3D /* QueryServiceRecord.swift in Sources */ = {isa = PBXBuildFile; fileRef = 0320C5862B29F35700861B3D /* QueryServiceRecord.swift */; };
		0320DFF72C54A11300C516A7 /* LLMStreamService+Stream.swift in Sources */ = {isa = PBXBuildFile; fileRef = 0320DFF62C54A11300C516A7 /* LLMStreamService+Stream.swift */; };
		03247E3A296AE8EC00AFCD67 /* EZLoadingAnimationView.m in Sources */ = {isa = PBXBuildFile; fileRef = 03247E39296AE8EC00AFCD67 /* EZLoadingAnimationView.m */; };
		03262C1C29EEE91700EFECA0 /* EZEnumTypes.m in Sources */ = {isa = PBXBuildFile; fileRef = 03262C1B29EEE91700EFECA0 /* EZEnumTypes.m */; };
		03262C2529EFE97B00EFECA0 /* NSViewController+EZWindow.m in Sources */ = {isa = PBXBuildFile; fileRef = 03262C2429EFE97B00EFECA0 /* NSViewController+EZWindow.m */; };
		0327A5A62CCA7ACF002BA81B /* Configuration+Extension.swift in Sources */ = {isa = PBXBuildFile; fileRef = 0327A5A52CCA7ACF002BA81B /* Configuration+Extension.swift */; };
		0327A5A82CCB3339002BA81B /* UpdateNotificationInfo.swift in Sources */ = {isa = PBXBuildFile; fileRef = 0327A5A72CCB3339002BA81B /* UpdateNotificationInfo.swift */; };
		03280B812C23FE4A00E75A24 /* StreamConfigurationView.swift in Sources */ = {isa = PBXBuildFile; fileRef = 03280B802C23FE4A00E75A24 /* StreamConfigurationView.swift */; };
		0329CD6F29EE924500963F78 /* EZRightClickDetector.m in Sources */ = {isa = PBXBuildFile; fileRef = 0329CD6E29EE924500963F78 /* EZRightClickDetector.m */; };
		032AAA592C456F04007996A1 /* configure.swift in Sources */ = {isa = PBXBuildFile; fileRef = 032AAA542C456F03007996A1 /* configure.swift */; };
		032AAA5B2C456F04007996A1 /* routes.swift in Sources */ = {isa = PBXBuildFile; fileRef = 032AAA572C456F03007996A1 /* routes.swift */; };
		032AAA5D2C45744E007996A1 /* VaporServer.swift in Sources */ = {isa = PBXBuildFile; fileRef = 032AAA5C2C45744E007996A1 /* VaporServer.swift */; };
		033363A0293A05D200FED9C8 /* EZSelectLanguageButton.m in Sources */ = {isa = PBXBuildFile; fileRef = 0333639F293A05D200FED9C8 /* EZSelectLanguageButton.m */; };
		033363A6293C4AFA00FED9C8 /* PrintBeautifulLog.m in Sources */ = {isa = PBXBuildFile; fileRef = 033363A5293C4AFA00FED9C8 /* PrintBeautifulLog.m */; };
		0333FDA32A035BEC00891515 /* NSArray+EZChineseText.m in Sources */ = {isa = PBXBuildFile; fileRef = 0333FDA22A035BEC00891515 /* NSArray+EZChineseText.m */; };
		0333FDA62A035D5700891515 /* NSString+EZChineseText.m in Sources */ = {isa = PBXBuildFile; fileRef = 0333FDA52A035D5700891515 /* NSString+EZChineseText.m */; };
		0337D0092C109D0C002ACE72 /* ServiceUsageStatus.swift in Sources */ = {isa = PBXBuildFile; fileRef = 0337D0082C109D0C002ACE72 /* ServiceUsageStatus.swift */; };
		033A8EAE2BDFE09B00030C08 /* String+Extension.swift in Sources */ = {isa = PBXBuildFile; fileRef = 033A8EAD2BDFE09B00030C08 /* String+Extension.swift */; };
		033B7134293CE2430096E2DF /* EZWebViewTranslator.m in Sources */ = {isa = PBXBuildFile; fileRef = 033B7133293CE2430096E2DF /* EZWebViewTranslator.m */; };
		033C30FC2A7409C40095926A /* TTTDictionary.m in Sources */ = {isa = PBXBuildFile; fileRef = 033C30FB2A7409C40095926A /* TTTDictionary.m */; };
		033C31002A74CECE0095926A /* EZAppleDictionary.m in Sources */ = {isa = PBXBuildFile; fileRef = 033C30FF2A74CECE0095926A /* EZAppleDictionary.m */; };
		033E181F2C5A970A0099A7B0 /* Vapor in Frameworks */ = {isa = PBXBuildFile; productRef = 033E181E2C5A970A0099A7B0 /* Vapor */; };
		033EAA9F2CBBBE2B004DC199 /* ForceGetSelectedTextType.swift in Sources */ = {isa = PBXBuildFile; fileRef = 033EAA9E2CBBBE2B004DC199 /* ForceGetSelectedTextType.swift */; };
		0340D38E2C8EEEA2004C9910 /* AppleScriptTask.swift in Sources */ = {isa = PBXBuildFile; fileRef = 0340D38D2C8EEEA2004C9910 /* AppleScriptTask.swift */; };
		0340D3912C8EEEE3004C9910 /* Data+Extension.swift in Sources */ = {isa = PBXBuildFile; fileRef = 0340D3902C8EEEE3004C9910 /* Data+Extension.swift */; };
		0340D3942C8EEF58004C9910 /* Dictionary+Extension.swift in Sources */ = {isa = PBXBuildFile; fileRef = 0340D3932C8EEF58004C9910 /* Dictionary+Extension.swift */; };
		0340D3962C9184D3004C9910 /* AppleScriptTask+Browser.swift in Sources */ = {isa = PBXBuildFile; fileRef = 0340D3952C9184D3004C9910 /* AppleScriptTask+Browser.swift */; };
		0340D3992C91D4B6004C9910 /* AppleScriptTask+System.swift in Sources */ = {isa = PBXBuildFile; fileRef = 0340D3982C91D4B6004C9910 /* AppleScriptTask+System.swift */; };
		0340D39B2C93DC1B004C9910 /* Constants.swift in Sources */ = {isa = PBXBuildFile; fileRef = 0340D39A2C93DC1B004C9910 /* Constants.swift */; };
		0340D39E2C951850004C9910 /* QueryError.swift in Sources */ = {isa = PBXBuildFile; fileRef = 0340D39D2C951850004C9910 /* QueryError.swift */; };
		0342A9812AD64924002A9F5F /* NSString+EZSplit.m in Sources */ = {isa = PBXBuildFile; fileRef = 0342A9802AD64924002A9F5F /* NSString+EZSplit.m */; };
		0346F3CE2CAD6DAE006A6CDF /* DictionaryEntry.swift in Sources */ = {isa = PBXBuildFile; fileRef = 0346F3CD2CAD6DAE006A6CDF /* DictionaryEntry.swift */; };
		0346F3D32CAECB4C006A6CDF /* SharedUtilities.swift in Sources */ = {isa = PBXBuildFile; fileRef = 0346F3D22CAECB4C006A6CDF /* SharedUtilities.swift */; };
		03542A30293645DF00C34C33 /* EZAppleService.m in Sources */ = {isa = PBXBuildFile; fileRef = 03542A2F293645DF00C34C33 /* EZAppleService.m */; };
		03542A342936F70F00C34C33 /* EZLanguageManager.m in Sources */ = {isa = PBXBuildFile; fileRef = 03542A332936F70F00C34C33 /* EZLanguageManager.m */; };
		03542A3A2937AE6400C34C33 /* EZQueryService.m in Sources */ = {isa = PBXBuildFile; fileRef = 03542A392937AE6400C34C33 /* EZQueryService.m */; };
		03542A3D2937AF4F00C34C33 /* EZQueryResult.m in Sources */ = {isa = PBXBuildFile; fileRef = 03542A3C2937AF4F00C34C33 /* EZQueryResult.m */; };
		03542A402937B3C900C34C33 /* EZOCRResult.m in Sources */ = {isa = PBXBuildFile; fileRef = 03542A3F2937B3C900C34C33 /* EZOCRResult.m */; };
		03542A432937B45E00C34C33 /* EZBaiduTranslate.m in Sources */ = {isa = PBXBuildFile; fileRef = 03542A422937B45E00C34C33 /* EZBaiduTranslate.m */; };
		03542A462937B4C300C34C33 /* EZBaiduTranslateResponse.m in Sources */ = {isa = PBXBuildFile; fileRef = 03542A452937B4C300C34C33 /* EZBaiduTranslateResponse.m */; };
		03542A492937B5CF00C34C33 /* EZGoogleTranslate.m in Sources */ = {isa = PBXBuildFile; fileRef = 03542A482937B5CF00C34C33 /* EZGoogleTranslate.m */; };
		03542A4C2937B5F100C34C33 /* EZYoudaoTranslate.m in Sources */ = {isa = PBXBuildFile; fileRef = 03542A4B2937B5F100C34C33 /* EZYoudaoTranslate.m */; };
		03542A4F2937B64B00C34C33 /* EZYoudaoOCRResponse.m in Sources */ = {isa = PBXBuildFile; fileRef = 03542A4E2937B64B00C34C33 /* EZYoudaoOCRResponse.m */; };
		03542A522937B69200C34C33 /* EZYoudaoTranslateResponse.m in Sources */ = {isa = PBXBuildFile; fileRef = 03542A512937B69200C34C33 /* EZYoudaoTranslateResponse.m */; };
		03542A552937B7DE00C34C33 /* EZError.m in Sources */ = {isa = PBXBuildFile; fileRef = 03542A542937B7DE00C34C33 /* EZError.m */; };
		03542A5B2938DA2B00C34C33 /* EZDetectLanguageButton.m in Sources */ = {isa = PBXBuildFile; fileRef = 03542A5A2938DA2B00C34C33 /* EZDetectLanguageButton.m */; };
		03542A5E2938F05B00C34C33 /* EZLanguageModel.m in Sources */ = {isa = PBXBuildFile; fileRef = 03542A5D2938F05B00C34C33 /* EZLanguageModel.m */; };
		0357B95A2C04387D00A48CB0 /* TextEditorCell.swift in Sources */ = {isa = PBXBuildFile; fileRef = 0357B9592C04387D00A48CB0 /* TextEditorCell.swift */; };
		035E37E72A0953120061DFAF /* EZToast.m in Sources */ = {isa = PBXBuildFile; fileRef = 035E37E62A0953120061DFAF /* EZToast.m */; };
		035F9CCF2C529A04005D1C9A /* ServiceAPIType.swift in Sources */ = {isa = PBXBuildFile; fileRef = 035F9CCE2C529A04005D1C9A /* ServiceAPIType.swift */; };
		0361965529FFECFC00806370 /* youdao-sign.js in Resources */ = {isa = PBXBuildFile; fileRef = 0361965429FFECFC00806370 /* youdao-sign.js */; };
		036196752A000F5900806370 /* FWEncryptorAES.m in Sources */ = {isa = PBXBuildFile; fileRef = 036196702A000F5800806370 /* FWEncryptorAES.m */; };
		036196762A000F5900806370 /* NSData+Base64.m in Sources */ = {isa = PBXBuildFile; fileRef = 036196722A000F5900806370 /* NSData+Base64.m */; };
		036196772A000F5900806370 /* NSData+CommonCrypto.m in Sources */ = {isa = PBXBuildFile; fileRef = 036196742A000F5900806370 /* NSData+CommonCrypto.m */; };
		0361967B2A0037F700806370 /* NSData+EZMD5.m in Sources */ = {isa = PBXBuildFile; fileRef = 0361967A2A0037F700806370 /* NSData+EZMD5.m */; };
		0364636A2CB62B8900D0D6CC /* AppleService.swift in Sources */ = {isa = PBXBuildFile; fileRef = 036463692CB62B8900D0D6CC /* AppleService.swift */; };
		0364636C2CB6B4E100D0D6CC /* Test.swift in Sources */ = {isa = PBXBuildFile; fileRef = 0364636B2CB6B4DF00D0D6CC /* Test.swift */; };
		0364EC8A2C208EB50036B61B /* KeySender in Frameworks */ = {isa = PBXBuildFile; productRef = 0364EC892C208EB50036B61B /* KeySender */; };
		036806582CA829F100800B76 /* SFSafeSymbols in Frameworks */ = {isa = PBXBuildFile; productRef = 036806572CA829F100800B76 /* SFSafeSymbols */; };
		036A0DB82AD8403A006E6D4F /* NSString+EZHandleInputText.m in Sources */ = {isa = PBXBuildFile; fileRef = 036A0DB72AD8403A006E6D4F /* NSString+EZHandleInputText.m */; };
		036A0DBB2AD941F9006E6D4F /* EZReplaceTextButton.m in Sources */ = {isa = PBXBuildFile; fileRef = 036A0DBA2AD941F9006E6D4F /* EZReplaceTextButton.m */; };
		036BCD4A2BDE8A96009C893F /* WindowConfigurationKey.swift in Sources */ = {isa = PBXBuildFile; fileRef = 036BCD492BDE8A96009C893F /* WindowConfigurationKey.swift */; };
		036D62812BCAB613002C95C7 /* BuiltInAIService.swift in Sources */ = {isa = PBXBuildFile; fileRef = 036D62802BCAB613002C95C7 /* BuiltInAIService.swift */; };
		036E7D7B293F4FC8002675DF /* EZOpenLinkButton.m in Sources */ = {isa = PBXBuildFile; fileRef = 036E7D7A293F4FC8002675DF /* EZOpenLinkButton.m */; };
		03779F0E2BB256A7008D3C42 /* OpenAIService.swift in Sources */ = {isa = PBXBuildFile; fileRef = 03779F0B2BB256A7008D3C42 /* OpenAIService.swift */; };
		03779F0F2BB256A7008D3C42 /* LLMStreamService+Prompt.swift in Sources */ = {isa = PBXBuildFile; fileRef = 03779F0C2BB256A7008D3C42 /* LLMStreamService+Prompt.swift */; };
		03779F132BB256B5008D3C42 /* APIKey.swift in Sources */ = {isa = PBXBuildFile; fileRef = 03779F102BB256B5008D3C42 /* APIKey.swift */; };
		03779F142BB256B5008D3C42 /* EncryptedSecretKeys.plist in Resources */ = {isa = PBXBuildFile; fileRef = 03779F112BB256B5008D3C42 /* EncryptedSecretKeys.plist */; };
		03779F172BB256C5008D3C42 /* URL+Extension.swift in Sources */ = {isa = PBXBuildFile; fileRef = 03779F152BB256C5008D3C42 /* URL+Extension.swift */; };
		03779F1A2BB25797008D3C42 /* OpenAI in Frameworks */ = {isa = PBXBuildFile; productRef = 03779F192BB25797008D3C42 /* OpenAI */; };
		037852B9295D49F900D0E2CF /* EZTableRowView.m in Sources */ = {isa = PBXBuildFile; fileRef = 037852B8295D49F900D0E2CF /* EZTableRowView.m */; };
		03792EA22C3831040074A145 /* OllamaService.swift in Sources */ = {isa = PBXBuildFile; fileRef = 03792EA12C3831040074A145 /* OllamaService.swift */; };
		038030952B4106800009230C /* CocoaLumberjack in Frameworks */ = {isa = PBXBuildFile; productRef = 038030942B4106800009230C /* CocoaLumberjack */; };
		038030972B4106800009230C /* CocoaLumberjackSwift in Frameworks */ = {isa = PBXBuildFile; productRef = 038030962B4106800009230C /* CocoaLumberjackSwift */; };
		0380484B2C4975BD006C6210 /* Encodable+JSON.swift in Sources */ = {isa = PBXBuildFile; fileRef = 0380484A2C4975BD006C6210 /* Encodable+JSON.swift */; };
		03832F542B5F6BE200D0DC64 /* AdvancedTab.swift in Sources */ = {isa = PBXBuildFile; fileRef = 03832F532B5F6BE200D0DC64 /* AdvancedTab.swift */; };
		0387FB7A2BFBA990000A7A82 /* LLMStreamService.swift in Sources */ = {isa = PBXBuildFile; fileRef = 0387FB792BFBA990000A7A82 /* LLMStreamService.swift */; };
		03882F8D29D95044005B5A52 /* CTView.m in Sources */ = {isa = PBXBuildFile; fileRef = 03882F8429D95044005B5A52 /* CTView.m */; };
		03882F8E29D95044005B5A52 /* ToastWindowController.m in Sources */ = {isa = PBXBuildFile; fileRef = 03882F8629D95044005B5A52 /* ToastWindowController.m */; };
		03882F8F29D95044005B5A52 /* CTScreen.m in Sources */ = {isa = PBXBuildFile; fileRef = 03882F8729D95044005B5A52 /* CTScreen.m */; };
		03882F9029D95044005B5A52 /* ToastWindowController.xib in Resources */ = {isa = PBXBuildFile; fileRef = 03882F8829D95044005B5A52 /* ToastWindowController.xib */; };
		03882F9129D95044005B5A52 /* CTCommon.m in Sources */ = {isa = PBXBuildFile; fileRef = 03882F8929D95044005B5A52 /* CTCommon.m */; };
		03882F9229D95044005B5A52 /* Info.plist in Resources */ = {isa = PBXBuildFile; fileRef = 03882F8C29D95044005B5A52 /* Info.plist */; };
		038A72402B62C0B9004995E3 /* String+Regex.swift in Sources */ = {isa = PBXBuildFile; fileRef = 038A723F2B62C0B9004995E3 /* String+Regex.swift */; };
		038EA1AA2B41169C008A6DD1 /* ZipArchive in Frameworks */ = {isa = PBXBuildFile; productRef = 038EA1A92B41169C008A6DD1 /* ZipArchive */; };
		038EA1AD2B41282F008A6DD1 /* MJExtension in Frameworks */ = {isa = PBXBuildFile; productRef = 038EA1AC2B41282F008A6DD1 /* MJExtension */; };
		038F1F8F2BAD838F00CD2F65 /* NSMenu+PopUpBelowView.swift in Sources */ = {isa = PBXBuildFile; fileRef = 038F1F8E2BAD838F00CD2F65 /* NSMenu+PopUpBelowView.swift */; };
		03926A732CCD3A8500511C01 /* ServiceConfigurationKey.swift in Sources */ = {isa = PBXBuildFile; fileRef = 03926A722CCD3A8500511C01 /* ServiceConfigurationKey.swift */; };
		0396D611292C932F006A11D9 /* EZSelectLanguageCell.m in Sources */ = {isa = PBXBuildFile; fileRef = 0396D610292C932F006A11D9 /* EZSelectLanguageCell.m */; };
		0396D615292CC4C3006A11D9 /* EZLocalStorage.m in Sources */ = {isa = PBXBuildFile; fileRef = 0396D614292CC4C3006A11D9 /* EZLocalStorage.m */; };
		0396DE552BB5844A009FD2A5 /* BaseOpenAIService.swift in Sources */ = {isa = PBXBuildFile; fileRef = 0396DE542BB5844A009FD2A5 /* BaseOpenAIService.swift */; };
		039785282CC678F400A49087 /* TranslationManager.swift in Sources */ = {isa = PBXBuildFile; fileRef = 039785242CC678F400A49087 /* TranslationManager.swift */; };
		039785292CC678F400A49087 /* TranslationService.swift in Sources */ = {isa = PBXBuildFile; fileRef = 039785252CC678F400A49087 /* TranslationService.swift */; };
		0397852A2CC678F400A49087 /* TranslationView.swift in Sources */ = {isa = PBXBuildFile; fileRef = 039785262CC678F400A49087 /* TranslationView.swift */; };
		03991158292927E000E1B06D /* EZTitlebar.m in Sources */ = {isa = PBXBuildFile; fileRef = 03991157292927E000E1B06D /* EZTitlebar.m */; };
		03991166292A8A4400E1B06D /* EZTitleBarMoveView.m in Sources */ = {isa = PBXBuildFile; fileRef = 03991165292A8A4400E1B06D /* EZTitleBarMoveView.m */; };
		0399116A292AA2EF00E1B06D /* EZLayoutManager.m in Sources */ = {isa = PBXBuildFile; fileRef = 03991169292AA2EF00E1B06D /* EZLayoutManager.m */; };
		0399C6A529A747E600B4AFCC /* EZDeepLTranslateResponse.m in Sources */ = {isa = PBXBuildFile; fileRef = 0399C6A429A747E600B4AFCC /* EZDeepLTranslateResponse.m */; };
		0399C6A829A74E0F00B4AFCC /* EZQueryResult+EZDeepLTranslateResponse.m in Sources */ = {isa = PBXBuildFile; fileRef = 0399C6A729A74E0F00B4AFCC /* EZQueryResult+EZDeepLTranslateResponse.m */; };
		0399C6B829A9F4B800B4AFCC /* EZSchemeParser.m in Sources */ = {isa = PBXBuildFile; fileRef = 0399C6B729A9F4B800B4AFCC /* EZSchemeParser.m */; };
		039B694F2A9D9F370063709D /* EZWebViewManager.m in Sources */ = {isa = PBXBuildFile; fileRef = 039B694E2A9D9F370063709D /* EZWebViewManager.m */; };
		039CC90D292F664E0037B91E /* NSObject+EZWindowType.m in Sources */ = {isa = PBXBuildFile; fileRef = 039CC90C292F664E0037B91E /* NSObject+EZWindowType.m */; };
		039CC910292F86F40037B91E /* NSImage+EZResize.m in Sources */ = {isa = PBXBuildFile; fileRef = 039CC90F292F86F40037B91E /* NSImage+EZResize.m */; };
		039CC914292FB3180037B91E /* EZPopUpButton.m in Sources */ = {isa = PBXBuildFile; fileRef = 039CC913292FB3180037B91E /* EZPopUpButton.m */; };
		039D119929D5E26300C93F46 /* EZAudioUtils.m in Sources */ = {isa = PBXBuildFile; fileRef = 039D119829D5E26300C93F46 /* EZAudioUtils.m */; };
		03A173E72CD120E600791B51 /* SelectedTextKit in Frameworks */ = {isa = PBXBuildFile; productRef = 03A173E62CD120E600791B51 /* SelectedTextKit */; };
		03A3E1552BEBDB2000E7E210 /* Throttler.swift in Sources */ = {isa = PBXBuildFile; fileRef = 03A3E1542BEBDB2000E7E210 /* Throttler.swift */; };
		03A8308D2B405F8E00112834 /* Sparkle in Frameworks */ = {isa = PBXBuildFile; productRef = 03A8308C2B405F8E00112834 /* Sparkle */; };
		03A830902B4073E700112834 /* AppCenterAnalytics in Frameworks */ = {isa = PBXBuildFile; productRef = 03A8308F2B4073E700112834 /* AppCenterAnalytics */; };
		03A830922B4073E700112834 /* AppCenterCrashes in Frameworks */ = {isa = PBXBuildFile; productRef = 03A830912B4073E700112834 /* AppCenterCrashes */; };
		03A830952B4076FC00112834 /* FirebaseAnalyticsSwift in Frameworks */ = {isa = PBXBuildFile; productRef = 03A830942B4076FC00112834 /* FirebaseAnalyticsSwift */; };
		03AE328F2C5D3C460094FA5D /* TranslationRequest.swift in Sources */ = {isa = PBXBuildFile; fileRef = 03AE328E2C5D3C460094FA5D /* TranslationRequest.swift */; };
		03B022E629231FA6001C7E63 /* Assets.xcassets in Resources */ = {isa = PBXBuildFile; fileRef = 03B0221D29231FA6001C7E63 /* Assets.xcassets */; };
		03B022E829231FA6001C7E63 /* entry.m in Sources */ = {isa = PBXBuildFile; fileRef = 03B0222129231FA6001C7E63 /* entry.m */; };
		03B022E929231FA6001C7E63 /* AppDelegate.m in Sources */ = {isa = PBXBuildFile; fileRef = 03B0222329231FA6001C7E63 /* AppDelegate.m */; };
		03B022EC29231FA6001C7E63 /* baidu-translate-sign.js in Resources */ = {isa = PBXBuildFile; fileRef = 03B0222F29231FA6001C7E63 /* baidu-translate-sign.js */; };
		03B022F029231FA6001C7E63 /* google-translate-sign.js in Resources */ = {isa = PBXBuildFile; fileRef = 03B0223529231FA6001C7E63 /* google-translate-sign.js */; };
		03B022F529231FA6001C7E63 /* EZDetectManager.m in Sources */ = {isa = PBXBuildFile; fileRef = 03B0224429231FA6001C7E63 /* EZDetectManager.m */; };
		03B022FA29231FA6001C7E63 /* EZServiceTypes.m in Sources */ = {isa = PBXBuildFile; fileRef = 03B0224B29231FA6001C7E63 /* EZServiceTypes.m */; };
		03B022FD29231FA6001C7E63 /* EZFixedQueryWindow.m in Sources */ = {isa = PBXBuildFile; fileRef = 03B0225229231FA6001C7E63 /* EZFixedQueryWindow.m */; };
		03B022FE29231FA6001C7E63 /* EZBaseQueryViewController.m in Sources */ = {isa = PBXBuildFile; fileRef = 03B0225329231FA6001C7E63 /* EZBaseQueryViewController.m */; };
		03B0230129231FA6001C7E63 /* EZQueryView.m in Sources */ = {isa = PBXBuildFile; fileRef = 03B0225C29231FA6001C7E63 /* EZQueryView.m */; };
		03B0230229231FA6001C7E63 /* EZWordResultView.m in Sources */ = {isa = PBXBuildFile; fileRef = 03B0225F29231FA6001C7E63 /* EZWordResultView.m */; };
		03B0230329231FA6001C7E63 /* EZResultView.m in Sources */ = {isa = PBXBuildFile; fileRef = 03B0226229231FA6001C7E63 /* EZResultView.m */; };
		03B0230429231FA6001C7E63 /* EZHoverButton.m in Sources */ = {isa = PBXBuildFile; fileRef = 03B0226629231FA6001C7E63 /* EZHoverButton.m */; };
		03B0230529231FA6001C7E63 /* EZButton.m in Sources */ = {isa = PBXBuildFile; fileRef = 03B0226829231FA6001C7E63 /* EZButton.m */; };
		03B0230629231FA6001C7E63 /* EZLabel.m in Sources */ = {isa = PBXBuildFile; fileRef = 03B0226C29231FA6001C7E63 /* EZLabel.m */; };
		03B0230729231FA6001C7E63 /* EZCommonView.m in Sources */ = {isa = PBXBuildFile; fileRef = 03B0226E29231FA6001C7E63 /* EZCommonView.m */; };
		03B0231229231FA6001C7E63 /* NSObject+DarkMode.m in Sources */ = {isa = PBXBuildFile; fileRef = 03B0228729231FA6001C7E63 /* NSObject+DarkMode.m */; };
		03B0231329231FA6001C7E63 /* NSView+HiddenDebug.m in Sources */ = {isa = PBXBuildFile; fileRef = 03B0228A29231FA6001C7E63 /* NSView+HiddenDebug.m */; };
		03B0231429231FA6001C7E63 /* DarkModeManager.m in Sources */ = {isa = PBXBuildFile; fileRef = 03B0228C29231FA6001C7E63 /* DarkModeManager.m */; };
		03B0231529231FA6001C7E63 /* SnipWindow.m in Sources */ = {isa = PBXBuildFile; fileRef = 03B0229329231FA6001C7E63 /* SnipWindow.m */; };
		03B0231629231FA6001C7E63 /* SnipFocusView.m in Sources */ = {isa = PBXBuildFile; fileRef = 03B0229429231FA6001C7E63 /* SnipFocusView.m */; };
		03B0231729231FA6001C7E63 /* Snip.m in Sources */ = {isa = PBXBuildFile; fileRef = 03B0229529231FA6001C7E63 /* Snip.m */; };
		03B0231829231FA6001C7E63 /* SnipWindowController.m in Sources */ = {isa = PBXBuildFile; fileRef = 03B0229729231FA6001C7E63 /* SnipWindowController.m */; };
		03B0231929231FA6001C7E63 /* SnipViewController.m in Sources */ = {isa = PBXBuildFile; fileRef = 03B0229829231FA6001C7E63 /* SnipViewController.m */; };
		03B0232029231FA6001C7E63 /* NSWindow+MM.m in Sources */ = {isa = PBXBuildFile; fileRef = 03B022A829231FA6001C7E63 /* NSWindow+MM.m */; };
		03B0232129231FA6001C7E63 /* NSPasteboard+MM.m in Sources */ = {isa = PBXBuildFile; fileRef = 03B022AA29231FA6001C7E63 /* NSPasteboard+MM.m */; };
		03B0232229231FA6001C7E63 /* NSImage+MM.m in Sources */ = {isa = PBXBuildFile; fileRef = 03B022AB29231FA6001C7E63 /* NSImage+MM.m */; };
		03B0232329231FA6001C7E63 /* NSString+MM.m in Sources */ = {isa = PBXBuildFile; fileRef = 03B022AC29231FA6001C7E63 /* NSString+MM.m */; };
		03B0232429231FA6001C7E63 /* NSUserDefaults+MM.m in Sources */ = {isa = PBXBuildFile; fileRef = 03B022AD29231FA6001C7E63 /* NSUserDefaults+MM.m */; };
		03B0232529231FA6001C7E63 /* NSButton+MM.m in Sources */ = {isa = PBXBuildFile; fileRef = 03B022AE29231FA6001C7E63 /* NSButton+MM.m */; };
		03B0232629231FA6001C7E63 /* NSAttributedString+MM.m in Sources */ = {isa = PBXBuildFile; fileRef = 03B022B429231FA6001C7E63 /* NSAttributedString+MM.m */; };
		03B0232729231FA6001C7E63 /* NSColor+MM.m in Sources */ = {isa = PBXBuildFile; fileRef = 03B022B529231FA6001C7E63 /* NSColor+MM.m */; };
		03B0232829231FA6001C7E63 /* NSTextView+Height.m in Sources */ = {isa = PBXBuildFile; fileRef = 03B022BD29231FA6001C7E63 /* NSTextView+Height.m */; };
		03B0232929231FA6001C7E63 /* NSDictionary+MM.m in Sources */ = {isa = PBXBuildFile; fileRef = 03B022BE29231FA6001C7E63 /* NSDictionary+MM.m */; };
		03B0232A29231FA6001C7E63 /* NSColor+MyColors.m in Sources */ = {isa = PBXBuildFile; fileRef = 03B022C129231FA6001C7E63 /* NSColor+MyColors.m */; };
		03B0232B29231FA6001C7E63 /* NSMutableAttributedString+MM.m in Sources */ = {isa = PBXBuildFile; fileRef = 03B022C229231FA6001C7E63 /* NSMutableAttributedString+MM.m */; };
		03B0232C29231FA6001C7E63 /* NSView+MM.m in Sources */ = {isa = PBXBuildFile; fileRef = 03B022C329231FA6001C7E63 /* NSView+MM.m */; };
		03B0232D29231FA6001C7E63 /* NSArray+MM.m in Sources */ = {isa = PBXBuildFile; fileRef = 03B022C429231FA6001C7E63 /* NSArray+MM.m */; };
		03B0232E29231FA6001C7E63 /* MMCrashSignalExceptionHandler.m in Sources */ = {isa = PBXBuildFile; fileRef = 03B022C829231FA6001C7E63 /* MMCrashSignalExceptionHandler.m */; };
		03B0232F29231FA6001C7E63 /* MMCrashFileTool.m in Sources */ = {isa = PBXBuildFile; fileRef = 03B022CA29231FA6001C7E63 /* MMCrashFileTool.m */; };
		03B0233029231FA6001C7E63 /* MMCrashUncaughtExceptionHandler.m in Sources */ = {isa = PBXBuildFile; fileRef = 03B022CC29231FA6001C7E63 /* MMCrashUncaughtExceptionHandler.m */; };
		03B0233129231FA6001C7E63 /* MMCrash.m in Sources */ = {isa = PBXBuildFile; fileRef = 03B022CD29231FA6001C7E63 /* MMCrash.m */; };
		03B0233229231FA6001C7E63 /* MMLog.swift in Sources */ = {isa = PBXBuildFile; fileRef = 03B022D229231FA6001C7E63 /* MMLog.swift */; };
		03B0233329231FA6001C7E63 /* MMLog.m in Sources */ = {isa = PBXBuildFile; fileRef = 03B022D329231FA6001C7E63 /* MMLog.m */; };
		03B0233429231FA6001C7E63 /* MMConsoleLogFormatter.m in Sources */ = {isa = PBXBuildFile; fileRef = 03B022D429231FA6001C7E63 /* MMConsoleLogFormatter.m */; };
		03B0233529231FA6001C7E63 /* MMFileLogFormatter.m in Sources */ = {isa = PBXBuildFile; fileRef = 03B022D529231FA6001C7E63 /* MMFileLogFormatter.m */; };
		03B0233629231FA6001C7E63 /* MMEventMonitor.m in Sources */ = {isa = PBXBuildFile; fileRef = 03B022D729231FA6001C7E63 /* MMEventMonitor.m */; };
		03B0233729231FA6001C7E63 /* MMMake.m in Sources */ = {isa = PBXBuildFile; fileRef = 03B022D829231FA6001C7E63 /* MMMake.m */; };
		03B0233829231FA6001C7E63 /* MMOrderedDictionary.m in Sources */ = {isa = PBXBuildFile; fileRef = 03B022D929231FA6001C7E63 /* MMOrderedDictionary.m */; };
		03B0233929231FA6001C7E63 /* MMTool.m in Sources */ = {isa = PBXBuildFile; fileRef = 03B022DE29231FA6001C7E63 /* MMTool.m */; };
		03B3B8B22925D5B200168E8D /* EZPopButtonWindow.m in Sources */ = {isa = PBXBuildFile; fileRef = 03B3B8B12925D5B200168E8D /* EZPopButtonWindow.m */; };
		03B3B8B52925DD3D00168E8D /* EZPopButtonViewController.m in Sources */ = {isa = PBXBuildFile; fileRef = 03B3B8B42925DD3D00168E8D /* EZPopButtonViewController.m */; };
		03B63ABF2A86967800E155ED /* CoreServices.framework in Frameworks */ = {isa = PBXBuildFile; fileRef = 03B63ABE2A86967800E155ED /* CoreServices.framework */; };
		03BA35C42C520058007BF100 /* AppleDictionary+Translate.swift in Sources */ = {isa = PBXBuildFile; fileRef = 03BA35C32C520058007BF100 /* AppleDictionary+Translate.swift */; };
		03BB2DE329F5772F00447EDD /* EZAudioButton.m in Sources */ = {isa = PBXBuildFile; fileRef = 03BB2DE229F5772F00447EDD /* EZAudioButton.m */; };
		03BB2DEB29F57DC000447EDD /* NSImage+EZSymbolmage.m in Sources */ = {isa = PBXBuildFile; fileRef = 03BB2DEA29F57DC000447EDD /* NSImage+EZSymbolmage.m */; };
		03BB2DEF29F59C8A00447EDD /* EZSymbolImageButton.m in Sources */ = {isa = PBXBuildFile; fileRef = 03BB2DEE29F59C8A00447EDD /* EZSymbolImageButton.m */; };
		03BB2DF329F6350200447EDD /* EZCopyButton.m in Sources */ = {isa = PBXBuildFile; fileRef = 03BB2DF229F6350200447EDD /* EZCopyButton.m */; };
		03BD281E29481C0400F5891A /* EZAudioPlayer.m in Sources */ = {isa = PBXBuildFile; fileRef = 03BD281D29481C0400F5891A /* EZAudioPlayer.m */; };
		03BD282229486CF200F5891A /* EZBlueTextButton.m in Sources */ = {isa = PBXBuildFile; fileRef = 03BD282129486CF200F5891A /* EZBlueTextButton.m */; };
		03BD2825294875AE00F5891A /* EZMyLabel.m in Sources */ = {isa = PBXBuildFile; fileRef = 03BD2824294875AE00F5891A /* EZMyLabel.m */; };
		03BDA7B82A26DA280079D04F /* XPMValuedArgument.m in Sources */ = {isa = PBXBuildFile; fileRef = 03BDA79F2A26DA280079D04F /* XPMValuedArgument.m */; };
		03BDA7B92A26DA280079D04F /* NSProcessInfo+XPMArgumentParser.m in Sources */ = {isa = PBXBuildFile; fileRef = 03BDA7A22A26DA280079D04F /* NSProcessInfo+XPMArgumentParser.m */; };
		03BDA7BA2A26DA280079D04F /* XPMMutableAttributedArray.m in Sources */ = {isa = PBXBuildFile; fileRef = 03BDA7A32A26DA280079D04F /* XPMMutableAttributedArray.m */; };
		03BDA7BB2A26DA280079D04F /* XPMArgsKonstants.m in Sources */ = {isa = PBXBuildFile; fileRef = 03BDA7A62A26DA280079D04F /* XPMArgsKonstants.m */; };
		03BDA7BC2A26DA280079D04F /* XPMArgumentSignature.m in Sources */ = {isa = PBXBuildFile; fileRef = 03BDA7A72A26DA280079D04F /* XPMArgumentSignature.m */; };
		03BDA7BD2A26DA280079D04F /* XPMArguments_Coalescer_Internal.m in Sources */ = {isa = PBXBuildFile; fileRef = 03BDA7A82A26DA280079D04F /* XPMArguments_Coalescer_Internal.m */; };
		03BDA7BE2A26DA280079D04F /* XPMCountedArgument.m in Sources */ = {isa = PBXBuildFile; fileRef = 03BDA7A92A26DA280079D04F /* XPMCountedArgument.m */; };
		03BDA7BF2A26DA280079D04F /* NSScanner+EscapedScanning.m in Sources */ = {isa = PBXBuildFile; fileRef = 03BDA7AA2A26DA280079D04F /* NSScanner+EscapedScanning.m */; };
		03BDA7C02A26DA280079D04F /* XPMArgumentPackage.m in Sources */ = {isa = PBXBuildFile; fileRef = 03BDA7AB2A26DA280079D04F /* XPMArgumentPackage.m */; };
		03BDA7C12A26DA280079D04F /* XPMArgumentParser.m in Sources */ = {isa = PBXBuildFile; fileRef = 03BDA7AD2A26DA280079D04F /* XPMArgumentParser.m */; };
		03BDA7C22A26DA280079D04F /* NSString+Indenter.m in Sources */ = {isa = PBXBuildFile; fileRef = 03BDA7AE2A26DA280079D04F /* NSString+Indenter.m */; };
		03BDA7C32A26DA280079D04F /* NSArray+XPMArgumentsNormalizer.m in Sources */ = {isa = PBXBuildFile; fileRef = 03BDA7AF2A26DA280079D04F /* NSArray+XPMArgumentsNormalizer.m */; };
		03BDA7C42A26DA280079D04F /* NSDictionary+RubyDescription.m in Sources */ = {isa = PBXBuildFile; fileRef = 03BDA7B12A26DA280079D04F /* NSDictionary+RubyDescription.m */; };
		03BE26EB2A24B2AF00FB7117 /* AppDelegate+EZURLScheme.m in Sources */ = {isa = PBXBuildFile; fileRef = 03BE26EA2A24B2AF00FB7117 /* AppDelegate+EZURLScheme.m */; };
		03BFBB652923998300C48725 /* black-white-icon@2x.png in Resources */ = {isa = PBXBuildFile; fileRef = 03BFBB632923998300C48725 /* black-white-icon@2x.png */; };
		03BFBB662923998300C48725 /* black-white-icon@3x.png in Resources */ = {isa = PBXBuildFile; fileRef = 03BFBB642923998300C48725 /* black-white-icon@3x.png */; };
		03BFBB7229239E9F00C48725 /* blue-white-icon@3x.png in Resources */ = {isa = PBXBuildFile; fileRef = 03BFBB7029239E9F00C48725 /* blue-white-icon@3x.png */; };
		03BFBB7329239E9F00C48725 /* blue-white-icon@2x.png in Resources */ = {isa = PBXBuildFile; fileRef = 03BFBB7129239E9F00C48725 /* blue-white-icon@2x.png */; };
		03BFBB772923A09B00C48725 /* white-blue-icon@2x.png in Resources */ = {isa = PBXBuildFile; fileRef = 03BFBB752923A09B00C48725 /* white-blue-icon@2x.png */; };
		03BFBB782923A09B00C48725 /* white-blue-icon@3x.png in Resources */ = {isa = PBXBuildFile; fileRef = 03BFBB762923A09B00C48725 /* white-blue-icon@3x.png */; };
		03BFBB7C2923A1D900C48725 /* cyan-white-icon@3x.png in Resources */ = {isa = PBXBuildFile; fileRef = 03BFBB7A2923A1D900C48725 /* cyan-white-icon@3x.png */; };
		03BFBB7D2923A1D900C48725 /* cyan-white-icon@2x.png in Resources */ = {isa = PBXBuildFile; fileRef = 03BFBB7B2923A1D900C48725 /* cyan-white-icon@2x.png */; };
		03BFBB802923A2FA00C48725 /* white-black-icon@2x.png in Resources */ = {isa = PBXBuildFile; fileRef = 03BFBB7E2923A2FA00C48725 /* white-black-icon@2x.png */; };
		03BFBB812923A2FA00C48725 /* white-black-icon@3x.png in Resources */ = {isa = PBXBuildFile; fileRef = 03BFBB7F2923A2FA00C48725 /* white-black-icon@3x.png */; };
		03BFFC68295F4B87004E033E /* EZYoudaoDictModel.m in Sources */ = {isa = PBXBuildFile; fileRef = 03BFFC67295F4B87004E033E /* EZYoudaoDictModel.m */; };
		03BFFC6E295FE59C004E033E /* EZQueryResult+EZYoudaoDictModel.m in Sources */ = {isa = PBXBuildFile; fileRef = 03BFFC6D295FE59C004E033E /* EZQueryResult+EZYoudaoDictModel.m */; };
		03BFFC7129612E10004E033E /* NSString+EZConvenience.m in Sources */ = {isa = PBXBuildFile; fileRef = 03BFFC7029612E10004E033E /* NSString+EZConvenience.m */; };
		03CAB9552ADBF0FF00DA94A3 /* EZSystemUtility.m in Sources */ = {isa = PBXBuildFile; fileRef = 03CAB9542ADBF0FF00DA94A3 /* EZSystemUtility.m */; };
		03CF5E642C39B2310058F9DB /* OllamaModel.swift in Sources */ = {isa = PBXBuildFile; fileRef = 03CF5E632C39B2310058F9DB /* OllamaModel.swift */; };
		03CF88632B137F650030C199 /* Array+Convenience.swift in Sources */ = {isa = PBXBuildFile; fileRef = 03CF88622B137F650030C199 /* Array+Convenience.swift */; };
		03D0434E292886D200E7559E /* EZMiniQueryWindow.m in Sources */ = {isa = PBXBuildFile; fileRef = 03D0434D292886D200E7559E /* EZMiniQueryWindow.m */; };
		03D043522928935300E7559E /* EZMainQueryWindow.m in Sources */ = {isa = PBXBuildFile; fileRef = 03D043512928935300E7559E /* EZMainQueryWindow.m */; };
		03D043562928940500E7559E /* EZBaseQueryWindow.m in Sources */ = {isa = PBXBuildFile; fileRef = 03D043552928940500E7559E /* EZBaseQueryWindow.m */; };
		03D0435A2928C4C800E7559E /* EZWindowManager.m in Sources */ = {isa = PBXBuildFile; fileRef = 03D043592928C4C800E7559E /* EZWindowManager.m */; };
		03D1C8782952B1CD00F2C7BD /* GoogleService-Info.plist in Resources */ = {isa = PBXBuildFile; fileRef = 03D1C8772952B1CD00F2C7BD /* GoogleService-Info.plist */; };
		03D2A3DF29F42B290035CED4 /* bd.js in Resources */ = {isa = PBXBuildFile; fileRef = 03D2A3DE29F42B280035CED4 /* bd.js */; };
		03D2A3E329F4C6F50035CED4 /* EZNetworkManager.m in Sources */ = {isa = PBXBuildFile; fileRef = 03D2A3E229F4C6F50035CED4 /* EZNetworkManager.m */; };
		03D35DAA2AA6C49B00B023FE /* NSString+EZRegex.m in Sources */ = {isa = PBXBuildFile; fileRef = 03D35DA92AA6C49B00B023FE /* NSString+EZRegex.m */; };
		03D5FCFF2A5EF4E400AD26BE /* EZDeviceSystemInfo.m in Sources */ = {isa = PBXBuildFile; fileRef = 03D5FCFE2A5EF4E400AD26BE /* EZDeviceSystemInfo.m */; };
		03D8B26E292DBD2000D5A811 /* EZCoordinateUtils.m in Sources */ = {isa = PBXBuildFile; fileRef = 03D8B26D292DBD2000D5A811 /* EZCoordinateUtils.m */; };
		03D90F8F2CCA451200EE4E84 /* WindowConfigurationView.swift in Sources */ = {isa = PBXBuildFile; fileRef = 03D90F8E2CCA451200EE4E84 /* WindowConfigurationView.swift */; };
		03DC38C1292CC97900922CB2 /* EZServiceInfo.m in Sources */ = {isa = PBXBuildFile; fileRef = 03DC38C0292CC97900922CB2 /* EZServiceInfo.m */; };
		03DC7C5E2A3ABE28000BF7C9 /* EZConstKey.m in Sources */ = {isa = PBXBuildFile; fileRef = 03DC7C5D2A3ABE28000BF7C9 /* EZConstKey.m */; };
		03DC7C662A3CA465000BF7C9 /* HWSegmentedControl.m in Sources */ = {isa = PBXBuildFile; fileRef = 03DC7C652A3CA465000BF7C9 /* HWSegmentedControl.m */; };
		03E02A2629250D1D00A10260 /* EZEventMonitor.m in Sources */ = {isa = PBXBuildFile; fileRef = 03E02A2529250D1D00A10260 /* EZEventMonitor.m */; };
		03E2BF752A298F2B00E010F3 /* NSString+EZUtils.m in Sources */ = {isa = PBXBuildFile; fileRef = 03E2BF742A298F2B00E010F3 /* NSString+EZUtils.m */; };
		03E3E7C22ADE318800812C84 /* EZQueryMenuTextView.m in Sources */ = {isa = PBXBuildFile; fileRef = 03E3E7C12ADE318800812C84 /* EZQueryMenuTextView.m */; };
		03E534BC2CE0D38C00B37264 /* AcknowList in Frameworks */ = {isa = PBXBuildFile; productRef = 03E534BB2CE0D38C00B37264 /* AcknowList */; };
		03F0DB382953428300EBF9C1 /* EZLog.m in Sources */ = {isa = PBXBuildFile; fileRef = 03F0DB372953428300EBF9C1 /* EZLog.m */; };
		03F639952AA6CFBB009B9914 /* EZBingConfig.m in Sources */ = {isa = PBXBuildFile; fileRef = 03F639942AA6CFBB009B9914 /* EZBingConfig.m */; };
		03FA677E2C2EFB10000FEA64 /* LLMStreamService+Configuration.swift in Sources */ = {isa = PBXBuildFile; fileRef = 03FA677D2C2EFB10000FEA64 /* LLMStreamService+Configuration.swift */; };
		03FB3EDD2B1B405B004C3238 /* TencentSigning.swift in Sources */ = {isa = PBXBuildFile; fileRef = 03FB3EDC2B1B405B004C3238 /* TencentSigning.swift */; };
		03FD68BB2B1DC59600FD388E /* CryptoSwift in Frameworks */ = {isa = PBXBuildFile; productRef = 03FD68BA2B1DC59600FD388E /* CryptoSwift */; };
		03FD68BE2B1E151A00FD388E /* String+EncryptAES.swift in Sources */ = {isa = PBXBuildFile; fileRef = 03FD68BD2B1E151A00FD388E /* String+EncryptAES.swift */; };
		0A057D6D2B499A000025C51D /* ServiceTab.swift in Sources */ = {isa = PBXBuildFile; fileRef = 0A057D6C2B499A000025C51D /* ServiceTab.swift */; };
		0A2A05A62B59757100EEA142 /* Bundle+AppInfo.swift in Sources */ = {isa = PBXBuildFile; fileRef = 0A2A05A52B59757100EEA142 /* Bundle+AppInfo.swift */; };
		0A2BA9602B49A989002872A4 /* Binding+DidSet.swift in Sources */ = {isa = PBXBuildFile; fileRef = 0A2BA95F2B49A989002872A4 /* Binding+DidSet.swift */; };
		0A2BA9642B4A3CCD002872A4 /* Notification+Name.swift in Sources */ = {isa = PBXBuildFile; fileRef = 0A2BA9632B4A3CCD002872A4 /* Notification+Name.swift */; };
		0A8685C82B552A590022534F /* DisabledAppTab.swift in Sources */ = {isa = PBXBuildFile; fileRef = 0A8685C72B552A590022534F /* DisabledAppTab.swift */; };
		0A9AFBAB2B7F8D7E0064C9A8 /* CustomOpenAIService.swift in Sources */ = {isa = PBXBuildFile; fileRef = 0A9AFBAA2B7F8D7E0064C9A8 /* CustomOpenAIService.swift */; };
		0AC11B222B4D16A500F07198 /* WindowAccessor.swift in Sources */ = {isa = PBXBuildFile; fileRef = 0AC11B212B4D16A500F07198 /* WindowAccessor.swift */; };
		0AC11B242B4E46B300F07198 /* TapHandlerView.swift in Sources */ = {isa = PBXBuildFile; fileRef = 0AC11B232B4E46B300F07198 /* TapHandlerView.swift */; };
		0AC8A8352B6641A7006DA5CC /* TencentService+ConfigurableService.swift in Sources */ = {isa = PBXBuildFile; fileRef = 0AC8A8342B6641A7006DA5CC /* TencentService+ConfigurableService.swift */; };
		0AC8A8372B6659A8006DA5CC /* NiuTransTranslate+ConfigurableService.swift in Sources */ = {isa = PBXBuildFile; fileRef = 0AC8A8362B6659A8006DA5CC /* NiuTransTranslate+ConfigurableService.swift */; };
		0AC8A8392B666F07006DA5CC /* CaiyunService+ConfigurableService.swift in Sources */ = {isa = PBXBuildFile; fileRef = 0AC8A8382B666F07006DA5CC /* CaiyunService+ConfigurableService.swift */; };
		0AC8A83B2B6682D4006DA5CC /* AliService+ConfigurableService.swift in Sources */ = {isa = PBXBuildFile; fileRef = 0AC8A83A2B6682D4006DA5CC /* AliService+ConfigurableService.swift */; };
		0AC8A83D2B6685EE006DA5CC /* SecureTextField.swift in Sources */ = {isa = PBXBuildFile; fileRef = 0AC8A83C2B6685EE006DA5CC /* SecureTextField.swift */; };
		0AC8A83F2B689E68006DA5CC /* ServiceSecretConfigreValidatable.swift in Sources */ = {isa = PBXBuildFile; fileRef = 0AC8A83E2B689E68006DA5CC /* ServiceSecretConfigreValidatable.swift */; };
		0AC8A8412B695480006DA5CC /* DeepLTranslate+ConfigurableService.swift in Sources */ = {isa = PBXBuildFile; fileRef = 0AC8A8402B695480006DA5CC /* DeepLTranslate+ConfigurableService.swift */; };
		0AC8A8432B6957B0006DA5CC /* BingService+ConfigurableService.swift in Sources */ = {isa = PBXBuildFile; fileRef = 0AC8A8422B6957B0006DA5CC /* BingService+ConfigurableService.swift */; };
		0AC8A8452B6A4D97006DA5CC /* ServiceCells.swift in Sources */ = {isa = PBXBuildFile; fileRef = 0AC8A8442B6A4D97006DA5CC /* ServiceCells.swift */; };
		0AC8A8472B6A4E3F006DA5CC /* ServiceConfigurationSecretSectionView.swift in Sources */ = {isa = PBXBuildFile; fileRef = 0AC8A8462B6A4E3F006DA5CC /* ServiceConfigurationSecretSectionView.swift */; };
		0AC8A84F2B6DFDD4006DA5CC /* SettingsAccess in Frameworks */ = {isa = PBXBuildFile; productRef = 0AC8A84E2B6DFDD4006DA5CC /* SettingsAccess */; };
		17BCAEF72B0DFF9000A7D372 /* EZNiuTransTranslateResponse.m in Sources */ = {isa = PBXBuildFile; fileRef = 17BCAEF52B0DFF9000A7D372 /* EZNiuTransTranslateResponse.m */; };
		17BCAEF82B0DFF9000A7D372 /* EZNiuTransTranslate.m in Sources */ = {isa = PBXBuildFile; fileRef = 17BCAEF62B0DFF9000A7D372 /* EZNiuTransTranslate.m */; };
		2721E4D02AFE920700A059AC /* Alamofire in Frameworks */ = {isa = PBXBuildFile; productRef = 2721E4CF2AFE920700A059AC /* Alamofire */; };
		2746AEC12AF95138005FE0A1 /* CaiyunService.swift in Sources */ = {isa = PBXBuildFile; fileRef = 2746AEC02AF95138005FE0A1 /* CaiyunService.swift */; };
		276742082B3DC230002A2C75 /* PrivacyTab.swift in Sources */ = {isa = PBXBuildFile; fileRef = 276742042B3DC230002A2C75 /* PrivacyTab.swift */; };
		276742092B3DC230002A2C75 /* AboutTab.swift in Sources */ = {isa = PBXBuildFile; fileRef = 276742052B3DC230002A2C75 /* AboutTab.swift */; };
		278322602B0FB0EA0026644C /* CaiyunResponse.swift in Sources */ = {isa = PBXBuildFile; fileRef = 2783225F2B0FB0EA0026644C /* CaiyunResponse.swift */; };
		278322622B0FB8EF0026644C /* CaiyunTranslateType.swift in Sources */ = {isa = PBXBuildFile; fileRef = 278322612B0FB8EF0026644C /* CaiyunTranslateType.swift */; };
		278540342B3DE04F004E9488 /* GeneralTab.swift in Sources */ = {isa = PBXBuildFile; fileRef = 278540332B3DE04F004E9488 /* GeneralTab.swift */; };
		27FE95272B3DC55F000AD654 /* EasydictApp.swift in Sources */ = {isa = PBXBuildFile; fileRef = 27FE95262B3DC55F000AD654 /* EasydictApp.swift */; };
		27FE98092B3DD536000AD654 /* SettingView.swift in Sources */ = {isa = PBXBuildFile; fileRef = 27FE98082B3DD536000AD654 /* SettingView.swift */; };
		27FE980B2B3DD5D1000AD654 /* MenuItemView.swift in Sources */ = {isa = PBXBuildFile; fileRef = 27FE980A2B3DD5D1000AD654 /* MenuItemView.swift */; };
		6220AD5B2A82812300BBFB52 /* EZBingService.m in Sources */ = {isa = PBXBuildFile; fileRef = 6220AD5A2A82812300BBFB52 /* EZBingService.m */; };
		6295DE312A84D82E006145F4 /* EZBingTranslateModel.m in Sources */ = {isa = PBXBuildFile; fileRef = 6295DE302A84D82E006145F4 /* EZBingTranslateModel.m */; };
		6295DE342A84EF76006145F4 /* EZBingLookupModel.m in Sources */ = {isa = PBXBuildFile; fileRef = 6295DE332A84EF76006145F4 /* EZBingLookupModel.m */; };
		62A2D03F2A82967F007EEB01 /* EZBingRequest.m in Sources */ = {isa = PBXBuildFile; fileRef = 62A2D03E2A82967F007EEB01 /* EZBingRequest.m */; };
		62E2BF4A2B4082BA00E42D38 /* AliService.swift in Sources */ = {isa = PBXBuildFile; fileRef = 62E2BF472B4082BA00E42D38 /* AliService.swift */; };
		62E2BF4B2B4082BA00E42D38 /* AliResponse.swift in Sources */ = {isa = PBXBuildFile; fileRef = 62E2BF482B4082BA00E42D38 /* AliResponse.swift */; };
		62E2BF4C2B4082BA00E42D38 /* AliTranslateType.swift in Sources */ = {isa = PBXBuildFile; fileRef = 62E2BF492B4082BA00E42D38 /* AliTranslateType.swift */; };
		62ED29A22B15F1F500901F51 /* EZWrapView.m in Sources */ = {isa = PBXBuildFile; fileRef = 62ED29A12B15F1F500901F51 /* EZWrapView.m */; };
		6A8C988E2BAC88B500DB835A /* LanguageState.swift in Sources */ = {isa = PBXBuildFile; fileRef = 6A8C988C2BAC88B500DB835A /* LanguageState.swift */; };
		6A8C988F2BAC88B500DB835A /* I18nHelper.swift in Sources */ = {isa = PBXBuildFile; fileRef = 6A8C988D2BAC88B500DB835A /* I18nHelper.swift */; };
		6A8C98952BAE841600DB835A /* LocalizedBundle.swift in Sources */ = {isa = PBXBuildFile; fileRef = 6A8C98942BAE841600DB835A /* LocalizedBundle.swift */; };
		6ADED1552BAE8809004A15BE /* NSBundle+Localization.m in Sources */ = {isa = PBXBuildFile; fileRef = 6ADED1542BAE8809004A15BE /* NSBundle+Localization.m */; };
		960835502B6791F200C6A931 /* Shortcut+Validator.swift in Sources */ = {isa = PBXBuildFile; fileRef = 9608354F2B6791F200C6A931 /* Shortcut+Validator.swift */; };
		96099AE22B5D40330055C4DD /* ShortcutTab.swift in Sources */ = {isa = PBXBuildFile; fileRef = 96099AE12B5D40330055C4DD /* ShortcutTab.swift */; };
		9627F9382B59956800B1E999 /* GlobalShortcutSetting.swift in Sources */ = {isa = PBXBuildFile; fileRef = 9627F9352B59956800B1E999 /* GlobalShortcutSetting.swift */; };
		9627F9392B59956800B1E999 /* KeyHolderWrapper.swift in Sources */ = {isa = PBXBuildFile; fileRef = 9627F9362B59956800B1E999 /* KeyHolderWrapper.swift */; };
		962B9ACE2BFA03270080F4D4 /* EZAppModel.m in Sources */ = {isa = PBXBuildFile; fileRef = 962B9ACD2BFA03270080F4D4 /* EZAppModel.m */; };
		9643D9392B6F49E0000FBEA6 /* AppShortcutSetting.swift in Sources */ = {isa = PBXBuildFile; fileRef = 9643D9382B6F49E0000FBEA6 /* AppShortcutSetting.swift */; };
		9643D93D2B6F829C000FBEA6 /* MainMenuCommand.swift in Sources */ = {isa = PBXBuildFile; fileRef = 9643D93C2B6F829C000FBEA6 /* MainMenuCommand.swift */; };
		9643D9402B6FC426000FBEA6 /* MainMenuShortcutCommand.swift in Sources */ = {isa = PBXBuildFile; fileRef = 9643D93F2B6FC426000FBEA6 /* MainMenuShortcutCommand.swift */; };
		9643D9422B6FE4AF000FBEA6 /* Shortcut+Bind.swift in Sources */ = {isa = PBXBuildFile; fileRef = 9643D9412B6FE4AF000FBEA6 /* Shortcut+Bind.swift */; };
		9643D9442B6FEF5F000FBEA6 /* Shortcut+Default.swift in Sources */ = {isa = PBXBuildFile; fileRef = 9643D9432B6FEF5F000FBEA6 /* Shortcut+Default.swift */; };
		9643D9462B71D103000FBEA6 /* KeyHolderRowView.swift in Sources */ = {isa = PBXBuildFile; fileRef = 9643D9452B71D103000FBEA6 /* KeyHolderRowView.swift */; };
		9643D94A2B71EABE000FBEA6 /* KeyHolderAlterView.swift in Sources */ = {isa = PBXBuildFile; fileRef = 9643D9492B71EABE000FBEA6 /* KeyHolderAlterView.swift */; };
		9643D94C2B71F74D000FBEA6 /* MainMenuShortcutCommandItem.swift in Sources */ = {isa = PBXBuildFile; fileRef = 9643D94B2B71F74D000FBEA6 /* MainMenuShortcutCommandItem.swift */; };
		9643D9562B73B3CD000FBEA6 /* Shortcut+Menu.swift in Sources */ = {isa = PBXBuildFile; fileRef = 9643D9552B73B3CD000FBEA6 /* Shortcut+Menu.swift */; };
		967712EA2B5B913600105E0F /* KeyHolder in Frameworks */ = {isa = PBXBuildFile; productRef = 967712E92B5B913600105E0F /* KeyHolder */; };
		967712EE2B5B943400105E0F /* Shortcut.swift in Sources */ = {isa = PBXBuildFile; fileRef = 967712ED2B5B943400105E0F /* Shortcut.swift */; };
		96B2F1C52C07782400AD3126 /* RepoInfoHelper.swift in Sources */ = {isa = PBXBuildFile; fileRef = 96B2F1C42C07782400AD3126 /* RepoInfoHelper.swift */; };
		96DFEB832B82588000F5C7EF /* EZTableTipsCell.m in Sources */ = {isa = PBXBuildFile; fileRef = 96DFEB822B82588000F5C7EF /* EZTableTipsCell.m */; };
		A0B65CA0F31AC8ECFB8347CC /* Pods_EasydictTests.framework in Frameworks */ = {isa = PBXBuildFile; fileRef = 378E73A7EA8FC8FB9C975A63 /* Pods_EasydictTests.framework */; };
		B87AC7E36367075BA5D13234 /* Pods_Easydict.framework in Frameworks */ = {isa = PBXBuildFile; fileRef = 6372B33DFF803C7096A82250 /* Pods_Easydict.framework */; };
		C415C0AD2B450D4800A9D231 /* GeminiService.swift in Sources */ = {isa = PBXBuildFile; fileRef = C415C0AC2B450D4800A9D231 /* GeminiService.swift */; };
		C43B566C2C693F6200EF26FD /* VolcanoService.swift in Sources */ = {isa = PBXBuildFile; fileRef = C43B566B2C693F6200EF26FD /* VolcanoService.swift */; };
		C43B566E2C693F8B00EF26FD /* VolcanoTranslateType.swift in Sources */ = {isa = PBXBuildFile; fileRef = C43B566D2C693F8B00EF26FD /* VolcanoTranslateType.swift */; };
		C43B56702C693FE000EF26FD /* VolcanoResponse.swift in Sources */ = {isa = PBXBuildFile; fileRef = C43B566F2C693FE000EF26FD /* VolcanoResponse.swift */; };
		C43B56722C693FFB00EF26FD /* VolcanoSigning.swift in Sources */ = {isa = PBXBuildFile; fileRef = C43B56712C693FFB00EF26FD /* VolcanoSigning.swift */; };
		C466CB662C6A35A4002AACEC /* VolcanoService+ConfigurableService.swift in Sources */ = {isa = PBXBuildFile; fileRef = C466CB652C6A35A4002AACEC /* VolcanoService+ConfigurableService.swift */; };
		C477BF912C0E2C61006A3F27 /* InfoPlist.xcstrings in Resources */ = {isa = PBXBuildFile; fileRef = C477BF902C0E2C61006A3F27 /* InfoPlist.xcstrings */; };
		C490BF722BE910B70021E40A /* AdvancedTabItemView.swift in Sources */ = {isa = PBXBuildFile; fileRef = C490BF712BE910B70021E40A /* AdvancedTabItemView.swift */; };
		C4A512BE2C414A2400F00F33 /* AIToolService.swift in Sources */ = {isa = PBXBuildFile; fileRef = C4A512BD2C414A2400F00F33 /* AIToolService.swift */; };
		C4BE8E1C2C72E61B00F53204 /* LaunchAtLogin in Frameworks */ = {isa = PBXBuildFile; productRef = C4BE8E1B2C72E61B00F53204 /* LaunchAtLogin */; };
		C4BFDD7A2BE61F550094026B /* Vortex in Frameworks */ = {isa = PBXBuildFile; productRef = C4BFDD792BE61F550094026B /* Vortex */; };
		C4CCDAA32C407A0D00AC88BA /* SummaryService.swift in Sources */ = {isa = PBXBuildFile; fileRef = C4CCDAA22C407A0D00AC88BA /* SummaryService.swift */; };
		C4CCDAA52C407A4100AC88BA /* PolishingService.swift in Sources */ = {isa = PBXBuildFile; fileRef = C4CCDAA42C407A4100AC88BA /* PolishingService.swift */; };
		C4DD01E92B12B3C80025EE8E /* TencentService.swift in Sources */ = {isa = PBXBuildFile; fileRef = C4DD01E82B12B3C80025EE8E /* TencentService.swift */; };
		C4DD01EB2B12BA250025EE8E /* TencentResponse.swift in Sources */ = {isa = PBXBuildFile; fileRef = C4DD01EA2B12BA250025EE8E /* TencentResponse.swift */; };
		C4DD01ED2B12BE9B0025EE8E /* TencentTranslateType.swift in Sources */ = {isa = PBXBuildFile; fileRef = C4DD01EC2B12BE9B0025EE8E /* TencentTranslateType.swift */; };
		C4DE3D6D2AC00EB500C2B85D /* Localizable.xcstrings in Resources */ = {isa = PBXBuildFile; fileRef = C4DE3D6C2AC00EB500C2B85D /* Localizable.xcstrings */; };
		CB8C42FC2C441B5B004EC86F /* BaiduTranslate+ConfigurableService.swift in Sources */ = {isa = PBXBuildFile; fileRef = CB8C42FB2C441B5A004EC86F /* BaiduTranslate+ConfigurableService.swift */; };
		CB8C42FF2C441B74004EC86F /* BaiduApiTranslate.swift in Sources */ = {isa = PBXBuildFile; fileRef = CB8C42FD2C441B74004EC86F /* BaiduApiTranslate.swift */; };
		CB8C43002C441B74004EC86F /* BaiduApiResponse.swift in Sources */ = {isa = PBXBuildFile; fileRef = CB8C42FE2C441B74004EC86F /* BaiduApiResponse.swift */; };
		DC46DF802B4417B900DEAE3E /* Configuration.swift in Sources */ = {isa = PBXBuildFile; fileRef = DC46DF7F2B4417B900DEAE3E /* Configuration.swift */; };
		DC6D9C892B3969510055EFFC /* Appearance.swift in Sources */ = {isa = PBXBuildFile; fileRef = DC6D9C882B3969510055EFFC /* Appearance.swift */; };
		DCF176F22B57CED700CA6026 /* Configuration+UserData.swift in Sources */ = {isa = PBXBuildFile; fileRef = DCF176F12B57CED700CA6026 /* Configuration+UserData.swift */; };
		EA1013442B5DBDB1005E43F9 /* KeyCombo+Defaults.Serializable.swift in Sources */ = {isa = PBXBuildFile; fileRef = EA1013432B5DBDB1005E43F9 /* KeyCombo+Defaults.Serializable.swift */; };
		EA3B81F92B5254AA004C0E8B /* Defaults.Keys+Extension.swift in Sources */ = {isa = PBXBuildFile; fileRef = EA3B81F82B5254AA004C0E8B /* Defaults.Keys+Extension.swift */; };
		EA3B81FC2B52555C004C0E8B /* Defaults in Frameworks */ = {isa = PBXBuildFile; productRef = EA3B81FB2B52555C004C0E8B /* Defaults */; };
		EA5AEABB2C0C74030024E298 /* QueryView.swift in Sources */ = {isa = PBXBuildFile; fileRef = EA5AEABA2C0C74030024E298 /* QueryView.swift */; };
		EA9943E32B534C3300EE7B97 /* TTSServiceType.swift in Sources */ = {isa = PBXBuildFile; fileRef = EA9943E22B534C3300EE7B97 /* TTSServiceType.swift */; };
		EA9943E82B534D8900EE7B97 /* LanguageDetectOptimizeExtensions.swift in Sources */ = {isa = PBXBuildFile; fileRef = EA9943E72B534D8900EE7B97 /* LanguageDetectOptimizeExtensions.swift */; };
		EA9943EE2B5353AB00EE7B97 /* WindowTypeExtensions.swift in Sources */ = {isa = PBXBuildFile; fileRef = EA9943ED2B5353AB00EE7B97 /* WindowTypeExtensions.swift */; };
		EA9943F02B5354C400EE7B97 /* ShowWindowPositionExtensions.swift in Sources */ = {isa = PBXBuildFile; fileRef = EA9943EF2B5354C400EE7B97 /* ShowWindowPositionExtensions.swift */; };
		EA9943F22B5358BF00EE7B97 /* Language+Extension.swift in Sources */ = {isa = PBXBuildFile; fileRef = EA9943F12B5358BF00EE7B97 /* Language+Extension.swift */; };
		EAE3D3502B62E9DE001EE3E3 /* GlobalContext.swift in Sources */ = {isa = PBXBuildFile; fileRef = EAE3D34F2B62E9DE001EE3E3 /* GlobalContext.swift */; };
/* End PBXBuildFile section */

/* Begin PBXContainerItemProxy section */
		03022F322B370B7100B63209 /* PBXContainerItemProxy */ = {
			isa = PBXContainerItemProxy;
			containerPortal = C99EEB102385796700FEE666 /* Project object */;
			proxyType = 1;
			remoteGlobalIDString = C99EEB172385796700FEE666;
			remoteInfo = Easydict;
		};
		0313F8712AD5577400A5CFB0 /* PBXContainerItemProxy */ = {
			isa = PBXContainerItemProxy;
			containerPortal = C99EEB102385796700FEE666 /* Project object */;
			proxyType = 1;
			remoteGlobalIDString = C99EEB172385796700FEE666;
			remoteInfo = Easydict;
		};
/* End PBXContainerItemProxy section */

/* Begin PBXCopyFilesBuildPhase section */
		C98CAE74239F45DA005F7DCA /* CopyFiles */ = {
			isa = PBXCopyFilesBuildPhase;
			buildActionMask = 2147483647;
			dstPath = Contents/Library/LoginItems;
			dstSubfolderSpec = 1;
			files = (
			);
			runOnlyForDeploymentPostprocessing = 0;
		};
/* End PBXCopyFilesBuildPhase section */

/* Begin PBXFileReference section */
		03008B2529408BF50062B821 /* NSObject+EZDarkMode.h */ = {isa = PBXFileReference; lastKnownFileType = sourcecode.c.h; path = "NSObject+EZDarkMode.h"; sourceTree = "<group>"; };
		03008B2629408BF50062B821 /* NSObject+EZDarkMode.m */ = {isa = PBXFileReference; lastKnownFileType = sourcecode.c.objc; path = "NSObject+EZDarkMode.m"; sourceTree = "<group>"; };
		03008B292940D3230062B821 /* EZDeepLTranslate.h */ = {isa = PBXFileReference; lastKnownFileType = sourcecode.c.h; path = EZDeepLTranslate.h; sourceTree = "<group>"; };
		03008B2A2940D3230062B821 /* EZDeepLTranslate.m */ = {isa = PBXFileReference; lastKnownFileType = sourcecode.c.objc; path = EZDeepLTranslate.m; sourceTree = "<group>"; };
		03008B2C2941956D0062B821 /* EZURLSchemeHandler.h */ = {isa = PBXFileReference; lastKnownFileType = sourcecode.c.h; path = EZURLSchemeHandler.h; sourceTree = "<group>"; };
		03008B2D2941956D0062B821 /* EZURLSchemeHandler.m */ = {isa = PBXFileReference; lastKnownFileType = sourcecode.c.objc; path = EZURLSchemeHandler.m; sourceTree = "<group>"; };
		03008B3D29444B0A0062B821 /* NSView+EZAnimatedHidden.h */ = {isa = PBXFileReference; lastKnownFileType = sourcecode.c.h; path = "NSView+EZAnimatedHidden.h"; sourceTree = "<group>"; };
		03008B3E29444B0A0062B821 /* NSView+EZAnimatedHidden.m */ = {isa = PBXFileReference; lastKnownFileType = sourcecode.c.objc; path = "NSView+EZAnimatedHidden.m"; sourceTree = "<group>"; };
		03022F2E2B370B7100B63209 /* EasydictSwiftTests.xctest */ = {isa = PBXFileReference; explicitFileType = wrapper.cfbundle; includeInIndex = 0; path = EasydictSwiftTests.xctest; sourceTree = BUILT_PRODUCTS_DIR; };
		0309E1EB292B439A00AFB76A /* EZTextView.h */ = {isa = PBXFileReference; lastKnownFileType = sourcecode.c.h; path = EZTextView.h; sourceTree = "<group>"; };
		0309E1EC292B439A00AFB76A /* EZTextView.m */ = {isa = PBXFileReference; lastKnownFileType = sourcecode.c.objc; path = EZTextView.m; sourceTree = "<group>"; };
		0309E1EE292B4A5E00AFB76A /* NSView+EZGetViewController.h */ = {isa = PBXFileReference; lastKnownFileType = sourcecode.c.h; path = "NSView+EZGetViewController.h"; sourceTree = "<group>"; };
		0309E1EF292B4A5E00AFB76A /* NSView+EZGetViewController.m */ = {isa = PBXFileReference; lastKnownFileType = sourcecode.c.objc; path = "NSView+EZGetViewController.m"; sourceTree = "<group>"; };
		0309E1F2292BD6A100AFB76A /* EZQueryModel.h */ = {isa = PBXFileReference; lastKnownFileType = sourcecode.c.h; path = EZQueryModel.h; sourceTree = "<group>"; };
		0309E1F3292BD6A100AFB76A /* EZQueryModel.m */ = {isa = PBXFileReference; lastKnownFileType = sourcecode.c.objc; path = EZQueryModel.m; sourceTree = "<group>"; };
		030D61242CD9B905000DF298 /* AcknowListView.swift */ = {isa = PBXFileReference; lastKnownFileType = sourcecode.swift; path = AcknowListView.swift; sourceTree = "<group>"; };
		030D612B2CD9BB34000DF298 /* Pods-Easydict-acknowledgements.plist */ = {isa = PBXFileReference; lastKnownFileType = text.plist.xml; name = "Pods-Easydict-acknowledgements.plist"; path = "Pods/Target Support Files/Pods-Easydict/Pods-Easydict-acknowledgements.plist"; sourceTree = SOURCE_ROOT; };
		030D612D2CD9BBC3000DF298 /* Package.resolved */ = {isa = PBXFileReference; lastKnownFileType = text; name = Package.resolved; path = Easydict.xcworkspace/xcshareddata/swiftpm/Package.resolved; sourceTree = SOURCE_ROOT; };
		030D61302CD9C974000DF298 /* StaticWindows.swift */ = {isa = PBXFileReference; lastKnownFileType = sourcecode.swift; path = StaticWindows.swift; sourceTree = "<group>"; };
		030DB2602B56CC6500E27DEA /* BingLanguageVoice.swift */ = {isa = PBXFileReference; fileEncoding = 4; lastKnownFileType = sourcecode.swift; path = BingLanguageVoice.swift; sourceTree = "<group>"; };
		0310C8262A94EFA100B1D81E /* apple-dictionary.html */ = {isa = PBXFileReference; lastKnownFileType = text.html; path = "apple-dictionary.html"; sourceTree = "<group>"; };
		0313F86D2AD5577400A5CFB0 /* EasydictTests.xctest */ = {isa = PBXFileReference; explicitFileType = wrapper.cfbundle; includeInIndex = 0; path = EasydictTests.xctest; sourceTree = BUILT_PRODUCTS_DIR; };
		0313F86F2AD5577400A5CFB0 /* EasydictTests.m */ = {isa = PBXFileReference; lastKnownFileType = sourcecode.c.objc; path = EasydictTests.m; sourceTree = "<group>"; };
		0315D3DF2C4E64A500AC0442 /* QueryService+Translate.swift */ = {isa = PBXFileReference; lastKnownFileType = sourcecode.swift; path = "QueryService+Translate.swift"; sourceTree = "<group>"; };
		031CBA632CD76F1500364437 /* ChatMessage.swift */ = {isa = PBXFileReference; lastKnownFileType = sourcecode.swift; path = ChatMessage.swift; sourceTree = "<group>"; };
		031DBD782AE01E130071CF85 /* easydict */ = {isa = PBXFileReference; fileEncoding = 4; lastKnownFileType = text.script.sh; path = easydict; sourceTree = "<group>"; };
		0320C5862B29F35700861B3D /* QueryServiceRecord.swift */ = {isa = PBXFileReference; lastKnownFileType = sourcecode.swift; path = QueryServiceRecord.swift; sourceTree = "<group>"; };
		0320DFF62C54A11300C516A7 /* LLMStreamService+Stream.swift */ = {isa = PBXFileReference; lastKnownFileType = sourcecode.swift; path = "LLMStreamService+Stream.swift"; sourceTree = "<group>"; };
		03247E38296AE8EC00AFCD67 /* EZLoadingAnimationView.h */ = {isa = PBXFileReference; lastKnownFileType = sourcecode.c.h; path = EZLoadingAnimationView.h; sourceTree = "<group>"; };
		03247E39296AE8EC00AFCD67 /* EZLoadingAnimationView.m */ = {isa = PBXFileReference; lastKnownFileType = sourcecode.c.objc; path = EZLoadingAnimationView.m; sourceTree = "<group>"; };
		03262C1A29EEE91700EFECA0 /* EZEnumTypes.h */ = {isa = PBXFileReference; lastKnownFileType = sourcecode.c.h; path = EZEnumTypes.h; sourceTree = "<group>"; };
		03262C1B29EEE91700EFECA0 /* EZEnumTypes.m */ = {isa = PBXFileReference; lastKnownFileType = sourcecode.c.objc; path = EZEnumTypes.m; sourceTree = "<group>"; };
		03262C2329EFE97B00EFECA0 /* NSViewController+EZWindow.h */ = {isa = PBXFileReference; lastKnownFileType = sourcecode.c.h; path = "NSViewController+EZWindow.h"; sourceTree = "<group>"; };
		03262C2429EFE97B00EFECA0 /* NSViewController+EZWindow.m */ = {isa = PBXFileReference; lastKnownFileType = sourcecode.c.objc; path = "NSViewController+EZWindow.m"; sourceTree = "<group>"; };
		0327A5A52CCA7ACF002BA81B /* Configuration+Extension.swift */ = {isa = PBXFileReference; lastKnownFileType = sourcecode.swift; path = "Configuration+Extension.swift"; sourceTree = "<group>"; };
		0327A5A72CCB3339002BA81B /* UpdateNotificationInfo.swift */ = {isa = PBXFileReference; lastKnownFileType = sourcecode.swift; path = UpdateNotificationInfo.swift; sourceTree = "<group>"; };
		03280B802C23FE4A00E75A24 /* StreamConfigurationView.swift */ = {isa = PBXFileReference; lastKnownFileType = sourcecode.swift; path = StreamConfigurationView.swift; sourceTree = "<group>"; };
		0329CD6D29EE924500963F78 /* EZRightClickDetector.h */ = {isa = PBXFileReference; lastKnownFileType = sourcecode.c.h; path = EZRightClickDetector.h; sourceTree = "<group>"; };
		0329CD6E29EE924500963F78 /* EZRightClickDetector.m */ = {isa = PBXFileReference; lastKnownFileType = sourcecode.c.objc; path = EZRightClickDetector.m; sourceTree = "<group>"; };
		032AAA542C456F03007996A1 /* configure.swift */ = {isa = PBXFileReference; fileEncoding = 4; lastKnownFileType = sourcecode.swift; path = configure.swift; sourceTree = "<group>"; };
		032AAA572C456F03007996A1 /* routes.swift */ = {isa = PBXFileReference; fileEncoding = 4; lastKnownFileType = sourcecode.swift; path = routes.swift; sourceTree = "<group>"; };
		032AAA5C2C45744E007996A1 /* VaporServer.swift */ = {isa = PBXFileReference; lastKnownFileType = sourcecode.swift; path = VaporServer.swift; sourceTree = "<group>"; };
		0333639E293A05D200FED9C8 /* EZSelectLanguageButton.h */ = {isa = PBXFileReference; lastKnownFileType = sourcecode.c.h; path = EZSelectLanguageButton.h; sourceTree = "<group>"; };
		0333639F293A05D200FED9C8 /* EZSelectLanguageButton.m */ = {isa = PBXFileReference; lastKnownFileType = sourcecode.c.objc; path = EZSelectLanguageButton.m; sourceTree = "<group>"; };
		033363A4293C4AFA00FED9C8 /* PrintBeautifulLog.h */ = {isa = PBXFileReference; fileEncoding = 4; lastKnownFileType = sourcecode.c.h; path = PrintBeautifulLog.h; sourceTree = "<group>"; };
		033363A5293C4AFA00FED9C8 /* PrintBeautifulLog.m */ = {isa = PBXFileReference; fileEncoding = 4; lastKnownFileType = sourcecode.c.objc; path = PrintBeautifulLog.m; sourceTree = "<group>"; };
		0333FDA12A035BEC00891515 /* NSArray+EZChineseText.h */ = {isa = PBXFileReference; lastKnownFileType = sourcecode.c.h; path = "NSArray+EZChineseText.h"; sourceTree = "<group>"; };
		0333FDA22A035BEC00891515 /* NSArray+EZChineseText.m */ = {isa = PBXFileReference; lastKnownFileType = sourcecode.c.objc; path = "NSArray+EZChineseText.m"; sourceTree = "<group>"; };
		0333FDA42A035D5700891515 /* NSString+EZChineseText.h */ = {isa = PBXFileReference; lastKnownFileType = sourcecode.c.h; path = "NSString+EZChineseText.h"; sourceTree = "<group>"; };
		0333FDA52A035D5700891515 /* NSString+EZChineseText.m */ = {isa = PBXFileReference; lastKnownFileType = sourcecode.c.objc; path = "NSString+EZChineseText.m"; sourceTree = "<group>"; };
		0337D0082C109D0C002ACE72 /* ServiceUsageStatus.swift */ = {isa = PBXFileReference; lastKnownFileType = sourcecode.swift; path = ServiceUsageStatus.swift; sourceTree = "<group>"; };
		033A8EAD2BDFE09B00030C08 /* String+Extension.swift */ = {isa = PBXFileReference; lastKnownFileType = sourcecode.swift; path = "String+Extension.swift"; sourceTree = "<group>"; };
		033B7132293CE2430096E2DF /* EZWebViewTranslator.h */ = {isa = PBXFileReference; lastKnownFileType = sourcecode.c.h; path = EZWebViewTranslator.h; sourceTree = "<group>"; };
		033B7133293CE2430096E2DF /* EZWebViewTranslator.m */ = {isa = PBXFileReference; lastKnownFileType = sourcecode.c.objc; path = EZWebViewTranslator.m; sourceTree = "<group>"; };
		033C30F92A7409C40095926A /* DictionaryKit.h */ = {isa = PBXFileReference; fileEncoding = 4; lastKnownFileType = sourcecode.c.h; path = DictionaryKit.h; sourceTree = "<group>"; };
		033C30FA2A7409C40095926A /* TTTDictionary.h */ = {isa = PBXFileReference; fileEncoding = 4; lastKnownFileType = sourcecode.c.h; path = TTTDictionary.h; sourceTree = "<group>"; };
		033C30FB2A7409C40095926A /* TTTDictionary.m */ = {isa = PBXFileReference; fileEncoding = 4; lastKnownFileType = sourcecode.c.objc; path = TTTDictionary.m; sourceTree = "<group>"; };
		033C30FE2A74CECE0095926A /* EZAppleDictionary.h */ = {isa = PBXFileReference; lastKnownFileType = sourcecode.c.h; path = EZAppleDictionary.h; sourceTree = "<group>"; };
		033C30FF2A74CECE0095926A /* EZAppleDictionary.m */ = {isa = PBXFileReference; lastKnownFileType = sourcecode.c.objc; path = EZAppleDictionary.m; sourceTree = "<group>"; };
		033EAA9E2CBBBE2B004DC199 /* ForceGetSelectedTextType.swift */ = {isa = PBXFileReference; lastKnownFileType = sourcecode.swift; path = ForceGetSelectedTextType.swift; sourceTree = "<group>"; };
		0340D38D2C8EEEA2004C9910 /* AppleScriptTask.swift */ = {isa = PBXFileReference; fileEncoding = 4; lastKnownFileType = sourcecode.swift; path = AppleScriptTask.swift; sourceTree = "<group>"; };
		0340D3902C8EEEE3004C9910 /* Data+Extension.swift */ = {isa = PBXFileReference; fileEncoding = 4; lastKnownFileType = sourcecode.swift; path = "Data+Extension.swift"; sourceTree = "<group>"; };
		0340D3932C8EEF58004C9910 /* Dictionary+Extension.swift */ = {isa = PBXFileReference; fileEncoding = 4; lastKnownFileType = sourcecode.swift; path = "Dictionary+Extension.swift"; sourceTree = "<group>"; };
		0340D3952C9184D3004C9910 /* AppleScriptTask+Browser.swift */ = {isa = PBXFileReference; lastKnownFileType = sourcecode.swift; path = "AppleScriptTask+Browser.swift"; sourceTree = "<group>"; };
		0340D3982C91D4B6004C9910 /* AppleScriptTask+System.swift */ = {isa = PBXFileReference; lastKnownFileType = sourcecode.swift; path = "AppleScriptTask+System.swift"; sourceTree = "<group>"; };
		0340D39A2C93DC1B004C9910 /* Constants.swift */ = {isa = PBXFileReference; lastKnownFileType = sourcecode.swift; path = Constants.swift; sourceTree = "<group>"; };
		0340D39D2C951850004C9910 /* QueryError.swift */ = {isa = PBXFileReference; lastKnownFileType = sourcecode.swift; path = QueryError.swift; sourceTree = "<group>"; };
		0342A97F2AD64924002A9F5F /* NSString+EZSplit.h */ = {isa = PBXFileReference; lastKnownFileType = sourcecode.c.h; path = "NSString+EZSplit.h"; sourceTree = "<group>"; };
		0342A9802AD64924002A9F5F /* NSString+EZSplit.m */ = {isa = PBXFileReference; lastKnownFileType = sourcecode.c.objc; path = "NSString+EZSplit.m"; sourceTree = "<group>"; };
		0346F3CD2CAD6DAE006A6CDF /* DictionaryEntry.swift */ = {isa = PBXFileReference; lastKnownFileType = sourcecode.swift; path = DictionaryEntry.swift; sourceTree = "<group>"; };
		0346F3D22CAECB4C006A6CDF /* SharedUtilities.swift */ = {isa = PBXFileReference; lastKnownFileType = sourcecode.swift; path = SharedUtilities.swift; sourceTree = "<group>"; };
		03542A2E293645DF00C34C33 /* EZAppleService.h */ = {isa = PBXFileReference; lastKnownFileType = sourcecode.c.h; path = EZAppleService.h; sourceTree = "<group>"; };
		03542A2F293645DF00C34C33 /* EZAppleService.m */ = {isa = PBXFileReference; lastKnownFileType = sourcecode.c.objc; path = EZAppleService.m; sourceTree = "<group>"; };
		03542A322936F70F00C34C33 /* EZLanguageManager.h */ = {isa = PBXFileReference; lastKnownFileType = sourcecode.c.h; path = EZLanguageManager.h; sourceTree = "<group>"; };
		03542A332936F70F00C34C33 /* EZLanguageManager.m */ = {isa = PBXFileReference; lastKnownFileType = sourcecode.c.objc; path = EZLanguageManager.m; sourceTree = "<group>"; };
		03542A382937AE6400C34C33 /* EZQueryService.h */ = {isa = PBXFileReference; lastKnownFileType = sourcecode.c.h; path = EZQueryService.h; sourceTree = "<group>"; };
		03542A392937AE6400C34C33 /* EZQueryService.m */ = {isa = PBXFileReference; lastKnownFileType = sourcecode.c.objc; path = EZQueryService.m; sourceTree = "<group>"; };
		03542A3B2937AF4F00C34C33 /* EZQueryResult.h */ = {isa = PBXFileReference; lastKnownFileType = sourcecode.c.h; path = EZQueryResult.h; sourceTree = "<group>"; };
		03542A3C2937AF4F00C34C33 /* EZQueryResult.m */ = {isa = PBXFileReference; lastKnownFileType = sourcecode.c.objc; path = EZQueryResult.m; sourceTree = "<group>"; };
		03542A3E2937B3C900C34C33 /* EZOCRResult.h */ = {isa = PBXFileReference; lastKnownFileType = sourcecode.c.h; path = EZOCRResult.h; sourceTree = "<group>"; };
		03542A3F2937B3C900C34C33 /* EZOCRResult.m */ = {isa = PBXFileReference; lastKnownFileType = sourcecode.c.objc; path = EZOCRResult.m; sourceTree = "<group>"; };
		03542A412937B45E00C34C33 /* EZBaiduTranslate.h */ = {isa = PBXFileReference; lastKnownFileType = sourcecode.c.h; path = EZBaiduTranslate.h; sourceTree = "<group>"; };
		03542A422937B45E00C34C33 /* EZBaiduTranslate.m */ = {isa = PBXFileReference; lastKnownFileType = sourcecode.c.objc; path = EZBaiduTranslate.m; sourceTree = "<group>"; };
		03542A442937B4C300C34C33 /* EZBaiduTranslateResponse.h */ = {isa = PBXFileReference; lastKnownFileType = sourcecode.c.h; path = EZBaiduTranslateResponse.h; sourceTree = "<group>"; };
		03542A452937B4C300C34C33 /* EZBaiduTranslateResponse.m */ = {isa = PBXFileReference; lastKnownFileType = sourcecode.c.objc; path = EZBaiduTranslateResponse.m; sourceTree = "<group>"; };
		03542A472937B5CF00C34C33 /* EZGoogleTranslate.h */ = {isa = PBXFileReference; lastKnownFileType = sourcecode.c.h; path = EZGoogleTranslate.h; sourceTree = "<group>"; };
		03542A482937B5CF00C34C33 /* EZGoogleTranslate.m */ = {isa = PBXFileReference; lastKnownFileType = sourcecode.c.objc; path = EZGoogleTranslate.m; sourceTree = "<group>"; };
		03542A4A2937B5F100C34C33 /* EZYoudaoTranslate.h */ = {isa = PBXFileReference; lastKnownFileType = sourcecode.c.h; path = EZYoudaoTranslate.h; sourceTree = "<group>"; };
		03542A4B2937B5F100C34C33 /* EZYoudaoTranslate.m */ = {isa = PBXFileReference; lastKnownFileType = sourcecode.c.objc; path = EZYoudaoTranslate.m; sourceTree = "<group>"; };
		03542A4D2937B64B00C34C33 /* EZYoudaoOCRResponse.h */ = {isa = PBXFileReference; lastKnownFileType = sourcecode.c.h; path = EZYoudaoOCRResponse.h; sourceTree = "<group>"; };
		03542A4E2937B64B00C34C33 /* EZYoudaoOCRResponse.m */ = {isa = PBXFileReference; lastKnownFileType = sourcecode.c.objc; path = EZYoudaoOCRResponse.m; sourceTree = "<group>"; };
		03542A502937B69200C34C33 /* EZYoudaoTranslateResponse.h */ = {isa = PBXFileReference; lastKnownFileType = sourcecode.c.h; path = EZYoudaoTranslateResponse.h; sourceTree = "<group>"; };
		03542A512937B69200C34C33 /* EZYoudaoTranslateResponse.m */ = {isa = PBXFileReference; lastKnownFileType = sourcecode.c.objc; path = EZYoudaoTranslateResponse.m; sourceTree = "<group>"; };
		03542A532937B7DD00C34C33 /* EZError.h */ = {isa = PBXFileReference; lastKnownFileType = sourcecode.c.h; path = EZError.h; sourceTree = "<group>"; };
		03542A542937B7DE00C34C33 /* EZError.m */ = {isa = PBXFileReference; lastKnownFileType = sourcecode.c.objc; path = EZError.m; sourceTree = "<group>"; };
		03542A592938DA2B00C34C33 /* EZDetectLanguageButton.h */ = {isa = PBXFileReference; lastKnownFileType = sourcecode.c.h; path = EZDetectLanguageButton.h; sourceTree = "<group>"; };
		03542A5A2938DA2B00C34C33 /* EZDetectLanguageButton.m */ = {isa = PBXFileReference; lastKnownFileType = sourcecode.c.objc; path = EZDetectLanguageButton.m; sourceTree = "<group>"; };
		03542A5C2938F05B00C34C33 /* EZLanguageModel.h */ = {isa = PBXFileReference; lastKnownFileType = sourcecode.c.h; path = EZLanguageModel.h; sourceTree = "<group>"; };
		03542A5D2938F05B00C34C33 /* EZLanguageModel.m */ = {isa = PBXFileReference; lastKnownFileType = sourcecode.c.objc; path = EZLanguageModel.m; sourceTree = "<group>"; };
		0357B9592C04387D00A48CB0 /* TextEditorCell.swift */ = {isa = PBXFileReference; lastKnownFileType = sourcecode.swift; path = TextEditorCell.swift; sourceTree = "<group>"; };
		035E37E52A0953120061DFAF /* EZToast.h */ = {isa = PBXFileReference; lastKnownFileType = sourcecode.c.h; path = EZToast.h; sourceTree = "<group>"; };
		035E37E62A0953120061DFAF /* EZToast.m */ = {isa = PBXFileReference; lastKnownFileType = sourcecode.c.objc; path = EZToast.m; sourceTree = "<group>"; };
		035F9CCE2C529A04005D1C9A /* ServiceAPIType.swift */ = {isa = PBXFileReference; fileEncoding = 4; lastKnownFileType = sourcecode.swift; name = ServiceAPIType.swift; path = Easydict/Swift/View/SettingView/Tabs/ServiceConfigurationView/ServiceAPIType.swift; sourceTree = SOURCE_ROOT; };
		0361965429FFECFC00806370 /* youdao-sign.js */ = {isa = PBXFileReference; fileEncoding = 4; lastKnownFileType = sourcecode.javascript; path = "youdao-sign.js"; sourceTree = "<group>"; };
		0361966F2A000F5800806370 /* NSData+Base64.h */ = {isa = PBXFileReference; fileEncoding = 4; lastKnownFileType = sourcecode.c.h; path = "NSData+Base64.h"; sourceTree = "<group>"; };
		036196702A000F5800806370 /* FWEncryptorAES.m */ = {isa = PBXFileReference; fileEncoding = 4; lastKnownFileType = sourcecode.c.objc; path = FWEncryptorAES.m; sourceTree = "<group>"; };
		036196712A000F5900806370 /* FWEncryptorAES.h */ = {isa = PBXFileReference; fileEncoding = 4; lastKnownFileType = sourcecode.c.h; path = FWEncryptorAES.h; sourceTree = "<group>"; };
		036196722A000F5900806370 /* NSData+Base64.m */ = {isa = PBXFileReference; fileEncoding = 4; lastKnownFileType = sourcecode.c.objc; path = "NSData+Base64.m"; sourceTree = "<group>"; };
		036196732A000F5900806370 /* NSData+CommonCrypto.h */ = {isa = PBXFileReference; fileEncoding = 4; lastKnownFileType = sourcecode.c.h; path = "NSData+CommonCrypto.h"; sourceTree = "<group>"; };
		036196742A000F5900806370 /* NSData+CommonCrypto.m */ = {isa = PBXFileReference; fileEncoding = 4; lastKnownFileType = sourcecode.c.objc; path = "NSData+CommonCrypto.m"; sourceTree = "<group>"; };
		036196792A0037F700806370 /* NSData+EZMD5.h */ = {isa = PBXFileReference; lastKnownFileType = sourcecode.c.h; path = "NSData+EZMD5.h"; sourceTree = "<group>"; };
		0361967A2A0037F700806370 /* NSData+EZMD5.m */ = {isa = PBXFileReference; lastKnownFileType = sourcecode.c.objc; path = "NSData+EZMD5.m"; sourceTree = "<group>"; };
		036463692CB62B8900D0D6CC /* AppleService.swift */ = {isa = PBXFileReference; lastKnownFileType = sourcecode.swift; path = AppleService.swift; sourceTree = "<group>"; };
		0364636B2CB6B4DF00D0D6CC /* Test.swift */ = {isa = PBXFileReference; lastKnownFileType = sourcecode.swift; path = Test.swift; sourceTree = "<group>"; };
		036A0DB62AD8403A006E6D4F /* NSString+EZHandleInputText.h */ = {isa = PBXFileReference; lastKnownFileType = sourcecode.c.h; path = "NSString+EZHandleInputText.h"; sourceTree = "<group>"; };
		036A0DB72AD8403A006E6D4F /* NSString+EZHandleInputText.m */ = {isa = PBXFileReference; lastKnownFileType = sourcecode.c.objc; path = "NSString+EZHandleInputText.m"; sourceTree = "<group>"; };
		036A0DB92AD941F9006E6D4F /* EZReplaceTextButton.h */ = {isa = PBXFileReference; fileEncoding = 4; lastKnownFileType = sourcecode.c.h; path = EZReplaceTextButton.h; sourceTree = "<group>"; };
		036A0DBA2AD941F9006E6D4F /* EZReplaceTextButton.m */ = {isa = PBXFileReference; fileEncoding = 4; lastKnownFileType = sourcecode.c.objc; path = EZReplaceTextButton.m; sourceTree = "<group>"; };
		036BCD492BDE8A96009C893F /* WindowConfigurationKey.swift */ = {isa = PBXFileReference; lastKnownFileType = sourcecode.swift; path = WindowConfigurationKey.swift; sourceTree = "<group>"; };
		036D62802BCAB613002C95C7 /* BuiltInAIService.swift */ = {isa = PBXFileReference; lastKnownFileType = sourcecode.swift; path = BuiltInAIService.swift; sourceTree = "<group>"; };
		036E7D79293F4FC8002675DF /* EZOpenLinkButton.h */ = {isa = PBXFileReference; lastKnownFileType = sourcecode.c.h; path = EZOpenLinkButton.h; sourceTree = "<group>"; };
		036E7D7A293F4FC8002675DF /* EZOpenLinkButton.m */ = {isa = PBXFileReference; lastKnownFileType = sourcecode.c.objc; path = EZOpenLinkButton.m; sourceTree = "<group>"; };
		03779F0B2BB256A7008D3C42 /* OpenAIService.swift */ = {isa = PBXFileReference; fileEncoding = 4; lastKnownFileType = sourcecode.swift; path = OpenAIService.swift; sourceTree = "<group>"; };
		03779F0C2BB256A7008D3C42 /* LLMStreamService+Prompt.swift */ = {isa = PBXFileReference; fileEncoding = 4; lastKnownFileType = sourcecode.swift; path = "LLMStreamService+Prompt.swift"; sourceTree = "<group>"; };
		03779F102BB256B5008D3C42 /* APIKey.swift */ = {isa = PBXFileReference; fileEncoding = 4; lastKnownFileType = sourcecode.swift; path = APIKey.swift; sourceTree = "<group>"; };
		03779F112BB256B5008D3C42 /* EncryptedSecretKeys.plist */ = {isa = PBXFileReference; fileEncoding = 4; lastKnownFileType = text.plist.xml; path = EncryptedSecretKeys.plist; sourceTree = "<group>"; };
		03779F152BB256C5008D3C42 /* URL+Extension.swift */ = {isa = PBXFileReference; fileEncoding = 4; lastKnownFileType = sourcecode.swift; path = "URL+Extension.swift"; sourceTree = "<group>"; };
		037852B7295D49F900D0E2CF /* EZTableRowView.h */ = {isa = PBXFileReference; lastKnownFileType = sourcecode.c.h; path = EZTableRowView.h; sourceTree = "<group>"; };
		037852B8295D49F900D0E2CF /* EZTableRowView.m */ = {isa = PBXFileReference; lastKnownFileType = sourcecode.c.objc; path = EZTableRowView.m; sourceTree = "<group>"; };
		03792EA12C3831040074A145 /* OllamaService.swift */ = {isa = PBXFileReference; lastKnownFileType = sourcecode.swift; path = OllamaService.swift; sourceTree = "<group>"; };
		0380484A2C4975BD006C6210 /* Encodable+JSON.swift */ = {isa = PBXFileReference; lastKnownFileType = sourcecode.swift; path = "Encodable+JSON.swift"; sourceTree = "<group>"; };
		03832F532B5F6BE200D0DC64 /* AdvancedTab.swift */ = {isa = PBXFileReference; lastKnownFileType = sourcecode.swift; path = AdvancedTab.swift; sourceTree = "<group>"; };
		0387FB792BFBA990000A7A82 /* LLMStreamService.swift */ = {isa = PBXFileReference; lastKnownFileType = sourcecode.swift; path = LLMStreamService.swift; sourceTree = "<group>"; };
		03882F8229D95044005B5A52 /* CTScreen.h */ = {isa = PBXFileReference; fileEncoding = 4; lastKnownFileType = sourcecode.c.h; path = CTScreen.h; sourceTree = "<group>"; };
		03882F8329D95044005B5A52 /* ToastWindowController.h */ = {isa = PBXFileReference; fileEncoding = 4; lastKnownFileType = sourcecode.c.h; path = ToastWindowController.h; sourceTree = "<group>"; };
		03882F8429D95044005B5A52 /* CTView.m */ = {isa = PBXFileReference; fileEncoding = 4; lastKnownFileType = sourcecode.c.objc; path = CTView.m; sourceTree = "<group>"; };
		03882F8529D95044005B5A52 /* CTCommon.h */ = {isa = PBXFileReference; fileEncoding = 4; lastKnownFileType = sourcecode.c.h; path = CTCommon.h; sourceTree = "<group>"; };
		03882F8629D95044005B5A52 /* ToastWindowController.m */ = {isa = PBXFileReference; fileEncoding = 4; lastKnownFileType = sourcecode.c.objc; path = ToastWindowController.m; sourceTree = "<group>"; };
		03882F8729D95044005B5A52 /* CTScreen.m */ = {isa = PBXFileReference; fileEncoding = 4; lastKnownFileType = sourcecode.c.objc; path = CTScreen.m; sourceTree = "<group>"; };
		03882F8829D95044005B5A52 /* ToastWindowController.xib */ = {isa = PBXFileReference; fileEncoding = 4; lastKnownFileType = file.xib; path = ToastWindowController.xib; sourceTree = "<group>"; };
		03882F8929D95044005B5A52 /* CTCommon.m */ = {isa = PBXFileReference; fileEncoding = 4; lastKnownFileType = sourcecode.c.objc; path = CTCommon.m; sourceTree = "<group>"; };
		03882F8A29D95044005B5A52 /* CTView.h */ = {isa = PBXFileReference; fileEncoding = 4; lastKnownFileType = sourcecode.c.h; path = CTView.h; sourceTree = "<group>"; };
		03882F8B29D95044005B5A52 /* CoolToast.h */ = {isa = PBXFileReference; fileEncoding = 4; lastKnownFileType = sourcecode.c.h; path = CoolToast.h; sourceTree = "<group>"; };
		03882F8C29D95044005B5A52 /* Info.plist */ = {isa = PBXFileReference; fileEncoding = 4; lastKnownFileType = text.plist.xml; path = Info.plist; sourceTree = "<group>"; };
		038A723F2B62C0B9004995E3 /* String+Regex.swift */ = {isa = PBXFileReference; lastKnownFileType = sourcecode.swift; path = "String+Regex.swift"; sourceTree = "<group>"; };
		038F1F8E2BAD838F00CD2F65 /* NSMenu+PopUpBelowView.swift */ = {isa = PBXFileReference; lastKnownFileType = sourcecode.swift; path = "NSMenu+PopUpBelowView.swift"; sourceTree = "<group>"; };
		03926A722CCD3A8500511C01 /* ServiceConfigurationKey.swift */ = {isa = PBXFileReference; lastKnownFileType = sourcecode.swift; path = ServiceConfigurationKey.swift; sourceTree = "<group>"; };
		0396D60F292C932F006A11D9 /* EZSelectLanguageCell.h */ = {isa = PBXFileReference; lastKnownFileType = sourcecode.c.h; path = EZSelectLanguageCell.h; sourceTree = "<group>"; };
		0396D610292C932F006A11D9 /* EZSelectLanguageCell.m */ = {isa = PBXFileReference; lastKnownFileType = sourcecode.c.objc; path = EZSelectLanguageCell.m; sourceTree = "<group>"; };
		0396D613292CC4C3006A11D9 /* EZLocalStorage.h */ = {isa = PBXFileReference; lastKnownFileType = sourcecode.c.h; path = EZLocalStorage.h; sourceTree = "<group>"; };
		0396D614292CC4C3006A11D9 /* EZLocalStorage.m */ = {isa = PBXFileReference; lastKnownFileType = sourcecode.c.objc; path = EZLocalStorage.m; sourceTree = "<group>"; };
		0396DE542BB5844A009FD2A5 /* BaseOpenAIService.swift */ = {isa = PBXFileReference; lastKnownFileType = sourcecode.swift; path = BaseOpenAIService.swift; sourceTree = "<group>"; };
		039785242CC678F400A49087 /* TranslationManager.swift */ = {isa = PBXFileReference; lastKnownFileType = sourcecode.swift; path = TranslationManager.swift; sourceTree = "<group>"; };
		039785252CC678F400A49087 /* TranslationService.swift */ = {isa = PBXFileReference; lastKnownFileType = sourcecode.swift; path = TranslationService.swift; sourceTree = "<group>"; };
		039785262CC678F400A49087 /* TranslationView.swift */ = {isa = PBXFileReference; lastKnownFileType = sourcecode.swift; path = TranslationView.swift; sourceTree = "<group>"; };
		03991156292927E000E1B06D /* EZTitlebar.h */ = {isa = PBXFileReference; lastKnownFileType = sourcecode.c.h; path = EZTitlebar.h; sourceTree = "<group>"; };
		03991157292927E000E1B06D /* EZTitlebar.m */ = {isa = PBXFileReference; lastKnownFileType = sourcecode.c.objc; path = EZTitlebar.m; sourceTree = "<group>"; };
		03991164292A8A4400E1B06D /* EZTitleBarMoveView.h */ = {isa = PBXFileReference; lastKnownFileType = sourcecode.c.h; path = EZTitleBarMoveView.h; sourceTree = "<group>"; };
		03991165292A8A4400E1B06D /* EZTitleBarMoveView.m */ = {isa = PBXFileReference; lastKnownFileType = sourcecode.c.objc; path = EZTitleBarMoveView.m; sourceTree = "<group>"; };
		03991168292AA2EF00E1B06D /* EZLayoutManager.h */ = {isa = PBXFileReference; lastKnownFileType = sourcecode.c.h; path = EZLayoutManager.h; sourceTree = "<group>"; };
		03991169292AA2EF00E1B06D /* EZLayoutManager.m */ = {isa = PBXFileReference; lastKnownFileType = sourcecode.c.objc; path = EZLayoutManager.m; sourceTree = "<group>"; };
		0399C6A329A747E600B4AFCC /* EZDeepLTranslateResponse.h */ = {isa = PBXFileReference; lastKnownFileType = sourcecode.c.h; path = EZDeepLTranslateResponse.h; sourceTree = "<group>"; };
		0399C6A429A747E600B4AFCC /* EZDeepLTranslateResponse.m */ = {isa = PBXFileReference; lastKnownFileType = sourcecode.c.objc; path = EZDeepLTranslateResponse.m; sourceTree = "<group>"; };
		0399C6A629A74E0F00B4AFCC /* EZQueryResult+EZDeepLTranslateResponse.h */ = {isa = PBXFileReference; lastKnownFileType = sourcecode.c.h; path = "EZQueryResult+EZDeepLTranslateResponse.h"; sourceTree = "<group>"; };
		0399C6A729A74E0F00B4AFCC /* EZQueryResult+EZDeepLTranslateResponse.m */ = {isa = PBXFileReference; lastKnownFileType = sourcecode.c.objc; path = "EZQueryResult+EZDeepLTranslateResponse.m"; sourceTree = "<group>"; };
		0399C6B629A9F4B800B4AFCC /* EZSchemeParser.h */ = {isa = PBXFileReference; lastKnownFileType = sourcecode.c.h; path = EZSchemeParser.h; sourceTree = "<group>"; };
		0399C6B729A9F4B800B4AFCC /* EZSchemeParser.m */ = {isa = PBXFileReference; lastKnownFileType = sourcecode.c.objc; path = EZSchemeParser.m; sourceTree = "<group>"; };
		039B694D2A9D9F370063709D /* EZWebViewManager.h */ = {isa = PBXFileReference; lastKnownFileType = sourcecode.c.h; path = EZWebViewManager.h; sourceTree = "<group>"; };
		039B694E2A9D9F370063709D /* EZWebViewManager.m */ = {isa = PBXFileReference; lastKnownFileType = sourcecode.c.objc; path = EZWebViewManager.m; sourceTree = "<group>"; };
		039CC90B292F664E0037B91E /* NSObject+EZWindowType.h */ = {isa = PBXFileReference; lastKnownFileType = sourcecode.c.h; path = "NSObject+EZWindowType.h"; sourceTree = "<group>"; };
		039CC90C292F664E0037B91E /* NSObject+EZWindowType.m */ = {isa = PBXFileReference; lastKnownFileType = sourcecode.c.objc; path = "NSObject+EZWindowType.m"; sourceTree = "<group>"; };
		039CC90E292F86F40037B91E /* NSImage+EZResize.h */ = {isa = PBXFileReference; lastKnownFileType = sourcecode.c.h; path = "NSImage+EZResize.h"; sourceTree = "<group>"; };
		039CC90F292F86F40037B91E /* NSImage+EZResize.m */ = {isa = PBXFileReference; lastKnownFileType = sourcecode.c.objc; path = "NSImage+EZResize.m"; sourceTree = "<group>"; };
		039CC912292FB3180037B91E /* EZPopUpButton.h */ = {isa = PBXFileReference; lastKnownFileType = sourcecode.c.h; path = EZPopUpButton.h; sourceTree = "<group>"; };
		039CC913292FB3180037B91E /* EZPopUpButton.m */ = {isa = PBXFileReference; lastKnownFileType = sourcecode.c.objc; path = EZPopUpButton.m; sourceTree = "<group>"; };
		039D119729D5E26300C93F46 /* EZAudioUtils.h */ = {isa = PBXFileReference; lastKnownFileType = sourcecode.c.h; path = EZAudioUtils.h; sourceTree = "<group>"; };
		039D119829D5E26300C93F46 /* EZAudioUtils.m */ = {isa = PBXFileReference; lastKnownFileType = sourcecode.c.objc; path = EZAudioUtils.m; sourceTree = "<group>"; };
		03A3E1542BEBDB2000E7E210 /* Throttler.swift */ = {isa = PBXFileReference; lastKnownFileType = sourcecode.swift; path = Throttler.swift; sourceTree = "<group>"; };
		03AE328E2C5D3C460094FA5D /* TranslationRequest.swift */ = {isa = PBXFileReference; lastKnownFileType = sourcecode.swift; path = TranslationRequest.swift; sourceTree = "<group>"; };
		03B0221B29231FA6001C7E63 /* Easydict-Bridging-Header.h */ = {isa = PBXFileReference; fileEncoding = 4; lastKnownFileType = sourcecode.c.h; path = "Easydict-Bridging-Header.h"; sourceTree = "<group>"; };
		03B0221C29231FA6001C7E63 /* AppDelegate.h */ = {isa = PBXFileReference; fileEncoding = 4; lastKnownFileType = sourcecode.c.h; path = AppDelegate.h; sourceTree = "<group>"; };
		03B0221D29231FA6001C7E63 /* Assets.xcassets */ = {isa = PBXFileReference; lastKnownFileType = folder.assetcatalog; path = Assets.xcassets; sourceTree = "<group>"; };
		03B0221E29231FA6001C7E63 /* Easydict.entitlements */ = {isa = PBXFileReference; fileEncoding = 4; lastKnownFileType = text.plist.entitlements; path = Easydict.entitlements; sourceTree = "<group>"; };
		03B0222129231FA6001C7E63 /* entry.m */ = {isa = PBXFileReference; fileEncoding = 4; lastKnownFileType = sourcecode.c.objc; path = entry.m; sourceTree = "<group>"; };
		03B0222229231FA6001C7E63 /* EZConst.h */ = {isa = PBXFileReference; fileEncoding = 4; lastKnownFileType = sourcecode.c.h; path = EZConst.h; sourceTree = "<group>"; };
		03B0222329231FA6001C7E63 /* AppDelegate.m */ = {isa = PBXFileReference; fileEncoding = 4; lastKnownFileType = sourcecode.c.objc; path = AppDelegate.m; sourceTree = "<group>"; };
		03B0222F29231FA6001C7E63 /* baidu-translate-sign.js */ = {isa = PBXFileReference; fileEncoding = 4; lastKnownFileType = sourcecode.javascript; path = "baidu-translate-sign.js"; sourceTree = "<group>"; };
		03B0223529231FA6001C7E63 /* google-translate-sign.js */ = {isa = PBXFileReference; fileEncoding = 4; lastKnownFileType = sourcecode.javascript; path = "google-translate-sign.js"; sourceTree = "<group>"; };
		03B0224329231FA6001C7E63 /* EZServiceTypes.h */ = {isa = PBXFileReference; fileEncoding = 4; lastKnownFileType = sourcecode.c.h; path = EZServiceTypes.h; sourceTree = "<group>"; };
		03B0224429231FA6001C7E63 /* EZDetectManager.m */ = {isa = PBXFileReference; fileEncoding = 4; lastKnownFileType = sourcecode.c.objc; path = EZDetectManager.m; sourceTree = "<group>"; };
		03B0224A29231FA6001C7E63 /* EZDetectManager.h */ = {isa = PBXFileReference; fileEncoding = 4; lastKnownFileType = sourcecode.c.h; path = EZDetectManager.h; sourceTree = "<group>"; };
		03B0224B29231FA6001C7E63 /* EZServiceTypes.m */ = {isa = PBXFileReference; fileEncoding = 4; lastKnownFileType = sourcecode.c.objc; path = EZServiceTypes.m; sourceTree = "<group>"; };
		03B0225129231FA6001C7E63 /* EZBaseQueryViewController.h */ = {isa = PBXFileReference; fileEncoding = 4; lastKnownFileType = sourcecode.c.h; path = EZBaseQueryViewController.h; sourceTree = "<group>"; };
		03B0225229231FA6001C7E63 /* EZFixedQueryWindow.m */ = {isa = PBXFileReference; fileEncoding = 4; lastKnownFileType = sourcecode.c.objc; path = EZFixedQueryWindow.m; sourceTree = "<group>"; };
		03B0225329231FA6001C7E63 /* EZBaseQueryViewController.m */ = {isa = PBXFileReference; fileEncoding = 4; lastKnownFileType = sourcecode.c.objc; path = EZBaseQueryViewController.m; sourceTree = "<group>"; };
		03B0225429231FA6001C7E63 /* EZFixedQueryWindow.h */ = {isa = PBXFileReference; fileEncoding = 4; lastKnownFileType = sourcecode.c.h; path = EZFixedQueryWindow.h; sourceTree = "<group>"; };
		03B0225C29231FA6001C7E63 /* EZQueryView.m */ = {isa = PBXFileReference; fileEncoding = 4; lastKnownFileType = sourcecode.c.objc; path = EZQueryView.m; sourceTree = "<group>"; };
		03B0225D29231FA6001C7E63 /* EZQueryView.h */ = {isa = PBXFileReference; fileEncoding = 4; lastKnownFileType = sourcecode.c.h; path = EZQueryView.h; sourceTree = "<group>"; };
		03B0225F29231FA6001C7E63 /* EZWordResultView.m */ = {isa = PBXFileReference; fileEncoding = 4; lastKnownFileType = sourcecode.c.objc; path = EZWordResultView.m; sourceTree = "<group>"; };
		03B0226029231FA6001C7E63 /* EZWordResultView.h */ = {isa = PBXFileReference; fileEncoding = 4; lastKnownFileType = sourcecode.c.h; path = EZWordResultView.h; sourceTree = "<group>"; };
		03B0226229231FA6001C7E63 /* EZResultView.m */ = {isa = PBXFileReference; fileEncoding = 4; lastKnownFileType = sourcecode.c.objc; path = EZResultView.m; sourceTree = "<group>"; };
		03B0226329231FA6001C7E63 /* EZResultView.h */ = {isa = PBXFileReference; fileEncoding = 4; lastKnownFileType = sourcecode.c.h; path = EZResultView.h; sourceTree = "<group>"; };
		03B0226529231FA6001C7E63 /* EZHoverButton.h */ = {isa = PBXFileReference; fileEncoding = 4; lastKnownFileType = sourcecode.c.h; path = EZHoverButton.h; sourceTree = "<group>"; };
		03B0226629231FA6001C7E63 /* EZHoverButton.m */ = {isa = PBXFileReference; fileEncoding = 4; lastKnownFileType = sourcecode.c.objc; path = EZHoverButton.m; sourceTree = "<group>"; };
		03B0226829231FA6001C7E63 /* EZButton.m */ = {isa = PBXFileReference; fileEncoding = 4; lastKnownFileType = sourcecode.c.objc; path = EZButton.m; sourceTree = "<group>"; };
		03B0226929231FA6001C7E63 /* EZButton.h */ = {isa = PBXFileReference; fileEncoding = 4; lastKnownFileType = sourcecode.c.h; path = EZButton.h; sourceTree = "<group>"; };
		03B0226B29231FA6001C7E63 /* EZLabel.h */ = {isa = PBXFileReference; fileEncoding = 4; lastKnownFileType = sourcecode.c.h; path = EZLabel.h; sourceTree = "<group>"; };
		03B0226C29231FA6001C7E63 /* EZLabel.m */ = {isa = PBXFileReference; fileEncoding = 4; lastKnownFileType = sourcecode.c.objc; path = EZLabel.m; sourceTree = "<group>"; };
		03B0226E29231FA6001C7E63 /* EZCommonView.m */ = {isa = PBXFileReference; fileEncoding = 4; lastKnownFileType = sourcecode.c.objc; path = EZCommonView.m; sourceTree = "<group>"; };
		03B0226F29231FA6001C7E63 /* EZCommonView.h */ = {isa = PBXFileReference; fileEncoding = 4; lastKnownFileType = sourcecode.c.h; path = EZCommonView.h; sourceTree = "<group>"; };
		03B0228729231FA6001C7E63 /* NSObject+DarkMode.m */ = {isa = PBXFileReference; fileEncoding = 4; lastKnownFileType = sourcecode.c.objc; path = "NSObject+DarkMode.m"; sourceTree = "<group>"; };
		03B0228829231FA6001C7E63 /* Singleton.h */ = {isa = PBXFileReference; fileEncoding = 4; lastKnownFileType = sourcecode.c.h; path = Singleton.h; sourceTree = "<group>"; };
		03B0228929231FA6001C7E63 /* DarkModeManager.h */ = {isa = PBXFileReference; fileEncoding = 4; lastKnownFileType = sourcecode.c.h; path = DarkModeManager.h; sourceTree = "<group>"; };
		03B0228A29231FA6001C7E63 /* NSView+HiddenDebug.m */ = {isa = PBXFileReference; fileEncoding = 4; lastKnownFileType = sourcecode.c.objc; path = "NSView+HiddenDebug.m"; sourceTree = "<group>"; };
		03B0228B29231FA6001C7E63 /* NSObject+DarkMode.h */ = {isa = PBXFileReference; fileEncoding = 4; lastKnownFileType = sourcecode.c.h; path = "NSObject+DarkMode.h"; sourceTree = "<group>"; };
		03B0228C29231FA6001C7E63 /* DarkModeManager.m */ = {isa = PBXFileReference; fileEncoding = 4; lastKnownFileType = sourcecode.c.objc; path = DarkModeManager.m; sourceTree = "<group>"; };
		03B0228D29231FA6001C7E63 /* NSView+HiddenDebug.h */ = {isa = PBXFileReference; fileEncoding = 4; lastKnownFileType = sourcecode.c.h; path = "NSView+HiddenDebug.h"; sourceTree = "<group>"; };
		03B0228F29231FA6001C7E63 /* Snip.h */ = {isa = PBXFileReference; fileEncoding = 4; lastKnownFileType = sourcecode.c.h; path = Snip.h; sourceTree = "<group>"; };
		03B0229029231FA6001C7E63 /* SnipFocusView.h */ = {isa = PBXFileReference; fileEncoding = 4; lastKnownFileType = sourcecode.c.h; path = SnipFocusView.h; sourceTree = "<group>"; };
		03B0229129231FA6001C7E63 /* SnipViewController.h */ = {isa = PBXFileReference; fileEncoding = 4; lastKnownFileType = sourcecode.c.h; path = SnipViewController.h; sourceTree = "<group>"; };
		03B0229229231FA6001C7E63 /* SnipWindowController.h */ = {isa = PBXFileReference; fileEncoding = 4; lastKnownFileType = sourcecode.c.h; path = SnipWindowController.h; sourceTree = "<group>"; };
		03B0229329231FA6001C7E63 /* SnipWindow.m */ = {isa = PBXFileReference; fileEncoding = 4; lastKnownFileType = sourcecode.c.objc; path = SnipWindow.m; sourceTree = "<group>"; };
		03B0229429231FA6001C7E63 /* SnipFocusView.m */ = {isa = PBXFileReference; fileEncoding = 4; lastKnownFileType = sourcecode.c.objc; path = SnipFocusView.m; sourceTree = "<group>"; };
		03B0229529231FA6001C7E63 /* Snip.m */ = {isa = PBXFileReference; fileEncoding = 4; lastKnownFileType = sourcecode.c.objc; path = Snip.m; sourceTree = "<group>"; };
		03B0229629231FA6001C7E63 /* SnipWindow.h */ = {isa = PBXFileReference; fileEncoding = 4; lastKnownFileType = sourcecode.c.h; path = SnipWindow.h; sourceTree = "<group>"; };
		03B0229729231FA6001C7E63 /* SnipWindowController.m */ = {isa = PBXFileReference; fileEncoding = 4; lastKnownFileType = sourcecode.c.objc; path = SnipWindowController.m; sourceTree = "<group>"; };
		03B0229829231FA6001C7E63 /* SnipViewController.m */ = {isa = PBXFileReference; fileEncoding = 4; lastKnownFileType = sourcecode.c.objc; path = SnipViewController.m; sourceTree = "<group>"; };
		03B022A729231FA6001C7E63 /* NSAttributedString+MM.h */ = {isa = PBXFileReference; fileEncoding = 4; lastKnownFileType = sourcecode.c.h; path = "NSAttributedString+MM.h"; sourceTree = "<group>"; };
		03B022A829231FA6001C7E63 /* NSWindow+MM.m */ = {isa = PBXFileReference; fileEncoding = 4; lastKnownFileType = sourcecode.c.objc; path = "NSWindow+MM.m"; sourceTree = "<group>"; };
		03B022A929231FA6001C7E63 /* NSColor+MM.h */ = {isa = PBXFileReference; fileEncoding = 4; lastKnownFileType = sourcecode.c.h; path = "NSColor+MM.h"; sourceTree = "<group>"; };
		03B022AA29231FA6001C7E63 /* NSPasteboard+MM.m */ = {isa = PBXFileReference; fileEncoding = 4; lastKnownFileType = sourcecode.c.objc; path = "NSPasteboard+MM.m"; sourceTree = "<group>"; };
		03B022AB29231FA6001C7E63 /* NSImage+MM.m */ = {isa = PBXFileReference; fileEncoding = 4; lastKnownFileType = sourcecode.c.objc; path = "NSImage+MM.m"; sourceTree = "<group>"; };
		03B022AC29231FA6001C7E63 /* NSString+MM.m */ = {isa = PBXFileReference; fileEncoding = 4; lastKnownFileType = sourcecode.c.objc; path = "NSString+MM.m"; sourceTree = "<group>"; };
		03B022AD29231FA6001C7E63 /* NSUserDefaults+MM.m */ = {isa = PBXFileReference; fileEncoding = 4; lastKnownFileType = sourcecode.c.objc; path = "NSUserDefaults+MM.m"; sourceTree = "<group>"; };
		03B022AE29231FA6001C7E63 /* NSButton+MM.m */ = {isa = PBXFileReference; fileEncoding = 4; lastKnownFileType = sourcecode.c.objc; path = "NSButton+MM.m"; sourceTree = "<group>"; };
		03B022AF29231FA6001C7E63 /* NSArray+MM.h */ = {isa = PBXFileReference; fileEncoding = 4; lastKnownFileType = sourcecode.c.h; path = "NSArray+MM.h"; sourceTree = "<group>"; };
		03B022B029231FA6001C7E63 /* NSView+MM.h */ = {isa = PBXFileReference; fileEncoding = 4; lastKnownFileType = sourcecode.c.h; path = "NSView+MM.h"; sourceTree = "<group>"; };
		03B022B129231FA6001C7E63 /* NSMutableAttributedString+MM.h */ = {isa = PBXFileReference; fileEncoding = 4; lastKnownFileType = sourcecode.c.h; path = "NSMutableAttributedString+MM.h"; sourceTree = "<group>"; };
		03B022B229231FA6001C7E63 /* NSDictionary+MM.h */ = {isa = PBXFileReference; fileEncoding = 4; lastKnownFileType = sourcecode.c.h; path = "NSDictionary+MM.h"; sourceTree = "<group>"; };
		03B022B329231FA6001C7E63 /* NSWindow+MM.h */ = {isa = PBXFileReference; fileEncoding = 4; lastKnownFileType = sourcecode.c.h; path = "NSWindow+MM.h"; sourceTree = "<group>"; };
		03B022B429231FA6001C7E63 /* NSAttributedString+MM.m */ = {isa = PBXFileReference; fileEncoding = 4; lastKnownFileType = sourcecode.c.objc; path = "NSAttributedString+MM.m"; sourceTree = "<group>"; };
		03B022B529231FA6001C7E63 /* NSColor+MM.m */ = {isa = PBXFileReference; fileEncoding = 4; lastKnownFileType = sourcecode.c.objc; path = "NSColor+MM.m"; sourceTree = "<group>"; };
		03B022B629231FA6001C7E63 /* NSButton+MM.h */ = {isa = PBXFileReference; fileEncoding = 4; lastKnownFileType = sourcecode.c.h; path = "NSButton+MM.h"; sourceTree = "<group>"; };
		03B022B729231FA6001C7E63 /* NSUserDefaults+MM.h */ = {isa = PBXFileReference; fileEncoding = 4; lastKnownFileType = sourcecode.c.h; path = "NSUserDefaults+MM.h"; sourceTree = "<group>"; };
		03B022B829231FA6001C7E63 /* NSString+MM.h */ = {isa = PBXFileReference; fileEncoding = 4; lastKnownFileType = sourcecode.c.h; path = "NSString+MM.h"; sourceTree = "<group>"; };
		03B022B929231FA6001C7E63 /* NSImage+MM.h */ = {isa = PBXFileReference; fileEncoding = 4; lastKnownFileType = sourcecode.c.h; path = "NSImage+MM.h"; sourceTree = "<group>"; };
		03B022BA29231FA6001C7E63 /* NSPasteboard+MM.h */ = {isa = PBXFileReference; fileEncoding = 4; lastKnownFileType = sourcecode.c.h; path = "NSPasteboard+MM.h"; sourceTree = "<group>"; };
		03B022BC29231FA6001C7E63 /* NSTextView+Height.h */ = {isa = PBXFileReference; fileEncoding = 4; lastKnownFileType = sourcecode.c.h; path = "NSTextView+Height.h"; sourceTree = "<group>"; };
		03B022BD29231FA6001C7E63 /* NSTextView+Height.m */ = {isa = PBXFileReference; fileEncoding = 4; lastKnownFileType = sourcecode.c.objc; path = "NSTextView+Height.m"; sourceTree = "<group>"; };
		03B022BE29231FA6001C7E63 /* NSDictionary+MM.m */ = {isa = PBXFileReference; fileEncoding = 4; lastKnownFileType = sourcecode.c.objc; path = "NSDictionary+MM.m"; sourceTree = "<group>"; };
		03B022C029231FA6001C7E63 /* NSColor+MyColors.h */ = {isa = PBXFileReference; fileEncoding = 4; lastKnownFileType = sourcecode.c.h; path = "NSColor+MyColors.h"; sourceTree = "<group>"; };
		03B022C129231FA6001C7E63 /* NSColor+MyColors.m */ = {isa = PBXFileReference; fileEncoding = 4; lastKnownFileType = sourcecode.c.objc; path = "NSColor+MyColors.m"; sourceTree = "<group>"; };
		03B022C229231FA6001C7E63 /* NSMutableAttributedString+MM.m */ = {isa = PBXFileReference; fileEncoding = 4; lastKnownFileType = sourcecode.c.objc; path = "NSMutableAttributedString+MM.m"; sourceTree = "<group>"; };
		03B022C329231FA6001C7E63 /* NSView+MM.m */ = {isa = PBXFileReference; fileEncoding = 4; lastKnownFileType = sourcecode.c.objc; path = "NSView+MM.m"; sourceTree = "<group>"; };
		03B022C429231FA6001C7E63 /* NSArray+MM.m */ = {isa = PBXFileReference; fileEncoding = 4; lastKnownFileType = sourcecode.c.objc; path = "NSArray+MM.m"; sourceTree = "<group>"; };
		03B022C629231FA6001C7E63 /* MMCrashFileTool.h */ = {isa = PBXFileReference; fileEncoding = 4; lastKnownFileType = sourcecode.c.h; path = MMCrashFileTool.h; sourceTree = "<group>"; };
		03B022C729231FA6001C7E63 /* MMCrashUncaughtExceptionHandler.h */ = {isa = PBXFileReference; fileEncoding = 4; lastKnownFileType = sourcecode.c.h; path = MMCrashUncaughtExceptionHandler.h; sourceTree = "<group>"; };
		03B022C829231FA6001C7E63 /* MMCrashSignalExceptionHandler.m */ = {isa = PBXFileReference; fileEncoding = 4; lastKnownFileType = sourcecode.c.objc; path = MMCrashSignalExceptionHandler.m; sourceTree = "<group>"; };
		03B022C929231FA6001C7E63 /* MMCrash.h */ = {isa = PBXFileReference; fileEncoding = 4; lastKnownFileType = sourcecode.c.h; path = MMCrash.h; sourceTree = "<group>"; };
		03B022CA29231FA6001C7E63 /* MMCrashFileTool.m */ = {isa = PBXFileReference; fileEncoding = 4; lastKnownFileType = sourcecode.c.objc; path = MMCrashFileTool.m; sourceTree = "<group>"; };
		03B022CB29231FA6001C7E63 /* MMCrashSignalExceptionHandler.h */ = {isa = PBXFileReference; fileEncoding = 4; lastKnownFileType = sourcecode.c.h; path = MMCrashSignalExceptionHandler.h; sourceTree = "<group>"; };
		03B022CC29231FA6001C7E63 /* MMCrashUncaughtExceptionHandler.m */ = {isa = PBXFileReference; fileEncoding = 4; lastKnownFileType = sourcecode.c.objc; path = MMCrashUncaughtExceptionHandler.m; sourceTree = "<group>"; };
		03B022CD29231FA6001C7E63 /* MMCrash.m */ = {isa = PBXFileReference; fileEncoding = 4; lastKnownFileType = sourcecode.c.objc; path = MMCrash.m; sourceTree = "<group>"; };
		03B022CF29231FA6001C7E63 /* MMLog.h */ = {isa = PBXFileReference; fileEncoding = 4; lastKnownFileType = sourcecode.c.h; path = MMLog.h; sourceTree = "<group>"; };
		03B022D029231FA6001C7E63 /* MMFileLogFormatter.h */ = {isa = PBXFileReference; fileEncoding = 4; lastKnownFileType = sourcecode.c.h; path = MMFileLogFormatter.h; sourceTree = "<group>"; };
		03B022D129231FA6001C7E63 /* MMConsoleLogFormatter.h */ = {isa = PBXFileReference; fileEncoding = 4; lastKnownFileType = sourcecode.c.h; path = MMConsoleLogFormatter.h; sourceTree = "<group>"; };
		03B022D229231FA6001C7E63 /* MMLog.swift */ = {isa = PBXFileReference; fileEncoding = 4; lastKnownFileType = sourcecode.swift; path = MMLog.swift; sourceTree = "<group>"; };
		03B022D329231FA6001C7E63 /* MMLog.m */ = {isa = PBXFileReference; fileEncoding = 4; lastKnownFileType = sourcecode.c.objc; path = MMLog.m; sourceTree = "<group>"; };
		03B022D429231FA6001C7E63 /* MMConsoleLogFormatter.m */ = {isa = PBXFileReference; fileEncoding = 4; lastKnownFileType = sourcecode.c.objc; path = MMConsoleLogFormatter.m; sourceTree = "<group>"; };
		03B022D529231FA6001C7E63 /* MMFileLogFormatter.m */ = {isa = PBXFileReference; fileEncoding = 4; lastKnownFileType = sourcecode.c.objc; path = MMFileLogFormatter.m; sourceTree = "<group>"; };
		03B022D729231FA6001C7E63 /* MMEventMonitor.m */ = {isa = PBXFileReference; fileEncoding = 4; lastKnownFileType = sourcecode.c.objc; path = MMEventMonitor.m; sourceTree = "<group>"; };
		03B022D829231FA6001C7E63 /* MMMake.m */ = {isa = PBXFileReference; fileEncoding = 4; lastKnownFileType = sourcecode.c.objc; path = MMMake.m; sourceTree = "<group>"; };
		03B022D929231FA6001C7E63 /* MMOrderedDictionary.m */ = {isa = PBXFileReference; fileEncoding = 4; lastKnownFileType = sourcecode.c.objc; path = MMOrderedDictionary.m; sourceTree = "<group>"; };
		03B022DA29231FA6001C7E63 /* MMTool.h */ = {isa = PBXFileReference; fileEncoding = 4; lastKnownFileType = sourcecode.c.h; path = MMTool.h; sourceTree = "<group>"; };
		03B022DB29231FA6001C7E63 /* MMMake.h */ = {isa = PBXFileReference; fileEncoding = 4; lastKnownFileType = sourcecode.c.h; path = MMMake.h; sourceTree = "<group>"; };
		03B022DC29231FA6001C7E63 /* MMEventMonitor.h */ = {isa = PBXFileReference; fileEncoding = 4; lastKnownFileType = sourcecode.c.h; path = MMEventMonitor.h; sourceTree = "<group>"; };
		03B022DD29231FA6001C7E63 /* MMMacro.h */ = {isa = PBXFileReference; fileEncoding = 4; lastKnownFileType = sourcecode.c.h; path = MMMacro.h; sourceTree = "<group>"; };
		03B022DE29231FA6001C7E63 /* MMTool.m */ = {isa = PBXFileReference; fileEncoding = 4; lastKnownFileType = sourcecode.c.objc; path = MMTool.m; sourceTree = "<group>"; };
		03B022DF29231FA6001C7E63 /* MMOrderedDictionary.h */ = {isa = PBXFileReference; fileEncoding = 4; lastKnownFileType = sourcecode.c.h; path = MMOrderedDictionary.h; sourceTree = "<group>"; };
		03B022E329231FA6001C7E63 /* PrefixHeader.pch */ = {isa = PBXFileReference; fileEncoding = 4; lastKnownFileType = sourcecode.c.h; path = PrefixHeader.pch; sourceTree = "<group>"; };
		03B022E429231FA6001C7E63 /* Info.plist */ = {isa = PBXFileReference; fileEncoding = 4; lastKnownFileType = text.plist.xml; path = Info.plist; sourceTree = "<group>"; };
		03B3B8B02925D5B200168E8D /* EZPopButtonWindow.h */ = {isa = PBXFileReference; lastKnownFileType = sourcecode.c.h; path = EZPopButtonWindow.h; sourceTree = "<group>"; };
		03B3B8B12925D5B200168E8D /* EZPopButtonWindow.m */ = {isa = PBXFileReference; lastKnownFileType = sourcecode.c.objc; path = EZPopButtonWindow.m; sourceTree = "<group>"; };
		03B3B8B32925DD3D00168E8D /* EZPopButtonViewController.h */ = {isa = PBXFileReference; lastKnownFileType = sourcecode.c.h; path = EZPopButtonViewController.h; sourceTree = "<group>"; };
		03B3B8B42925DD3D00168E8D /* EZPopButtonViewController.m */ = {isa = PBXFileReference; lastKnownFileType = sourcecode.c.objc; path = EZPopButtonViewController.m; sourceTree = "<group>"; };
		03B63ABE2A86967800E155ED /* CoreServices.framework */ = {isa = PBXFileReference; lastKnownFileType = wrapper.framework; name = CoreServices.framework; path = System/Library/Frameworks/CoreServices.framework; sourceTree = SDKROOT; };
		03BA35C32C520058007BF100 /* AppleDictionary+Translate.swift */ = {isa = PBXFileReference; lastKnownFileType = sourcecode.swift; path = "AppleDictionary+Translate.swift"; sourceTree = "<group>"; };
		03BB2DE129F5772F00447EDD /* EZAudioButton.h */ = {isa = PBXFileReference; lastKnownFileType = sourcecode.c.h; path = EZAudioButton.h; sourceTree = "<group>"; };
		03BB2DE229F5772F00447EDD /* EZAudioButton.m */ = {isa = PBXFileReference; lastKnownFileType = sourcecode.c.objc; path = EZAudioButton.m; sourceTree = "<group>"; };
		03BB2DE929F57DC000447EDD /* NSImage+EZSymbolmage.h */ = {isa = PBXFileReference; lastKnownFileType = sourcecode.c.h; path = "NSImage+EZSymbolmage.h"; sourceTree = "<group>"; };
		03BB2DEA29F57DC000447EDD /* NSImage+EZSymbolmage.m */ = {isa = PBXFileReference; lastKnownFileType = sourcecode.c.objc; path = "NSImage+EZSymbolmage.m"; sourceTree = "<group>"; };
		03BB2DED29F59C8A00447EDD /* EZSymbolImageButton.h */ = {isa = PBXFileReference; lastKnownFileType = sourcecode.c.h; path = EZSymbolImageButton.h; sourceTree = "<group>"; };
		03BB2DEE29F59C8A00447EDD /* EZSymbolImageButton.m */ = {isa = PBXFileReference; lastKnownFileType = sourcecode.c.objc; path = EZSymbolImageButton.m; sourceTree = "<group>"; };
		03BB2DF129F6350200447EDD /* EZCopyButton.h */ = {isa = PBXFileReference; lastKnownFileType = sourcecode.c.h; path = EZCopyButton.h; sourceTree = "<group>"; };
		03BB2DF229F6350200447EDD /* EZCopyButton.m */ = {isa = PBXFileReference; lastKnownFileType = sourcecode.c.objc; path = EZCopyButton.m; sourceTree = "<group>"; };
		03BD281C29481C0400F5891A /* EZAudioPlayer.h */ = {isa = PBXFileReference; lastKnownFileType = sourcecode.c.h; path = EZAudioPlayer.h; sourceTree = "<group>"; };
		03BD281D29481C0400F5891A /* EZAudioPlayer.m */ = {isa = PBXFileReference; lastKnownFileType = sourcecode.c.objc; path = EZAudioPlayer.m; sourceTree = "<group>"; };
		03BD282029486CF200F5891A /* EZBlueTextButton.h */ = {isa = PBXFileReference; lastKnownFileType = sourcecode.c.h; path = EZBlueTextButton.h; sourceTree = "<group>"; };
		03BD282129486CF200F5891A /* EZBlueTextButton.m */ = {isa = PBXFileReference; lastKnownFileType = sourcecode.c.objc; path = EZBlueTextButton.m; sourceTree = "<group>"; };
		03BD2823294875AE00F5891A /* EZMyLabel.h */ = {isa = PBXFileReference; lastKnownFileType = sourcecode.c.h; path = EZMyLabel.h; sourceTree = "<group>"; };
		03BD2824294875AE00F5891A /* EZMyLabel.m */ = {isa = PBXFileReference; lastKnownFileType = sourcecode.c.objc; path = EZMyLabel.m; sourceTree = "<group>"; };
		03BDA79A2A26DA280079D04F /* XPMArgumentPackage_Private.h */ = {isa = PBXFileReference; fileEncoding = 4; lastKnownFileType = sourcecode.c.h; path = XPMArgumentPackage_Private.h; sourceTree = "<group>"; };
		03BDA79B2A26DA280079D04F /* NSScanner+EscapedScanning.h */ = {isa = PBXFileReference; fileEncoding = 4; lastKnownFileType = sourcecode.c.h; path = "NSScanner+EscapedScanning.h"; sourceTree = "<group>"; };
		03BDA79C2A26DA280079D04F /* NSArray+XPMArgumentsNormalizer.h */ = {isa = PBXFileReference; fileEncoding = 4; lastKnownFileType = sourcecode.c.h; path = "NSArray+XPMArgumentsNormalizer.h"; sourceTree = "<group>"; };
		03BDA79D2A26DA280079D04F /* NSString+Indenter.h */ = {isa = PBXFileReference; fileEncoding = 4; lastKnownFileType = sourcecode.c.h; path = "NSString+Indenter.h"; sourceTree = "<group>"; };
		03BDA79E2A26DA280079D04F /* XPMArgumentParser.h */ = {isa = PBXFileReference; fileEncoding = 4; lastKnownFileType = sourcecode.c.h; path = XPMArgumentParser.h; sourceTree = "<group>"; };
		03BDA79F2A26DA280079D04F /* XPMValuedArgument.m */ = {isa = PBXFileReference; fileEncoding = 4; lastKnownFileType = sourcecode.c.objc; path = XPMValuedArgument.m; sourceTree = "<group>"; };
		03BDA7A02A26DA280079D04F /* XPMArgumentPackage.h */ = {isa = PBXFileReference; fileEncoding = 4; lastKnownFileType = sourcecode.c.h; path = XPMArgumentPackage.h; sourceTree = "<group>"; };
		03BDA7A12A26DA280079D04F /* ArgumentParser-Prefix.pch */ = {isa = PBXFileReference; fileEncoding = 4; lastKnownFileType = sourcecode.c.h; path = "ArgumentParser-Prefix.pch"; sourceTree = "<group>"; };
		03BDA7A22A26DA280079D04F /* NSProcessInfo+XPMArgumentParser.m */ = {isa = PBXFileReference; fileEncoding = 4; lastKnownFileType = sourcecode.c.objc; path = "NSProcessInfo+XPMArgumentParser.m"; sourceTree = "<group>"; };
		03BDA7A32A26DA280079D04F /* XPMMutableAttributedArray.m */ = {isa = PBXFileReference; fileEncoding = 4; lastKnownFileType = sourcecode.c.objc; path = XPMMutableAttributedArray.m; sourceTree = "<group>"; };
		03BDA7A42A26DA280079D04F /* XPMArgumentSignature_Private.h */ = {isa = PBXFileReference; fileEncoding = 4; lastKnownFileType = sourcecode.c.h; path = XPMArgumentSignature_Private.h; sourceTree = "<group>"; };
		03BDA7A52A26DA280079D04F /* NSDictionary+RubyDescription.h */ = {isa = PBXFileReference; fileEncoding = 4; lastKnownFileType = sourcecode.c.h; path = "NSDictionary+RubyDescription.h"; sourceTree = "<group>"; };
		03BDA7A62A26DA280079D04F /* XPMArgsKonstants.m */ = {isa = PBXFileReference; fileEncoding = 4; lastKnownFileType = sourcecode.c.objc; path = XPMArgsKonstants.m; sourceTree = "<group>"; };
		03BDA7A72A26DA280079D04F /* XPMArgumentSignature.m */ = {isa = PBXFileReference; fileEncoding = 4; lastKnownFileType = sourcecode.c.objc; path = XPMArgumentSignature.m; sourceTree = "<group>"; };
		03BDA7A82A26DA280079D04F /* XPMArguments_Coalescer_Internal.m */ = {isa = PBXFileReference; fileEncoding = 4; lastKnownFileType = sourcecode.c.objc; path = XPMArguments_Coalescer_Internal.m; sourceTree = "<group>"; };
		03BDA7A92A26DA280079D04F /* XPMCountedArgument.m */ = {isa = PBXFileReference; fileEncoding = 4; lastKnownFileType = sourcecode.c.objc; path = XPMCountedArgument.m; sourceTree = "<group>"; };
		03BDA7AA2A26DA280079D04F /* NSScanner+EscapedScanning.m */ = {isa = PBXFileReference; fileEncoding = 4; lastKnownFileType = sourcecode.c.objc; path = "NSScanner+EscapedScanning.m"; sourceTree = "<group>"; };
		03BDA7AB2A26DA280079D04F /* XPMArgumentPackage.m */ = {isa = PBXFileReference; fileEncoding = 4; lastKnownFileType = sourcecode.c.objc; path = XPMArgumentPackage.m; sourceTree = "<group>"; };
		03BDA7AC2A26DA280079D04F /* XPMValuedArgument.h */ = {isa = PBXFileReference; fileEncoding = 4; lastKnownFileType = sourcecode.c.h; path = XPMValuedArgument.h; sourceTree = "<group>"; };
		03BDA7AD2A26DA280079D04F /* XPMArgumentParser.m */ = {isa = PBXFileReference; fileEncoding = 4; lastKnownFileType = sourcecode.c.objc; path = XPMArgumentParser.m; sourceTree = "<group>"; };
		03BDA7AE2A26DA280079D04F /* NSString+Indenter.m */ = {isa = PBXFileReference; fileEncoding = 4; lastKnownFileType = sourcecode.c.objc; path = "NSString+Indenter.m"; sourceTree = "<group>"; };
		03BDA7AF2A26DA280079D04F /* NSArray+XPMArgumentsNormalizer.m */ = {isa = PBXFileReference; fileEncoding = 4; lastKnownFileType = sourcecode.c.objc; path = "NSArray+XPMArgumentsNormalizer.m"; sourceTree = "<group>"; };
		03BDA7B02A26DA280079D04F /* XPMArgsKonstants.h */ = {isa = PBXFileReference; fileEncoding = 4; lastKnownFileType = sourcecode.c.h; path = XPMArgsKonstants.h; sourceTree = "<group>"; };
		03BDA7B12A26DA280079D04F /* NSDictionary+RubyDescription.m */ = {isa = PBXFileReference; fileEncoding = 4; lastKnownFileType = sourcecode.c.objc; path = "NSDictionary+RubyDescription.m"; sourceTree = "<group>"; };
		03BDA7B22A26DA280079D04F /* XPMMutableAttributedArray.h */ = {isa = PBXFileReference; fileEncoding = 4; lastKnownFileType = sourcecode.c.h; path = XPMMutableAttributedArray.h; sourceTree = "<group>"; };
		03BDA7B32A26DA280079D04F /* NSProcessInfo+XPMArgumentParser.h */ = {isa = PBXFileReference; fileEncoding = 4; lastKnownFileType = sourcecode.c.h; path = "NSProcessInfo+XPMArgumentParser.h"; sourceTree = "<group>"; };
		03BDA7B42A26DA280079D04F /* XPMCountedArgument.h */ = {isa = PBXFileReference; fileEncoding = 4; lastKnownFileType = sourcecode.c.h; path = XPMCountedArgument.h; sourceTree = "<group>"; };
		03BDA7B52A26DA280079D04F /* XPMArguments_Coalescer_Internal.h */ = {isa = PBXFileReference; fileEncoding = 4; lastKnownFileType = sourcecode.c.h; path = XPMArguments_Coalescer_Internal.h; sourceTree = "<group>"; };
		03BDA7B62A26DA280079D04F /* XPMArguments.h */ = {isa = PBXFileReference; fileEncoding = 4; lastKnownFileType = sourcecode.c.h; path = XPMArguments.h; sourceTree = "<group>"; };
		03BDA7B72A26DA280079D04F /* XPMArgumentSignature.h */ = {isa = PBXFileReference; fileEncoding = 4; lastKnownFileType = sourcecode.c.h; path = XPMArgumentSignature.h; sourceTree = "<group>"; };
		03BE26E92A24B2AF00FB7117 /* AppDelegate+EZURLScheme.h */ = {isa = PBXFileReference; lastKnownFileType = sourcecode.c.h; path = "AppDelegate+EZURLScheme.h"; sourceTree = "<group>"; };
		03BE26EA2A24B2AF00FB7117 /* AppDelegate+EZURLScheme.m */ = {isa = PBXFileReference; lastKnownFileType = sourcecode.c.objc; path = "AppDelegate+EZURLScheme.m"; sourceTree = "<group>"; };
		03BFBB632923998300C48725 /* black-white-icon@2x.png */ = {isa = PBXFileReference; lastKnownFileType = image.png; path = "black-white-icon@2x.png"; sourceTree = "<group>"; };
		03BFBB642923998300C48725 /* black-white-icon@3x.png */ = {isa = PBXFileReference; lastKnownFileType = image.png; path = "black-white-icon@3x.png"; sourceTree = "<group>"; };
		03BFBB7029239E9F00C48725 /* blue-white-icon@3x.png */ = {isa = PBXFileReference; lastKnownFileType = image.png; path = "blue-white-icon@3x.png"; sourceTree = "<group>"; };
		03BFBB7129239E9F00C48725 /* blue-white-icon@2x.png */ = {isa = PBXFileReference; lastKnownFileType = image.png; path = "blue-white-icon@2x.png"; sourceTree = "<group>"; };
		03BFBB752923A09B00C48725 /* white-blue-icon@2x.png */ = {isa = PBXFileReference; lastKnownFileType = image.png; path = "white-blue-icon@2x.png"; sourceTree = "<group>"; };
		03BFBB762923A09B00C48725 /* white-blue-icon@3x.png */ = {isa = PBXFileReference; lastKnownFileType = image.png; path = "white-blue-icon@3x.png"; sourceTree = "<group>"; };
		03BFBB7A2923A1D900C48725 /* cyan-white-icon@3x.png */ = {isa = PBXFileReference; lastKnownFileType = image.png; path = "cyan-white-icon@3x.png"; sourceTree = "<group>"; };
		03BFBB7B2923A1D900C48725 /* cyan-white-icon@2x.png */ = {isa = PBXFileReference; lastKnownFileType = image.png; path = "cyan-white-icon@2x.png"; sourceTree = "<group>"; };
		03BFBB7E2923A2FA00C48725 /* white-black-icon@2x.png */ = {isa = PBXFileReference; lastKnownFileType = image.png; path = "white-black-icon@2x.png"; sourceTree = "<group>"; };
		03BFBB7F2923A2FA00C48725 /* white-black-icon@3x.png */ = {isa = PBXFileReference; lastKnownFileType = image.png; path = "white-black-icon@3x.png"; sourceTree = "<group>"; };
		03BFFC66295F4B87004E033E /* EZYoudaoDictModel.h */ = {isa = PBXFileReference; lastKnownFileType = sourcecode.c.h; path = EZYoudaoDictModel.h; sourceTree = "<group>"; };
		03BFFC67295F4B87004E033E /* EZYoudaoDictModel.m */ = {isa = PBXFileReference; lastKnownFileType = sourcecode.c.objc; path = EZYoudaoDictModel.m; sourceTree = "<group>"; };
		03BFFC6C295FE59C004E033E /* EZQueryResult+EZYoudaoDictModel.h */ = {isa = PBXFileReference; lastKnownFileType = sourcecode.c.h; path = "EZQueryResult+EZYoudaoDictModel.h"; sourceTree = "<group>"; };
		03BFFC6D295FE59C004E033E /* EZQueryResult+EZYoudaoDictModel.m */ = {isa = PBXFileReference; lastKnownFileType = sourcecode.c.objc; path = "EZQueryResult+EZYoudaoDictModel.m"; sourceTree = "<group>"; };
		03BFFC6F29612E10004E033E /* NSString+EZConvenience.h */ = {isa = PBXFileReference; lastKnownFileType = sourcecode.c.h; path = "NSString+EZConvenience.h"; sourceTree = "<group>"; };
		03BFFC7029612E10004E033E /* NSString+EZConvenience.m */ = {isa = PBXFileReference; lastKnownFileType = sourcecode.c.objc; path = "NSString+EZConvenience.m"; sourceTree = "<group>"; };
		03CAB9532ADBF0FF00DA94A3 /* EZSystemUtility.h */ = {isa = PBXFileReference; lastKnownFileType = sourcecode.c.h; path = EZSystemUtility.h; sourceTree = "<group>"; };
		03CAB9542ADBF0FF00DA94A3 /* EZSystemUtility.m */ = {isa = PBXFileReference; lastKnownFileType = sourcecode.c.objc; path = EZSystemUtility.m; sourceTree = "<group>"; };
		03CC6C092B21B0DC0049ED29 /* Info-debug.plist */ = {isa = PBXFileReference; fileEncoding = 4; lastKnownFileType = text.plist.xml; path = "Info-debug.plist"; sourceTree = "<group>"; };
		03CF5E632C39B2310058F9DB /* OllamaModel.swift */ = {isa = PBXFileReference; lastKnownFileType = sourcecode.swift; path = OllamaModel.swift; sourceTree = "<group>"; };
		03CF88622B137F650030C199 /* Array+Convenience.swift */ = {isa = PBXFileReference; lastKnownFileType = sourcecode.swift; path = "Array+Convenience.swift"; sourceTree = "<group>"; };
		03D0434C292886D200E7559E /* EZMiniQueryWindow.h */ = {isa = PBXFileReference; lastKnownFileType = sourcecode.c.h; path = EZMiniQueryWindow.h; sourceTree = "<group>"; };
		03D0434D292886D200E7559E /* EZMiniQueryWindow.m */ = {isa = PBXFileReference; lastKnownFileType = sourcecode.c.objc; path = EZMiniQueryWindow.m; sourceTree = "<group>"; };
		03D043502928935300E7559E /* EZMainQueryWindow.h */ = {isa = PBXFileReference; lastKnownFileType = sourcecode.c.h; path = EZMainQueryWindow.h; sourceTree = "<group>"; };
		03D043512928935300E7559E /* EZMainQueryWindow.m */ = {isa = PBXFileReference; lastKnownFileType = sourcecode.c.objc; path = EZMainQueryWindow.m; sourceTree = "<group>"; };
		03D043542928940500E7559E /* EZBaseQueryWindow.h */ = {isa = PBXFileReference; lastKnownFileType = sourcecode.c.h; path = EZBaseQueryWindow.h; sourceTree = "<group>"; };
		03D043552928940500E7559E /* EZBaseQueryWindow.m */ = {isa = PBXFileReference; lastKnownFileType = sourcecode.c.objc; path = EZBaseQueryWindow.m; sourceTree = "<group>"; };
		03D043582928C4C800E7559E /* EZWindowManager.h */ = {isa = PBXFileReference; lastKnownFileType = sourcecode.c.h; path = EZWindowManager.h; sourceTree = "<group>"; };
		03D043592928C4C800E7559E /* EZWindowManager.m */ = {isa = PBXFileReference; lastKnownFileType = sourcecode.c.objc; path = EZWindowManager.m; sourceTree = "<group>"; };
		03D1C8772952B1CD00F2C7BD /* GoogleService-Info.plist */ = {isa = PBXFileReference; fileEncoding = 4; lastKnownFileType = text.plist.xml; path = "GoogleService-Info.plist"; sourceTree = "<group>"; };
		03D2A3DE29F42B280035CED4 /* bd.js */ = {isa = PBXFileReference; fileEncoding = 4; lastKnownFileType = sourcecode.javascript; path = bd.js; sourceTree = "<group>"; };
		03D2A3E129F4C6F50035CED4 /* EZNetworkManager.h */ = {isa = PBXFileReference; lastKnownFileType = sourcecode.c.h; path = EZNetworkManager.h; sourceTree = "<group>"; };
		03D2A3E229F4C6F50035CED4 /* EZNetworkManager.m */ = {isa = PBXFileReference; lastKnownFileType = sourcecode.c.objc; path = EZNetworkManager.m; sourceTree = "<group>"; };
		03D35DA82AA6C49B00B023FE /* NSString+EZRegex.h */ = {isa = PBXFileReference; lastKnownFileType = sourcecode.c.h; path = "NSString+EZRegex.h"; sourceTree = "<group>"; };
		03D35DA92AA6C49B00B023FE /* NSString+EZRegex.m */ = {isa = PBXFileReference; lastKnownFileType = sourcecode.c.objc; path = "NSString+EZRegex.m"; sourceTree = "<group>"; };
		03D5FCFD2A5EF4E400AD26BE /* EZDeviceSystemInfo.h */ = {isa = PBXFileReference; lastKnownFileType = sourcecode.c.h; path = EZDeviceSystemInfo.h; sourceTree = "<group>"; };
		03D5FCFE2A5EF4E400AD26BE /* EZDeviceSystemInfo.m */ = {isa = PBXFileReference; lastKnownFileType = sourcecode.c.objc; path = EZDeviceSystemInfo.m; sourceTree = "<group>"; };
		03D8B26C292DBD2000D5A811 /* EZCoordinateUtils.h */ = {isa = PBXFileReference; lastKnownFileType = sourcecode.c.h; path = EZCoordinateUtils.h; sourceTree = "<group>"; };
		03D8B26D292DBD2000D5A811 /* EZCoordinateUtils.m */ = {isa = PBXFileReference; lastKnownFileType = sourcecode.c.objc; path = EZCoordinateUtils.m; sourceTree = "<group>"; };
		03D90F8E2CCA451200EE4E84 /* WindowConfigurationView.swift */ = {isa = PBXFileReference; lastKnownFileType = sourcecode.swift; path = WindowConfigurationView.swift; sourceTree = "<group>"; };
		03DC38BF292CC97900922CB2 /* EZServiceInfo.h */ = {isa = PBXFileReference; lastKnownFileType = sourcecode.c.h; path = EZServiceInfo.h; sourceTree = "<group>"; };
		03DC38C0292CC97900922CB2 /* EZServiceInfo.m */ = {isa = PBXFileReference; lastKnownFileType = sourcecode.c.objc; path = EZServiceInfo.m; sourceTree = "<group>"; };
		03DC7C5C2A3ABE28000BF7C9 /* EZConstKey.h */ = {isa = PBXFileReference; lastKnownFileType = sourcecode.c.h; path = EZConstKey.h; sourceTree = "<group>"; };
		03DC7C5D2A3ABE28000BF7C9 /* EZConstKey.m */ = {isa = PBXFileReference; lastKnownFileType = sourcecode.c.objc; path = EZConstKey.m; sourceTree = "<group>"; };
		03DC7C642A3CA465000BF7C9 /* HWSegmentedControl.h */ = {isa = PBXFileReference; fileEncoding = 4; lastKnownFileType = sourcecode.c.h; path = HWSegmentedControl.h; sourceTree = "<group>"; };
		03DC7C652A3CA465000BF7C9 /* HWSegmentedControl.m */ = {isa = PBXFileReference; fileEncoding = 4; lastKnownFileType = sourcecode.c.objc; path = HWSegmentedControl.m; sourceTree = "<group>"; };
		03E02A2429250D1D00A10260 /* EZEventMonitor.h */ = {isa = PBXFileReference; lastKnownFileType = sourcecode.c.h; path = EZEventMonitor.h; sourceTree = "<group>"; };
		03E02A2529250D1D00A10260 /* EZEventMonitor.m */ = {isa = PBXFileReference; lastKnownFileType = sourcecode.c.objc; path = EZEventMonitor.m; sourceTree = "<group>"; };
		03E2BF732A298F2B00E010F3 /* NSString+EZUtils.h */ = {isa = PBXFileReference; lastKnownFileType = sourcecode.c.h; path = "NSString+EZUtils.h"; sourceTree = "<group>"; };
		03E2BF742A298F2B00E010F3 /* NSString+EZUtils.m */ = {isa = PBXFileReference; lastKnownFileType = sourcecode.c.objc; path = "NSString+EZUtils.m"; sourceTree = "<group>"; };
		03E3E7C02ADE318800812C84 /* EZQueryMenuTextView.h */ = {isa = PBXFileReference; lastKnownFileType = sourcecode.c.h; path = EZQueryMenuTextView.h; sourceTree = "<group>"; };
		03E3E7C12ADE318800812C84 /* EZQueryMenuTextView.m */ = {isa = PBXFileReference; lastKnownFileType = sourcecode.c.objc; path = EZQueryMenuTextView.m; sourceTree = "<group>"; };
		03F0DB362953428300EBF9C1 /* EZLog.h */ = {isa = PBXFileReference; lastKnownFileType = sourcecode.c.h; path = EZLog.h; sourceTree = "<group>"; };
		03F0DB372953428300EBF9C1 /* EZLog.m */ = {isa = PBXFileReference; lastKnownFileType = sourcecode.c.objc; path = EZLog.m; sourceTree = "<group>"; };
		03F639932AA6CFBB009B9914 /* EZBingConfig.h */ = {isa = PBXFileReference; lastKnownFileType = sourcecode.c.h; path = EZBingConfig.h; sourceTree = "<group>"; };
		03F639942AA6CFBB009B9914 /* EZBingConfig.m */ = {isa = PBXFileReference; lastKnownFileType = sourcecode.c.objc; path = EZBingConfig.m; sourceTree = "<group>"; };
		03FA677D2C2EFB10000FEA64 /* LLMStreamService+Configuration.swift */ = {isa = PBXFileReference; lastKnownFileType = sourcecode.swift; path = "LLMStreamService+Configuration.swift"; sourceTree = "<group>"; };
		03FB3EDC2B1B405B004C3238 /* TencentSigning.swift */ = {isa = PBXFileReference; lastKnownFileType = sourcecode.swift; path = TencentSigning.swift; sourceTree = "<group>"; };
		03FD68BD2B1E151A00FD388E /* String+EncryptAES.swift */ = {isa = PBXFileReference; lastKnownFileType = sourcecode.swift; path = "String+EncryptAES.swift"; sourceTree = "<group>"; };
		06E15747A7BD34D510ADC6A8 /* Pods-Easydict.debug.xcconfig */ = {isa = PBXFileReference; includeInIndex = 1; lastKnownFileType = text.xcconfig; name = "Pods-Easydict.debug.xcconfig"; path = "Target Support Files/Pods-Easydict/Pods-Easydict.debug.xcconfig"; sourceTree = "<group>"; };
		0A057D6C2B499A000025C51D /* ServiceTab.swift */ = {isa = PBXFileReference; fileEncoding = 4; lastKnownFileType = sourcecode.swift; path = ServiceTab.swift; sourceTree = "<group>"; };
		0A2A05A52B59757100EEA142 /* Bundle+AppInfo.swift */ = {isa = PBXFileReference; lastKnownFileType = sourcecode.swift; path = "Bundle+AppInfo.swift"; sourceTree = "<group>"; };
		0A2BA95F2B49A989002872A4 /* Binding+DidSet.swift */ = {isa = PBXFileReference; lastKnownFileType = sourcecode.swift; path = "Binding+DidSet.swift"; sourceTree = "<group>"; };
		0A2BA9632B4A3CCD002872A4 /* Notification+Name.swift */ = {isa = PBXFileReference; lastKnownFileType = sourcecode.swift; path = "Notification+Name.swift"; sourceTree = "<group>"; };
		0A8685C72B552A590022534F /* DisabledAppTab.swift */ = {isa = PBXFileReference; lastKnownFileType = sourcecode.swift; path = DisabledAppTab.swift; sourceTree = "<group>"; };
		0A9AFBAA2B7F8D7E0064C9A8 /* CustomOpenAIService.swift */ = {isa = PBXFileReference; lastKnownFileType = sourcecode.swift; path = CustomOpenAIService.swift; sourceTree = "<group>"; };
		0AC11B212B4D16A500F07198 /* WindowAccessor.swift */ = {isa = PBXFileReference; lastKnownFileType = sourcecode.swift; path = WindowAccessor.swift; sourceTree = "<group>"; };
		0AC11B232B4E46B300F07198 /* TapHandlerView.swift */ = {isa = PBXFileReference; lastKnownFileType = sourcecode.swift; path = TapHandlerView.swift; sourceTree = "<group>"; };
		0AC8A8342B6641A7006DA5CC /* TencentService+ConfigurableService.swift */ = {isa = PBXFileReference; lastKnownFileType = sourcecode.swift; path = "TencentService+ConfigurableService.swift"; sourceTree = "<group>"; };
		0AC8A8362B6659A8006DA5CC /* NiuTransTranslate+ConfigurableService.swift */ = {isa = PBXFileReference; lastKnownFileType = sourcecode.swift; path = "NiuTransTranslate+ConfigurableService.swift"; sourceTree = "<group>"; };
		0AC8A8382B666F07006DA5CC /* CaiyunService+ConfigurableService.swift */ = {isa = PBXFileReference; lastKnownFileType = sourcecode.swift; path = "CaiyunService+ConfigurableService.swift"; sourceTree = "<group>"; };
		0AC8A83A2B6682D4006DA5CC /* AliService+ConfigurableService.swift */ = {isa = PBXFileReference; lastKnownFileType = sourcecode.swift; path = "AliService+ConfigurableService.swift"; sourceTree = "<group>"; };
		0AC8A83C2B6685EE006DA5CC /* SecureTextField.swift */ = {isa = PBXFileReference; lastKnownFileType = sourcecode.swift; path = SecureTextField.swift; sourceTree = "<group>"; };
		0AC8A83E2B689E68006DA5CC /* ServiceSecretConfigreValidatable.swift */ = {isa = PBXFileReference; lastKnownFileType = sourcecode.swift; path = ServiceSecretConfigreValidatable.swift; sourceTree = "<group>"; };
		0AC8A8402B695480006DA5CC /* DeepLTranslate+ConfigurableService.swift */ = {isa = PBXFileReference; lastKnownFileType = sourcecode.swift; path = "DeepLTranslate+ConfigurableService.swift"; sourceTree = "<group>"; };
		0AC8A8422B6957B0006DA5CC /* BingService+ConfigurableService.swift */ = {isa = PBXFileReference; lastKnownFileType = sourcecode.swift; path = "BingService+ConfigurableService.swift"; sourceTree = "<group>"; };
		0AC8A8442B6A4D97006DA5CC /* ServiceCells.swift */ = {isa = PBXFileReference; lastKnownFileType = sourcecode.swift; path = ServiceCells.swift; sourceTree = "<group>"; };
		0AC8A8462B6A4E3F006DA5CC /* ServiceConfigurationSecretSectionView.swift */ = {isa = PBXFileReference; lastKnownFileType = sourcecode.swift; path = ServiceConfigurationSecretSectionView.swift; sourceTree = "<group>"; };
		17BCAEF32B0DFF9000A7D372 /* EZNiuTransTranslateResponse.h */ = {isa = PBXFileReference; fileEncoding = 4; lastKnownFileType = sourcecode.c.h; path = EZNiuTransTranslateResponse.h; sourceTree = "<group>"; };
		17BCAEF42B0DFF9000A7D372 /* EZNiuTransTranslate.h */ = {isa = PBXFileReference; fileEncoding = 4; lastKnownFileType = sourcecode.c.h; path = EZNiuTransTranslate.h; sourceTree = "<group>"; };
		17BCAEF52B0DFF9000A7D372 /* EZNiuTransTranslateResponse.m */ = {isa = PBXFileReference; fileEncoding = 4; lastKnownFileType = sourcecode.c.objc; path = EZNiuTransTranslateResponse.m; sourceTree = "<group>"; };
		17BCAEF62B0DFF9000A7D372 /* EZNiuTransTranslate.m */ = {isa = PBXFileReference; fileEncoding = 4; lastKnownFileType = sourcecode.c.objc; path = EZNiuTransTranslate.m; sourceTree = "<group>"; };
		2746AEC02AF95138005FE0A1 /* CaiyunService.swift */ = {isa = PBXFileReference; lastKnownFileType = sourcecode.swift; path = CaiyunService.swift; sourceTree = "<group>"; };
		276742042B3DC230002A2C75 /* PrivacyTab.swift */ = {isa = PBXFileReference; fileEncoding = 4; lastKnownFileType = sourcecode.swift; path = PrivacyTab.swift; sourceTree = "<group>"; };
		276742052B3DC230002A2C75 /* AboutTab.swift */ = {isa = PBXFileReference; fileEncoding = 4; lastKnownFileType = sourcecode.swift; path = AboutTab.swift; sourceTree = "<group>"; };
		2783225F2B0FB0EA0026644C /* CaiyunResponse.swift */ = {isa = PBXFileReference; lastKnownFileType = sourcecode.swift; path = CaiyunResponse.swift; sourceTree = "<group>"; };
		278322612B0FB8EF0026644C /* CaiyunTranslateType.swift */ = {isa = PBXFileReference; lastKnownFileType = sourcecode.swift; path = CaiyunTranslateType.swift; sourceTree = "<group>"; };
		278540332B3DE04F004E9488 /* GeneralTab.swift */ = {isa = PBXFileReference; lastKnownFileType = sourcecode.swift; path = GeneralTab.swift; sourceTree = "<group>"; };
		27B7919C2AEC36A1006E07C6 /* Easydict.xcconfig */ = {isa = PBXFileReference; fileEncoding = 4; lastKnownFileType = text.xcconfig; path = Easydict.xcconfig; sourceTree = "<group>"; };
		27B7919D2AEC36A1006E07C6 /* Easydict-debug.xcconfig */ = {isa = PBXFileReference; fileEncoding = 4; lastKnownFileType = text.xcconfig; path = "Easydict-debug.xcconfig"; sourceTree = "<group>"; };
		27B791A02AEC3A5C006E07C6 /* Easydict-debug.entitlements */ = {isa = PBXFileReference; fileEncoding = 4; lastKnownFileType = text.plist.entitlements; path = "Easydict-debug.entitlements"; sourceTree = "<group>"; };
		27FE95262B3DC55F000AD654 /* EasydictApp.swift */ = {isa = PBXFileReference; lastKnownFileType = sourcecode.swift; path = EasydictApp.swift; sourceTree = "<group>"; };
		27FE95282B3DC666000AD654 /* entry.h */ = {isa = PBXFileReference; lastKnownFileType = sourcecode.c.h; path = entry.h; sourceTree = "<group>"; };
		27FE98082B3DD536000AD654 /* SettingView.swift */ = {isa = PBXFileReference; lastKnownFileType = sourcecode.swift; path = SettingView.swift; sourceTree = "<group>"; };
		27FE980A2B3DD5D1000AD654 /* MenuItemView.swift */ = {isa = PBXFileReference; lastKnownFileType = sourcecode.swift; path = MenuItemView.swift; sourceTree = "<group>"; };
		357E179B303EF855EF4561FB /* Pods-EasydictTests.release.xcconfig */ = {isa = PBXFileReference; includeInIndex = 1; lastKnownFileType = text.xcconfig; name = "Pods-EasydictTests.release.xcconfig"; path = "Target Support Files/Pods-EasydictTests/Pods-EasydictTests.release.xcconfig"; sourceTree = "<group>"; };
		378E73A7EA8FC8FB9C975A63 /* Pods_EasydictTests.framework */ = {isa = PBXFileReference; explicitFileType = wrapper.framework; includeInIndex = 0; path = Pods_EasydictTests.framework; sourceTree = BUILT_PRODUCTS_DIR; };
		6220AD592A82812300BBFB52 /* EZBingService.h */ = {isa = PBXFileReference; lastKnownFileType = sourcecode.c.h; path = EZBingService.h; sourceTree = "<group>"; };
		6220AD5A2A82812300BBFB52 /* EZBingService.m */ = {isa = PBXFileReference; lastKnownFileType = sourcecode.c.objc; path = EZBingService.m; sourceTree = "<group>"; };
		6295DE2F2A84D82E006145F4 /* EZBingTranslateModel.h */ = {isa = PBXFileReference; lastKnownFileType = sourcecode.c.h; path = EZBingTranslateModel.h; sourceTree = "<group>"; };
		6295DE302A84D82E006145F4 /* EZBingTranslateModel.m */ = {isa = PBXFileReference; lastKnownFileType = sourcecode.c.objc; path = EZBingTranslateModel.m; sourceTree = "<group>"; };
		6295DE322A84EF76006145F4 /* EZBingLookupModel.h */ = {isa = PBXFileReference; lastKnownFileType = sourcecode.c.h; path = EZBingLookupModel.h; sourceTree = "<group>"; };
		6295DE332A84EF76006145F4 /* EZBingLookupModel.m */ = {isa = PBXFileReference; lastKnownFileType = sourcecode.c.objc; path = EZBingLookupModel.m; sourceTree = "<group>"; };
		62A2D03D2A82967F007EEB01 /* EZBingRequest.h */ = {isa = PBXFileReference; lastKnownFileType = sourcecode.c.h; path = EZBingRequest.h; sourceTree = "<group>"; };
		62A2D03E2A82967F007EEB01 /* EZBingRequest.m */ = {isa = PBXFileReference; lastKnownFileType = sourcecode.c.objc; path = EZBingRequest.m; sourceTree = "<group>"; };
		62E2BF472B4082BA00E42D38 /* AliService.swift */ = {isa = PBXFileReference; fileEncoding = 4; lastKnownFileType = sourcecode.swift; path = AliService.swift; sourceTree = "<group>"; };
		62E2BF482B4082BA00E42D38 /* AliResponse.swift */ = {isa = PBXFileReference; fileEncoding = 4; lastKnownFileType = sourcecode.swift; path = AliResponse.swift; sourceTree = "<group>"; };
		62E2BF492B4082BA00E42D38 /* AliTranslateType.swift */ = {isa = PBXFileReference; fileEncoding = 4; lastKnownFileType = sourcecode.swift; path = AliTranslateType.swift; sourceTree = "<group>"; };
		62ED29A02B15F1F500901F51 /* EZWrapView.h */ = {isa = PBXFileReference; lastKnownFileType = sourcecode.c.h; path = EZWrapView.h; sourceTree = "<group>"; };
		62ED29A12B15F1F500901F51 /* EZWrapView.m */ = {isa = PBXFileReference; lastKnownFileType = sourcecode.c.objc; path = EZWrapView.m; sourceTree = "<group>"; };
		6372B33DFF803C7096A82250 /* Pods_Easydict.framework */ = {isa = PBXFileReference; explicitFileType = wrapper.framework; includeInIndex = 0; path = Pods_Easydict.framework; sourceTree = BUILT_PRODUCTS_DIR; };
		6A8C988C2BAC88B500DB835A /* LanguageState.swift */ = {isa = PBXFileReference; fileEncoding = 4; lastKnownFileType = sourcecode.swift; path = LanguageState.swift; sourceTree = "<group>"; };
		6A8C988D2BAC88B500DB835A /* I18nHelper.swift */ = {isa = PBXFileReference; fileEncoding = 4; lastKnownFileType = sourcecode.swift; path = I18nHelper.swift; sourceTree = "<group>"; };
		6A8C98942BAE841600DB835A /* LocalizedBundle.swift */ = {isa = PBXFileReference; lastKnownFileType = sourcecode.swift; path = LocalizedBundle.swift; sourceTree = "<group>"; };
		6ADED1542BAE8809004A15BE /* NSBundle+Localization.m */ = {isa = PBXFileReference; lastKnownFileType = sourcecode.c.objc; path = "NSBundle+Localization.m"; sourceTree = "<group>"; };
		91E3E579C6DB88658B4BB102 /* Pods-Easydict.release.xcconfig */ = {isa = PBXFileReference; includeInIndex = 1; lastKnownFileType = text.xcconfig; name = "Pods-Easydict.release.xcconfig"; path = "Target Support Files/Pods-Easydict/Pods-Easydict.release.xcconfig"; sourceTree = "<group>"; };
		9608354F2B6791F200C6A931 /* Shortcut+Validator.swift */ = {isa = PBXFileReference; lastKnownFileType = sourcecode.swift; path = "Shortcut+Validator.swift"; sourceTree = "<group>"; };
		96099AE12B5D40330055C4DD /* ShortcutTab.swift */ = {isa = PBXFileReference; lastKnownFileType = sourcecode.swift; path = ShortcutTab.swift; sourceTree = "<group>"; };
		9627F9352B59956800B1E999 /* GlobalShortcutSetting.swift */ = {isa = PBXFileReference; fileEncoding = 4; lastKnownFileType = sourcecode.swift; path = GlobalShortcutSetting.swift; sourceTree = "<group>"; };
		9627F9362B59956800B1E999 /* KeyHolderWrapper.swift */ = {isa = PBXFileReference; fileEncoding = 4; lastKnownFileType = sourcecode.swift; path = KeyHolderWrapper.swift; sourceTree = "<group>"; };
		962B9ACC2BFA03270080F4D4 /* EZAppModel.h */ = {isa = PBXFileReference; fileEncoding = 4; lastKnownFileType = sourcecode.c.h; path = EZAppModel.h; sourceTree = "<group>"; };
		962B9ACD2BFA03270080F4D4 /* EZAppModel.m */ = {isa = PBXFileReference; fileEncoding = 4; lastKnownFileType = sourcecode.c.objc; path = EZAppModel.m; sourceTree = "<group>"; };
		9643D9382B6F49E0000FBEA6 /* AppShortcutSetting.swift */ = {isa = PBXFileReference; lastKnownFileType = sourcecode.swift; path = AppShortcutSetting.swift; sourceTree = "<group>"; };
		9643D93C2B6F829C000FBEA6 /* MainMenuCommand.swift */ = {isa = PBXFileReference; lastKnownFileType = sourcecode.swift; path = MainMenuCommand.swift; sourceTree = "<group>"; };
		9643D93F2B6FC426000FBEA6 /* MainMenuShortcutCommand.swift */ = {isa = PBXFileReference; lastKnownFileType = sourcecode.swift; path = MainMenuShortcutCommand.swift; sourceTree = "<group>"; };
		9643D9412B6FE4AF000FBEA6 /* Shortcut+Bind.swift */ = {isa = PBXFileReference; lastKnownFileType = sourcecode.swift; path = "Shortcut+Bind.swift"; sourceTree = "<group>"; };
		9643D9432B6FEF5F000FBEA6 /* Shortcut+Default.swift */ = {isa = PBXFileReference; lastKnownFileType = sourcecode.swift; path = "Shortcut+Default.swift"; sourceTree = "<group>"; };
		9643D9452B71D103000FBEA6 /* KeyHolderRowView.swift */ = {isa = PBXFileReference; lastKnownFileType = sourcecode.swift; path = KeyHolderRowView.swift; sourceTree = "<group>"; };
		9643D9492B71EABE000FBEA6 /* KeyHolderAlterView.swift */ = {isa = PBXFileReference; lastKnownFileType = sourcecode.swift; path = KeyHolderAlterView.swift; sourceTree = "<group>"; };
		9643D94B2B71F74D000FBEA6 /* MainMenuShortcutCommandItem.swift */ = {isa = PBXFileReference; lastKnownFileType = sourcecode.swift; path = MainMenuShortcutCommandItem.swift; sourceTree = "<group>"; };
		9643D9552B73B3CD000FBEA6 /* Shortcut+Menu.swift */ = {isa = PBXFileReference; lastKnownFileType = sourcecode.swift; path = "Shortcut+Menu.swift"; sourceTree = "<group>"; };
		967712ED2B5B943400105E0F /* Shortcut.swift */ = {isa = PBXFileReference; lastKnownFileType = sourcecode.swift; path = Shortcut.swift; sourceTree = "<group>"; };
		96B2F1C42C07782400AD3126 /* RepoInfoHelper.swift */ = {isa = PBXFileReference; lastKnownFileType = sourcecode.swift; path = RepoInfoHelper.swift; sourceTree = "<group>"; };
		96DFEB812B82588000F5C7EF /* EZTableTipsCell.h */ = {isa = PBXFileReference; lastKnownFileType = sourcecode.c.h; path = EZTableTipsCell.h; sourceTree = "<group>"; };
		96DFEB822B82588000F5C7EF /* EZTableTipsCell.m */ = {isa = PBXFileReference; lastKnownFileType = sourcecode.c.objc; path = EZTableTipsCell.m; sourceTree = "<group>"; };
		A230E9A2358C7FBC7FB26189 /* Pods-EasydictTests.debug.xcconfig */ = {isa = PBXFileReference; includeInIndex = 1; lastKnownFileType = text.xcconfig; name = "Pods-EasydictTests.debug.xcconfig"; path = "Target Support Files/Pods-EasydictTests/Pods-EasydictTests.debug.xcconfig"; sourceTree = "<group>"; };
		C415C0AC2B450D4800A9D231 /* GeminiService.swift */ = {isa = PBXFileReference; lastKnownFileType = sourcecode.swift; path = GeminiService.swift; sourceTree = "<group>"; };
		C43B566B2C693F6200EF26FD /* VolcanoService.swift */ = {isa = PBXFileReference; lastKnownFileType = sourcecode.swift; path = VolcanoService.swift; sourceTree = "<group>"; };
		C43B566D2C693F8B00EF26FD /* VolcanoTranslateType.swift */ = {isa = PBXFileReference; lastKnownFileType = sourcecode.swift; path = VolcanoTranslateType.swift; sourceTree = "<group>"; };
		C43B566F2C693FE000EF26FD /* VolcanoResponse.swift */ = {isa = PBXFileReference; lastKnownFileType = sourcecode.swift; path = VolcanoResponse.swift; sourceTree = "<group>"; };
		C43B56712C693FFB00EF26FD /* VolcanoSigning.swift */ = {isa = PBXFileReference; lastKnownFileType = sourcecode.swift; path = VolcanoSigning.swift; sourceTree = "<group>"; };
		C466CB652C6A35A4002AACEC /* VolcanoService+ConfigurableService.swift */ = {isa = PBXFileReference; lastKnownFileType = sourcecode.swift; path = "VolcanoService+ConfigurableService.swift"; sourceTree = "<group>"; };
		C477BF902C0E2C61006A3F27 /* InfoPlist.xcstrings */ = {isa = PBXFileReference; lastKnownFileType = text.json.xcstrings; path = InfoPlist.xcstrings; sourceTree = "<group>"; };
		C490BF712BE910B70021E40A /* AdvancedTabItemView.swift */ = {isa = PBXFileReference; lastKnownFileType = sourcecode.swift; name = AdvancedTabItemView.swift; path = Easydict/Swift/View/AdvancedTabItemView.swift; sourceTree = SOURCE_ROOT; };
		C4A512BD2C414A2400F00F33 /* AIToolService.swift */ = {isa = PBXFileReference; lastKnownFileType = sourcecode.swift; path = AIToolService.swift; sourceTree = "<group>"; };
		C4CCDAA22C407A0D00AC88BA /* SummaryService.swift */ = {isa = PBXFileReference; fileEncoding = 4; lastKnownFileType = sourcecode.swift; path = SummaryService.swift; sourceTree = "<group>"; };
		C4CCDAA42C407A4100AC88BA /* PolishingService.swift */ = {isa = PBXFileReference; fileEncoding = 4; lastKnownFileType = sourcecode.swift; path = PolishingService.swift; sourceTree = "<group>"; };
		C4DD01E82B12B3C80025EE8E /* TencentService.swift */ = {isa = PBXFileReference; lastKnownFileType = sourcecode.swift; path = TencentService.swift; sourceTree = "<group>"; };
		C4DD01EA2B12BA250025EE8E /* TencentResponse.swift */ = {isa = PBXFileReference; lastKnownFileType = sourcecode.swift; path = TencentResponse.swift; sourceTree = "<group>"; };
		C4DD01EC2B12BE9B0025EE8E /* TencentTranslateType.swift */ = {isa = PBXFileReference; lastKnownFileType = sourcecode.swift; path = TencentTranslateType.swift; sourceTree = "<group>"; };
		C4DE3D6C2AC00EB500C2B85D /* Localizable.xcstrings */ = {isa = PBXFileReference; lastKnownFileType = text.json.xcstrings; name = Localizable.xcstrings; path = Easydict/App/Localizable.xcstrings; sourceTree = SOURCE_ROOT; };
		C99EEB182385796700FEE666 /* Easydict-debug.app */ = {isa = PBXFileReference; explicitFileType = wrapper.application; includeInIndex = 0; path = "Easydict-debug.app"; sourceTree = BUILT_PRODUCTS_DIR; };
		CB8C42FB2C441B5A004EC86F /* BaiduTranslate+ConfigurableService.swift */ = {isa = PBXFileReference; fileEncoding = 4; lastKnownFileType = sourcecode.swift; path = "BaiduTranslate+ConfigurableService.swift"; sourceTree = "<group>"; };
		CB8C42FD2C441B74004EC86F /* BaiduApiTranslate.swift */ = {isa = PBXFileReference; fileEncoding = 4; lastKnownFileType = sourcecode.swift; path = BaiduApiTranslate.swift; sourceTree = "<group>"; };
		CB8C42FE2C441B74004EC86F /* BaiduApiResponse.swift */ = {isa = PBXFileReference; fileEncoding = 4; lastKnownFileType = sourcecode.swift; path = BaiduApiResponse.swift; sourceTree = "<group>"; };
		DC46DF7F2B4417B900DEAE3E /* Configuration.swift */ = {isa = PBXFileReference; lastKnownFileType = sourcecode.swift; path = Configuration.swift; sourceTree = "<group>"; };
		DC6D9C882B3969510055EFFC /* Appearance.swift */ = {isa = PBXFileReference; lastKnownFileType = sourcecode.swift; path = Appearance.swift; sourceTree = "<group>"; };
		DCF176F12B57CED700CA6026 /* Configuration+UserData.swift */ = {isa = PBXFileReference; lastKnownFileType = sourcecode.swift; path = "Configuration+UserData.swift"; sourceTree = "<group>"; };
		EA1013432B5DBDB1005E43F9 /* KeyCombo+Defaults.Serializable.swift */ = {isa = PBXFileReference; lastKnownFileType = sourcecode.swift; path = "KeyCombo+Defaults.Serializable.swift"; sourceTree = "<group>"; };
<<<<<<< HEAD
		EA3B81F82B5254AA004C0E8B /* Configuration+Defaults.swift */ = {isa = PBXFileReference; lastKnownFileType = sourcecode.swift; path = "Configuration+Defaults.swift"; sourceTree = "<group>"; };
		EA5AEABA2C0C74030024E298 /* QueryView.swift */ = {isa = PBXFileReference; lastKnownFileType = sourcecode.swift; path = QueryView.swift; sourceTree = "<group>"; };
=======
		EA3B81F82B5254AA004C0E8B /* Defaults.Keys+Extension.swift */ = {isa = PBXFileReference; lastKnownFileType = sourcecode.swift; path = "Defaults.Keys+Extension.swift"; sourceTree = "<group>"; };
>>>>>>> 3fb7ff9f
		EA9943E22B534C3300EE7B97 /* TTSServiceType.swift */ = {isa = PBXFileReference; lastKnownFileType = sourcecode.swift; path = TTSServiceType.swift; sourceTree = "<group>"; };
		EA9943E72B534D8900EE7B97 /* LanguageDetectOptimizeExtensions.swift */ = {isa = PBXFileReference; lastKnownFileType = sourcecode.swift; path = LanguageDetectOptimizeExtensions.swift; sourceTree = "<group>"; };
		EA9943ED2B5353AB00EE7B97 /* WindowTypeExtensions.swift */ = {isa = PBXFileReference; lastKnownFileType = sourcecode.swift; path = WindowTypeExtensions.swift; sourceTree = "<group>"; };
		EA9943EF2B5354C400EE7B97 /* ShowWindowPositionExtensions.swift */ = {isa = PBXFileReference; lastKnownFileType = sourcecode.swift; path = ShowWindowPositionExtensions.swift; sourceTree = "<group>"; };
		EA9943F12B5358BF00EE7B97 /* Language+Extension.swift */ = {isa = PBXFileReference; lastKnownFileType = sourcecode.swift; path = "Language+Extension.swift"; sourceTree = "<group>"; };
		EAE3D34F2B62E9DE001EE3E3 /* GlobalContext.swift */ = {isa = PBXFileReference; lastKnownFileType = sourcecode.swift; path = GlobalContext.swift; sourceTree = "<group>"; };
/* End PBXFileReference section */

/* Begin PBXFrameworksBuildPhase section */
		03022F2B2B370B7100B63209 /* Frameworks */ = {
			isa = PBXFrameworksBuildPhase;
			buildActionMask = 2147483647;
			files = (
			);
			runOnlyForDeploymentPostprocessing = 0;
		};
		0313F86A2AD5577400A5CFB0 /* Frameworks */ = {
			isa = PBXFrameworksBuildPhase;
			buildActionMask = 2147483647;
			files = (
				A0B65CA0F31AC8ECFB8347CC /* Pods_EasydictTests.framework in Frameworks */,
			);
			runOnlyForDeploymentPostprocessing = 0;
		};
		C99EEB152385796700FEE666 /* Frameworks */ = {
			isa = PBXFrameworksBuildPhase;
			buildActionMask = 2147483647;
			files = (
				0AC8A84F2B6DFDD4006DA5CC /* SettingsAccess in Frameworks */,
				03022F192B3591AE00B63209 /* GoogleGenerativeAI in Frameworks */,
				C4BFDD7A2BE61F550094026B /* Vortex in Frameworks */,
				2721E4D02AFE920700A059AC /* Alamofire in Frameworks */,
				038030952B4106800009230C /* CocoaLumberjack in Frameworks */,
				03FD68BB2B1DC59600FD388E /* CryptoSwift in Frameworks */,
				03A173E72CD120E600791B51 /* SelectedTextKit in Frameworks */,
				038EA1AD2B41282F008A6DD1 /* MJExtension in Frameworks */,
				C4BE8E1C2C72E61B00F53204 /* LaunchAtLogin in Frameworks */,
				03022F222B36D1A400B63209 /* SnapKit in Frameworks */,
				03A8308D2B405F8E00112834 /* Sparkle in Frameworks */,
				0364EC8A2C208EB50036B61B /* KeySender in Frameworks */,
				B87AC7E36367075BA5D13234 /* Pods_Easydict.framework in Frameworks */,
				033E181F2C5A970A0099A7B0 /* Vapor in Frameworks */,
				03A830922B4073E700112834 /* AppCenterCrashes in Frameworks */,
				03779F1A2BB25797008D3C42 /* OpenAI in Frameworks */,
				03022F1C2B35DEBA00B63209 /* Hue in Frameworks */,
				03A830952B4076FC00112834 /* FirebaseAnalyticsSwift in Frameworks */,
				EA3B81FC2B52555C004C0E8B /* Defaults in Frameworks */,
				03A830902B4073E700112834 /* AppCenterAnalytics in Frameworks */,
				967712EA2B5B913600105E0F /* KeyHolder in Frameworks */,
				036806582CA829F100800B76 /* SFSafeSymbols in Frameworks */,
				03B63ABF2A86967800E155ED /* CoreServices.framework in Frameworks */,
				038030972B4106800009230C /* CocoaLumberjackSwift in Frameworks */,
				038EA1AA2B41169C008A6DD1 /* ZipArchive in Frameworks */,
				03E534BC2CE0D38C00B37264 /* AcknowList in Frameworks */,
			);
			runOnlyForDeploymentPostprocessing = 0;
		};
/* End PBXFrameworksBuildPhase section */

/* Begin PBXGroup section */
		03008B2429408BCB0062B821 /* NSObject+DarkMode */ = {
			isa = PBXGroup;
			children = (
				03008B2529408BF50062B821 /* NSObject+EZDarkMode.h */,
				03008B2629408BF50062B821 /* NSObject+EZDarkMode.m */,
			);
			path = "NSObject+DarkMode";
			sourceTree = "<group>";
		};
		03008B282940D2FD0062B821 /* DeepL */ = {
			isa = PBXGroup;
			children = (
				03008B292940D3230062B821 /* EZDeepLTranslate.h */,
				03008B2A2940D3230062B821 /* EZDeepLTranslate.m */,
				0399C6A329A747E600B4AFCC /* EZDeepLTranslateResponse.h */,
				0399C6A429A747E600B4AFCC /* EZDeepLTranslateResponse.m */,
				0399C6A629A74E0F00B4AFCC /* EZQueryResult+EZDeepLTranslateResponse.h */,
				0399C6A729A74E0F00B4AFCC /* EZQueryResult+EZDeepLTranslateResponse.m */,
			);
			path = DeepL;
			sourceTree = "<group>";
		};
		03008B3C29444A650062B821 /* NSView+AnimatedHidden */ = {
			isa = PBXGroup;
			children = (
				03008B3D29444B0A0062B821 /* NSView+EZAnimatedHidden.h */,
				03008B3E29444B0A0062B821 /* NSView+EZAnimatedHidden.m */,
			);
			path = "NSView+AnimatedHidden";
			sourceTree = "<group>";
		};
		03022F2F2B370B7100B63209 /* EasydictSwiftTests */ = {
			isa = PBXGroup;
			children = (
				0364636B2CB6B4DF00D0D6CC /* Test.swift */,
			);
			path = EasydictSwiftTests;
			sourceTree = "<group>";
		};
		03071E1B2BC03ADE0042CD38 /* TabView */ = {
			isa = PBXGroup;
			children = (
				278540332B3DE04F004E9488 /* GeneralTab.swift */,
				0A057D6C2B499A000025C51D /* ServiceTab.swift */,
				0A8685C72B552A590022534F /* DisabledAppTab.swift */,
				96099AE12B5D40330055C4DD /* ShortcutTab.swift */,
				03832F532B5F6BE200D0DC64 /* AdvancedTab.swift */,
				276742042B3DC230002A2C75 /* PrivacyTab.swift */,
				276742052B3DC230002A2C75 /* AboutTab.swift */,
			);
			path = TabView;
			sourceTree = "<group>";
		};
		0309E1EA292B437C00AFB76A /* TextView */ = {
			isa = PBXGroup;
			children = (
				0309E1EB292B439A00AFB76A /* EZTextView.h */,
				0309E1EC292B439A00AFB76A /* EZTextView.m */,
			);
			path = TextView;
			sourceTree = "<group>";
		};
		0309E1F1292BD67E00AFB76A /* Model */ = {
			isa = PBXGroup;
			children = (
				0309E1F2292BD6A100AFB76A /* EZQueryModel.h */,
				0309E1F3292BD6A100AFB76A /* EZQueryModel.m */,
				03DC38BF292CC97900922CB2 /* EZServiceInfo.h */,
				03DC38C0292CC97900922CB2 /* EZServiceInfo.m */,
			);
			path = Model;
			sourceTree = "<group>";
		};
		030D61262CD9BA0F000DF298 /* AcknowListView */ = {
			isa = PBXGroup;
			children = (
				030D61242CD9B905000DF298 /* AcknowListView.swift */,
				030D612B2CD9BB34000DF298 /* Pods-Easydict-acknowledgements.plist */,
				030D612D2CD9BBC3000DF298 /* Package.resolved */,
			);
			path = AcknowListView;
			sourceTree = "<group>";
		};
		030D612F2CD9C947000DF298 /* Windows */ = {
			isa = PBXGroup;
			children = (
				030D61302CD9C974000DF298 /* StaticWindows.swift */,
			);
			path = Windows;
			sourceTree = "<group>";
		};
		0313F86E2AD5577400A5CFB0 /* EasydictTests */ = {
			isa = PBXGroup;
			children = (
				0313F86F2AD5577400A5CFB0 /* EasydictTests.m */,
			);
			path = EasydictTests;
			sourceTree = "<group>";
		};
		0315D3E12C4E64F600AC0442 /* Vapor */ = {
			isa = PBXGroup;
			children = (
				032AAA5C2C45744E007996A1 /* VaporServer.swift */,
				032AAA542C456F03007996A1 /* configure.swift */,
				032AAA572C456F03007996A1 /* routes.swift */,
				03AE328E2C5D3C460094FA5D /* TranslationRequest.swift */,
				0346F3CD2CAD6DAE006A6CDF /* DictionaryEntry.swift */,
			);
			path = Vapor;
			sourceTree = "<group>";
		};
		0317516C2C018A8800EFB343 /* Others */ = {
			isa = PBXGroup;
			children = (
				EA9943F12B5358BF00EE7B97 /* Language+Extension.swift */,
				EA9943E72B534D8900EE7B97 /* LanguageDetectOptimizeExtensions.swift */,
				EA9943ED2B5353AB00EE7B97 /* WindowTypeExtensions.swift */,
				EA9943EF2B5354C400EE7B97 /* ShowWindowPositionExtensions.swift */,
			);
			path = Others;
			sourceTree = "<group>";
		};
		03247E37296AE8C800AFCD67 /* LoadingAnimationView */ = {
			isa = PBXGroup;
			children = (
				03247E38296AE8EC00AFCD67 /* EZLoadingAnimationView.h */,
				03247E39296AE8EC00AFCD67 /* EZLoadingAnimationView.m */,
			);
			path = LoadingAnimationView;
			sourceTree = "<group>";
		};
		032A28632BB26DB600265BA4 /* Appearance */ = {
			isa = PBXGroup;
			children = (
				DC6D9C882B3969510055EFFC /* Appearance.swift */,
			);
			path = Appearance;
			sourceTree = "<group>";
		};
		032AAA502C456D96007996A1 /* HTTPServer */ = {
			isa = PBXGroup;
			children = (
				03BA35C22C51FFBD007BF100 /* QueryService+Extension */,
				0315D3E12C4E64F600AC0442 /* Vapor */,
			);
			path = HTTPServer;
			sourceTree = "<group>";
		};
		032AAA562C456F03007996A1 /* Controllers */ = {
			isa = PBXGroup;
			children = (
			);
			path = Controllers;
			sourceTree = "<group>";
		};
		033363A3293C4AFA00FED9C8 /* PrintBeautifulLog */ = {
			isa = PBXGroup;
			children = (
				033363A4293C4AFA00FED9C8 /* PrintBeautifulLog.h */,
				033363A5293C4AFA00FED9C8 /* PrintBeautifulLog.m */,
			);
			path = PrintBeautifulLog;
			sourceTree = "<group>";
		};
		0333FDA72A035D6400891515 /* NSString */ = {
			isa = PBXGroup;
			children = (
				03BFFC6F29612E10004E033E /* NSString+EZConvenience.h */,
				03BFFC7029612E10004E033E /* NSString+EZConvenience.m */,
				0333FDA42A035D5700891515 /* NSString+EZChineseText.h */,
				0333FDA52A035D5700891515 /* NSString+EZChineseText.m */,
				03E2BF732A298F2B00E010F3 /* NSString+EZUtils.h */,
				03E2BF742A298F2B00E010F3 /* NSString+EZUtils.m */,
				03D35DA82AA6C49B00B023FE /* NSString+EZRegex.h */,
				03D35DA92AA6C49B00B023FE /* NSString+EZRegex.m */,
				0342A97F2AD64924002A9F5F /* NSString+EZSplit.h */,
				0342A9802AD64924002A9F5F /* NSString+EZSplit.m */,
				036A0DB62AD8403A006E6D4F /* NSString+EZHandleInputText.h */,
				036A0DB72AD8403A006E6D4F /* NSString+EZHandleInputText.m */,
			);
			path = NSString;
			sourceTree = "<group>";
		};
		03385AFF294B5A2800696A96 /* EZLinkButton */ = {
			isa = PBXGroup;
			children = (
				036E7D79293F4FC8002675DF /* EZOpenLinkButton.h */,
				036E7D7A293F4FC8002675DF /* EZOpenLinkButton.m */,
			);
			path = EZLinkButton;
			sourceTree = "<group>";
		};
		033B7131293CE2010096E2DF /* WebViewTranslator */ = {
			isa = PBXGroup;
			children = (
				033B7132293CE2430096E2DF /* EZWebViewTranslator.h */,
				033B7133293CE2430096E2DF /* EZWebViewTranslator.m */,
				03008B2C2941956D0062B821 /* EZURLSchemeHandler.h */,
				03008B2D2941956D0062B821 /* EZURLSchemeHandler.m */,
			);
			path = WebViewTranslator;
			sourceTree = "<group>";
		};
		033C30F82A7409C40095926A /* DictionaryKit */ = {
			isa = PBXGroup;
			children = (
				033C30F92A7409C40095926A /* DictionaryKit.h */,
				033C30FA2A7409C40095926A /* TTTDictionary.h */,
				033C30FB2A7409C40095926A /* TTTDictionary.m */,
			);
			path = DictionaryKit;
			sourceTree = "<group>";
		};
		033C30FD2A74CEB10095926A /* AppleDictionary */ = {
			isa = PBXGroup;
			children = (
				033C30FE2A74CECE0095926A /* EZAppleDictionary.h */,
				033C30FF2A74CECE0095926A /* EZAppleDictionary.m */,
				0310C8262A94EFA100B1D81E /* apple-dictionary.html */,
			);
			path = AppleDictionary;
			sourceTree = "<group>";
		};
		0340D38F2C8EEECD004C9910 /* Data */ = {
			isa = PBXGroup;
			children = (
				0340D3902C8EEEE3004C9910 /* Data+Extension.swift */,
			);
			path = Data;
			sourceTree = "<group>";
		};
		0340D3922C8EEF4B004C9910 /* Dictionary */ = {
			isa = PBXGroup;
			children = (
				0340D3932C8EEF58004C9910 /* Dictionary+Extension.swift */,
			);
			path = Dictionary;
			sourceTree = "<group>";
		};
		0340D3972C91D4A3004C9910 /* AppleScript */ = {
			isa = PBXGroup;
			children = (
				0340D38D2C8EEEA2004C9910 /* AppleScriptTask.swift */,
				0340D3952C9184D3004C9910 /* AppleScriptTask+Browser.swift */,
				0340D3982C91D4B6004C9910 /* AppleScriptTask+System.swift */,
			);
			path = AppleScript;
			sourceTree = "<group>";
		};
		0340D39C2C951839004C9910 /* Error */ = {
			isa = PBXGroup;
			children = (
				0340D39D2C951850004C9910 /* QueryError.swift */,
			);
			path = Error;
			sourceTree = "<group>";
		};
		0346F3D12CAECB38006A6CDF /* GetSelectedText */ = {
			isa = PBXGroup;
			children = (
				0346F3D22CAECB4C006A6CDF /* SharedUtilities.swift */,
			);
			path = GetSelectedText;
			sourceTree = "<group>";
		};
		03542A2D293645B800C34C33 /* Apple */ = {
			isa = PBXGroup;
			children = (
				033C30FD2A74CEB10095926A /* AppleDictionary */,
				03542A2E293645DF00C34C33 /* EZAppleService.h */,
				03542A2F293645DF00C34C33 /* EZAppleService.m */,
			);
			path = Apple;
			sourceTree = "<group>";
		};
		03542A312936F6FE00C34C33 /* Language */ = {
			isa = PBXGroup;
			children = (
				03542A322936F70F00C34C33 /* EZLanguageManager.h */,
				03542A332936F70F00C34C33 /* EZLanguageManager.m */,
				03542A5C2938F05B00C34C33 /* EZLanguageModel.h */,
				03542A5D2938F05B00C34C33 /* EZLanguageModel.m */,
			);
			path = Language;
			sourceTree = "<group>";
		};
		03542A362937AE2100C34C33 /* Model */ = {
			isa = PBXGroup;
			children = (
				03B0224329231FA6001C7E63 /* EZServiceTypes.h */,
				03B0224B29231FA6001C7E63 /* EZServiceTypes.m */,
				03B0224A29231FA6001C7E63 /* EZDetectManager.h */,
				03B0224429231FA6001C7E63 /* EZDetectManager.m */,
				03542A382937AE6400C34C33 /* EZQueryService.h */,
				03542A392937AE6400C34C33 /* EZQueryService.m */,
				03542A3B2937AF4F00C34C33 /* EZQueryResult.h */,
				03542A3C2937AF4F00C34C33 /* EZQueryResult.m */,
				03542A3E2937B3C900C34C33 /* EZOCRResult.h */,
				03542A3F2937B3C900C34C33 /* EZOCRResult.m */,
				03542A532937B7DD00C34C33 /* EZError.h */,
				03542A542937B7DE00C34C33 /* EZError.m */,
				03262C1A29EEE91700EFECA0 /* EZEnumTypes.h */,
				03262C1B29EEE91700EFECA0 /* EZEnumTypes.m */,
				03DC7C5C2A3ABE28000BF7C9 /* EZConstKey.h */,
				03DC7C5D2A3ABE28000BF7C9 /* EZConstKey.m */,
			);
			path = Model;
			sourceTree = "<group>";
		};
		0361966B2A000E7800806370 /* FWEncryptorAES */ = {
			isa = PBXGroup;
			children = (
				036196712A000F5900806370 /* FWEncryptorAES.h */,
				036196702A000F5800806370 /* FWEncryptorAES.m */,
				0361966F2A000F5800806370 /* NSData+Base64.h */,
				036196722A000F5900806370 /* NSData+Base64.m */,
				036196732A000F5900806370 /* NSData+CommonCrypto.h */,
				036196742A000F5900806370 /* NSData+CommonCrypto.m */,
			);
			path = FWEncryptorAES;
			sourceTree = "<group>";
		};
		036196782A0037D900806370 /* NSData+MD5 */ = {
			isa = PBXGroup;
			children = (
				036196792A0037F700806370 /* NSData+EZMD5.h */,
				0361967A2A0037F700806370 /* NSData+EZMD5.m */,
			);
			path = "NSData+MD5";
			sourceTree = "<group>";
		};
		036463682CB62B6600D0D6CC /* Apple */ = {
			isa = PBXGroup;
			children = (
				039785272CC678F400A49087 /* TranslationService */,
				036463692CB62B8900D0D6CC /* AppleService.swift */,
			);
			path = Apple;
			sourceTree = "<group>";
		};
		036A0DBD2AD9420B006E6D4F /* EZReplaceTextButton */ = {
			isa = PBXGroup;
			children = (
				036A0DB92AD941F9006E6D4F /* EZReplaceTextButton.h */,
				036A0DBA2AD941F9006E6D4F /* EZReplaceTextButton.m */,
			);
			path = EZReplaceTextButton;
			sourceTree = "<group>";
		};
		036D627F2BCAB5C6002C95C7 /* BuiltInAI */ = {
			isa = PBXGroup;
			children = (
				036D62802BCAB613002C95C7 /* BuiltInAIService.swift */,
			);
			path = BuiltInAI;
			sourceTree = "<group>";
		};
		036E7D77293F4F51002675DF /* LanguageButton */ = {
			isa = PBXGroup;
			children = (
				0333639E293A05D200FED9C8 /* EZSelectLanguageButton.h */,
				0333639F293A05D200FED9C8 /* EZSelectLanguageButton.m */,
				03542A592938DA2B00C34C33 /* EZDetectLanguageButton.h */,
				03542A5A2938DA2B00C34C33 /* EZDetectLanguageButton.m */,
			);
			path = LanguageButton;
			sourceTree = "<group>";
		};
		036E7D78293F4F61002675DF /* CustomButton */ = {
			isa = PBXGroup;
			children = (
				036A0DBD2AD9420B006E6D4F /* EZReplaceTextButton */,
				03BB2DF029F634F400447EDD /* EZCopyButton */,
				03BB2DEC29F59C6600447EDD /* EZSymbolImageButton */,
				03BB2DE029F576FC00447EDD /* EZAudioButton */,
				03385AFF294B5A2800696A96 /* EZLinkButton */,
				03BD281F29486CA600F5891A /* BlueTextButton */,
				036E7D77293F4F51002675DF /* LanguageButton */,
				03B0226429231FA6001C7E63 /* EZHoverButton */,
				03B0226729231FA6001C7E63 /* EZButton */,
			);
			path = CustomButton;
			sourceTree = "<group>";
		};
		03714B8E2C17FCAD00BB4459 /* Constants */ = {
			isa = PBXGroup;
			children = (
				0340D39A2C93DC1B004C9910 /* Constants.swift */,
			);
			path = Constants;
			sourceTree = "<group>";
		};
		0376AB59294F5EEC00E2E2A4 /* App */ = {
			isa = PBXGroup;
			children = (
				27FE95262B3DC55F000AD654 /* EasydictApp.swift */,
				031DBD782AE01E130071CF85 /* easydict */,
				03D1C8772952B1CD00F2C7BD /* GoogleService-Info.plist */,
				C4DE3D6C2AC00EB500C2B85D /* Localizable.xcstrings */,
				C477BF902C0E2C61006A3F27 /* InfoPlist.xcstrings */,
				03BFBB5429235C9400C48725 /* Icons */,
				03B0221D29231FA6001C7E63 /* Assets.xcassets */,
				03B0221E29231FA6001C7E63 /* Easydict.entitlements */,
				27B791A02AEC3A5C006E07C6 /* Easydict-debug.entitlements */,
				27FE95282B3DC666000AD654 /* entry.h */,
				03B0222129231FA6001C7E63 /* entry.m */,
				03B0222229231FA6001C7E63 /* EZConst.h */,
				03B0221C29231FA6001C7E63 /* AppDelegate.h */,
				03B0222329231FA6001C7E63 /* AppDelegate.m */,
				03BE26E92A24B2AF00FB7117 /* AppDelegate+EZURLScheme.h */,
				03BE26EA2A24B2AF00FB7117 /* AppDelegate+EZURLScheme.m */,
				03B022E329231FA6001C7E63 /* PrefixHeader.pch */,
				03B0221B29231FA6001C7E63 /* Easydict-Bridging-Header.h */,
				03B022E429231FA6001C7E63 /* Info.plist */,
				03CC6C092B21B0DC0049ED29 /* Info-debug.plist */,
			);
			path = App;
			sourceTree = "<group>";
		};
		03779F0A2BB25688008D3C42 /* Service */ = {
			isa = PBXGroup;
			children = (
				036463682CB62B6600D0D6CC /* Apple */,
				03779F0D2BB256A7008D3C42 /* OpenAI */,
				036D627F2BCAB5C6002C95C7 /* BuiltInAI */,
				0A9AFBA92B7F8D6A0064C9A8 /* CustomOpenAI */,
				C415C0AB2B450C4500A9D231 /* Gemini */,
				03792EA02C3830E60074A145 /* Ollama */,
				C4D1ADE12C3F340500A19D02 /* AITool */,
				C4DD01E72B12B3B00025EE8E /* Tencent */,
				2746AEBF2AF95040005FE0A1 /* Caiyun */,
				62E2BF462B4082BA00E42D38 /* Ali */,
				C43B566A2C693F4000EF26FD /* Volcano */,
			);
			path = Service;
			sourceTree = "<group>";
		};
		03779F0D2BB256A7008D3C42 /* OpenAI */ = {
			isa = PBXGroup;
			children = (
				0387FB792BFBA990000A7A82 /* LLMStreamService.swift */,
				03FA677D2C2EFB10000FEA64 /* LLMStreamService+Configuration.swift */,
				03779F0C2BB256A7008D3C42 /* LLMStreamService+Prompt.swift */,
				0396DE542BB5844A009FD2A5 /* BaseOpenAIService.swift */,
				03779F0B2BB256A7008D3C42 /* OpenAIService.swift */,
				031CBA632CD76F1500364437 /* ChatMessage.swift */,
			);
			path = OpenAI;
			sourceTree = "<group>";
		};
		03779F122BB256B5008D3C42 /* DefaultAPIKeys */ = {
			isa = PBXGroup;
			children = (
				03779F102BB256B5008D3C42 /* APIKey.swift */,
				03779F112BB256B5008D3C42 /* EncryptedSecretKeys.plist */,
			);
			path = DefaultAPIKeys;
			sourceTree = "<group>";
		};
		03779F162BB256C5008D3C42 /* URL */ = {
			isa = PBXGroup;
			children = (
				03779F152BB256C5008D3C42 /* URL+Extension.swift */,
			);
			path = URL;
			sourceTree = "<group>";
		};
		03792EA02C3830E60074A145 /* Ollama */ = {
			isa = PBXGroup;
			children = (
				03792EA12C3831040074A145 /* OllamaService.swift */,
				03CF5E632C39B2310058F9DB /* OllamaModel.swift */,
				032AAA562C456F03007996A1 /* Controllers */,
			);
			path = Ollama;
			sourceTree = "<group>";
		};
		038048492C4975AA006C6210 /* Encodable */ = {
			isa = PBXGroup;
			children = (
				0380484A2C4975BD006C6210 /* Encodable+JSON.swift */,
			);
			path = Encodable;
			sourceTree = "<group>";
		};
		03882F8129D95044005B5A52 /* CoolToast */ = {
			isa = PBXGroup;
			children = (
				035E37E52A0953120061DFAF /* EZToast.h */,
				035E37E62A0953120061DFAF /* EZToast.m */,
				03882F8B29D95044005B5A52 /* CoolToast.h */,
				03882F8529D95044005B5A52 /* CTCommon.h */,
				03882F8929D95044005B5A52 /* CTCommon.m */,
				03882F8229D95044005B5A52 /* CTScreen.h */,
				03882F8729D95044005B5A52 /* CTScreen.m */,
				03882F8A29D95044005B5A52 /* CTView.h */,
				03882F8429D95044005B5A52 /* CTView.m */,
				03882F8329D95044005B5A52 /* ToastWindowController.h */,
				03882F8629D95044005B5A52 /* ToastWindowController.m */,
				03882F8829D95044005B5A52 /* ToastWindowController.xib */,
				03882F8C29D95044005B5A52 /* Info.plist */,
			);
			path = CoolToast;
			sourceTree = "<group>";
		};
		038954372A25A94E00EFFDC3 /* Utility */ = {
			isa = PBXGroup;
			children = (
				03CAB9522ADBEF5000DA94A3 /* SystemUtility */,
				03D8B26A292DBC8800D5A811 /* EZCategory */,
				03D5FCFC2A5EF48F00AD26BE /* EZDeviceSystemInfo */,
				03F0DB352953424F00EBF9C1 /* EZLog */,
				033363A3293C4AFA00FED9C8 /* PrintBeautifulLog */,
				03D2A3E029F4C69E0035CED4 /* EZNetworkManager */,
				039D119629D5E21E00C93F46 /* EZAudioUtils */,
				0399C6B529A9F49200B4AFCC /* EZLinkParser */,
				03D8B26B292DBD0300D5A811 /* EZCoordinateUtils */,
			);
			path = Utility;
			sourceTree = "<group>";
		};
		038954382A25A9C900EFFDC3 /* Kit */ = {
			isa = PBXGroup;
			children = (
				03B022DD29231FA6001C7E63 /* MMMacro.h */,
				03B022DB29231FA6001C7E63 /* MMMake.h */,
				03B022D829231FA6001C7E63 /* MMMake.m */,
				03B022DA29231FA6001C7E63 /* MMTool.h */,
				03B022DE29231FA6001C7E63 /* MMTool.m */,
				03B022DC29231FA6001C7E63 /* MMEventMonitor.h */,
				03B022D729231FA6001C7E63 /* MMEventMonitor.m */,
				03B022DF29231FA6001C7E63 /* MMOrderedDictionary.h */,
				03B022D929231FA6001C7E63 /* MMOrderedDictionary.m */,
			);
			path = Kit;
			sourceTree = "<group>";
		};
		038A723E2B62C07B004995E3 /* String */ = {
			isa = PBXGroup;
			children = (
				033A8EAD2BDFE09B00030C08 /* String+Extension.swift */,
				038A723F2B62C0B9004995E3 /* String+Regex.swift */,
				03FD68BD2B1E151A00FD388E /* String+EncryptAES.swift */,
			);
			path = String;
			sourceTree = "<group>";
		};
		038F1F8D2BAD835500CD2F65 /* AppKit */ = {
			isa = PBXGroup;
			children = (
				038F1F8E2BAD838F00CD2F65 /* NSMenu+PopUpBelowView.swift */,
			);
			path = AppKit;
			sourceTree = "<group>";
		};
		0396D612292CBDFD006A11D9 /* Storage */ = {
			isa = PBXGroup;
			children = (
				0396D613292CC4C3006A11D9 /* EZLocalStorage.h */,
				0396D614292CC4C3006A11D9 /* EZLocalStorage.m */,
				0320C5862B29F35700861B3D /* QueryServiceRecord.swift */,
			);
			path = Storage;
			sourceTree = "<group>";
		};
		039785272CC678F400A49087 /* TranslationService */ = {
			isa = PBXGroup;
			children = (
				039785252CC678F400A49087 /* TranslationService.swift */,
				039785242CC678F400A49087 /* TranslationManager.swift */,
				039785262CC678F400A49087 /* TranslationView.swift */,
			);
			path = TranslationService;
			sourceTree = "<group>";
		};
		03991155292927A100E1B06D /* Titlebar */ = {
			isa = PBXGroup;
			children = (
				03991156292927E000E1B06D /* EZTitlebar.h */,
				03991157292927E000E1B06D /* EZTitlebar.m */,
				03991164292A8A4400E1B06D /* EZTitleBarMoveView.h */,
				03991165292A8A4400E1B06D /* EZTitleBarMoveView.m */,
			);
			path = Titlebar;
			sourceTree = "<group>";
		};
		0399C6B529A9F49200B4AFCC /* EZLinkParser */ = {
			isa = PBXGroup;
			children = (
				0399C6B629A9F4B800B4AFCC /* EZSchemeParser.h */,
				0399C6B729A9F4B800B4AFCC /* EZSchemeParser.m */,
			);
			path = EZLinkParser;
			sourceTree = "<group>";
		};
		039CC911292FB2F80037B91E /* PopUpButton */ = {
			isa = PBXGroup;
			children = (
				039CC912292FB3180037B91E /* EZPopUpButton.h */,
				039CC913292FB3180037B91E /* EZPopUpButton.m */,
			);
			path = PopUpButton;
			sourceTree = "<group>";
		};
		039D119629D5E21E00C93F46 /* EZAudioUtils */ = {
			isa = PBXGroup;
			children = (
				039D119729D5E26300C93F46 /* EZAudioUtils.h */,
				039D119829D5E26300C93F46 /* EZAudioUtils.m */,
			);
			path = EZAudioUtils;
			sourceTree = "<group>";
		};
		03B0221829231FA6001C7E63 /* Easydict */ = {
			isa = PBXGroup;
			children = (
				27FE98032B3DCA9F000AD654 /* Swift */,
				03B0222429231FA6001C7E63 /* objc */,
				0376AB59294F5EEC00E2E2A4 /* App */,
			);
			path = Easydict;
			sourceTree = "<group>";
		};
		03B0222429231FA6001C7E63 /* objc */ = {
			isa = PBXGroup;
			children = (
				962B9ACB2BFA030A0080F4D4 /* Legacy */,
				03B0224F29231FA6001C7E63 /* ViewController */,
				03B0222B29231FA6001C7E63 /* Service */,
				03E02A2329250CED00A10260 /* EventMonitor */,
				03B0229929231FA6001C7E63 /* StatusItem */,
				03BDA7982A26DA000079D04F /* Libraries */,
				038954372A25A94E00EFFDC3 /* Utility */,
				03B0228629231FA6001C7E63 /* DarkMode */,
				03B022A529231FA6001C7E63 /* MMKit */,
			);
			path = objc;
			sourceTree = "<group>";
		};
		03B0222B29231FA6001C7E63 /* Service */ = {
			isa = PBXGroup;
			children = (
				17BCAEF22B0DFF9000A7D372 /* Niutrans */,
				6220AD582A8280E800BBFB52 /* Bing */,
				03BD281B29481BE100F5891A /* AudioPlayer */,
				03008B282940D2FD0062B821 /* DeepL */,
				033B7131293CE2010096E2DF /* WebViewTranslator */,
				03542A362937AE2100C34C33 /* Model */,
				03542A312936F6FE00C34C33 /* Language */,
				03542A2D293645B800C34C33 /* Apple */,
				03B0222C29231FA6001C7E63 /* Baidu */,
				03B0223229231FA6001C7E63 /* Google */,
				03B0223629231FA6001C7E63 /* Youdao */,
			);
			path = Service;
			sourceTree = "<group>";
		};
		03B0222C29231FA6001C7E63 /* Baidu */ = {
			isa = PBXGroup;
			children = (
				CB8C42FE2C441B74004EC86F /* BaiduApiResponse.swift */,
				CB8C42FD2C441B74004EC86F /* BaiduApiTranslate.swift */,
				03542A412937B45E00C34C33 /* EZBaiduTranslate.h */,
				03542A422937B45E00C34C33 /* EZBaiduTranslate.m */,
				03542A442937B4C300C34C33 /* EZBaiduTranslateResponse.h */,
				03542A452937B4C300C34C33 /* EZBaiduTranslateResponse.m */,
				03B0222F29231FA6001C7E63 /* baidu-translate-sign.js */,
				03D2A3DE29F42B280035CED4 /* bd.js */,
			);
			path = Baidu;
			sourceTree = "<group>";
		};
		03B0223229231FA6001C7E63 /* Google */ = {
			isa = PBXGroup;
			children = (
				03542A472937B5CF00C34C33 /* EZGoogleTranslate.h */,
				03542A482937B5CF00C34C33 /* EZGoogleTranslate.m */,
				03B0223529231FA6001C7E63 /* google-translate-sign.js */,
			);
			path = Google;
			sourceTree = "<group>";
		};
		03B0223629231FA6001C7E63 /* Youdao */ = {
			isa = PBXGroup;
			children = (
				03542A4A2937B5F100C34C33 /* EZYoudaoTranslate.h */,
				03542A4B2937B5F100C34C33 /* EZYoudaoTranslate.m */,
				03542A4D2937B64B00C34C33 /* EZYoudaoOCRResponse.h */,
				03542A4E2937B64B00C34C33 /* EZYoudaoOCRResponse.m */,
				03542A502937B69200C34C33 /* EZYoudaoTranslateResponse.h */,
				03542A512937B69200C34C33 /* EZYoudaoTranslateResponse.m */,
				03BFFC66295F4B87004E033E /* EZYoudaoDictModel.h */,
				03BFFC67295F4B87004E033E /* EZYoudaoDictModel.m */,
				03BFFC6C295FE59C004E033E /* EZQueryResult+EZYoudaoDictModel.h */,
				03BFFC6D295FE59C004E033E /* EZQueryResult+EZYoudaoDictModel.m */,
				0361965429FFECFC00806370 /* youdao-sign.js */,
			);
			path = Youdao;
			sourceTree = "<group>";
		};
		03B0224F29231FA6001C7E63 /* ViewController */ = {
			isa = PBXGroup;
			children = (
				03B0225029231FA6001C7E63 /* Window */,
				03B0225A29231FA6001C7E63 /* View */,
				03B0225529231FA6001C7E63 /* Cell */,
				0396D612292CBDFD006A11D9 /* Storage */,
				0309E1F1292BD67E00AFB76A /* Model */,
			);
			path = ViewController;
			sourceTree = "<group>";
		};
		03B0225029231FA6001C7E63 /* Window */ = {
			isa = PBXGroup;
			children = (
				03D043572928C49000E7559E /* WindowManager */,
				03D04353292893A700E7559E /* BaseQueryWindow */,
				03D0434F2928934300E7559E /* MainQueryWindow */,
				03D0434B2928857C00E7559E /* FixedQueryWindow */,
				03D0434A292884B900E7559E /* MiniQueryWindow */,
				03B3B8AF2925D57400168E8D /* PopButtonWindow */,
			);
			path = Window;
			sourceTree = "<group>";
		};
		03B0225529231FA6001C7E63 /* Cell */ = {
			isa = PBXGroup;
			children = (
				0396D60F292C932F006A11D9 /* EZSelectLanguageCell.h */,
				0396D610292C932F006A11D9 /* EZSelectLanguageCell.m */,
				96DFEB812B82588000F5C7EF /* EZTableTipsCell.h */,
				96DFEB822B82588000F5C7EF /* EZTableTipsCell.m */,
				037852B7295D49F900D0E2CF /* EZTableRowView.h */,
				037852B8295D49F900D0E2CF /* EZTableRowView.m */,
			);
			path = Cell;
			sourceTree = "<group>";
		};
		03B0225A29231FA6001C7E63 /* View */ = {
			isa = PBXGroup;
			children = (
				62ED299F2B15F1BE00901F51 /* EZWrapView */,
				03E3E7BF2ADE313400812C84 /* EZQueryMenuTextView */,
				03DC7C632A3CA465000BF7C9 /* EZSegmentedControl */,
				03247E37296AE8C800AFCD67 /* LoadingAnimationView */,
				036E7D78293F4F61002675DF /* CustomButton */,
				039CC911292FB2F80037B91E /* PopUpButton */,
				0309E1EA292B437C00AFB76A /* TextView */,
				03991155292927A100E1B06D /* Titlebar */,
				03B0225B29231FA6001C7E63 /* QueryView */,
				03B0225E29231FA6001C7E63 /* WordResultView */,
				03B0226129231FA6001C7E63 /* ResultView */,
				03B0226A29231FA6001C7E63 /* EZLabel */,
				03B0226D29231FA6001C7E63 /* CommonView */,
			);
			path = View;
			sourceTree = "<group>";
		};
		03B0225B29231FA6001C7E63 /* QueryView */ = {
			isa = PBXGroup;
			children = (
				03B0225D29231FA6001C7E63 /* EZQueryView.h */,
				03B0225C29231FA6001C7E63 /* EZQueryView.m */,
			);
			path = QueryView;
			sourceTree = "<group>";
		};
		03B0225E29231FA6001C7E63 /* WordResultView */ = {
			isa = PBXGroup;
			children = (
				03B0226029231FA6001C7E63 /* EZWordResultView.h */,
				03B0225F29231FA6001C7E63 /* EZWordResultView.m */,
				039B694D2A9D9F370063709D /* EZWebViewManager.h */,
				039B694E2A9D9F370063709D /* EZWebViewManager.m */,
			);
			path = WordResultView;
			sourceTree = "<group>";
		};
		03B0226129231FA6001C7E63 /* ResultView */ = {
			isa = PBXGroup;
			children = (
				03B0226329231FA6001C7E63 /* EZResultView.h */,
				03B0226229231FA6001C7E63 /* EZResultView.m */,
			);
			path = ResultView;
			sourceTree = "<group>";
		};
		03B0226429231FA6001C7E63 /* EZHoverButton */ = {
			isa = PBXGroup;
			children = (
				03B0226529231FA6001C7E63 /* EZHoverButton.h */,
				03B0226629231FA6001C7E63 /* EZHoverButton.m */,
			);
			path = EZHoverButton;
			sourceTree = "<group>";
		};
		03B0226729231FA6001C7E63 /* EZButton */ = {
			isa = PBXGroup;
			children = (
				03B0226929231FA6001C7E63 /* EZButton.h */,
				03B0226829231FA6001C7E63 /* EZButton.m */,
			);
			path = EZButton;
			sourceTree = "<group>";
		};
		03B0226A29231FA6001C7E63 /* EZLabel */ = {
			isa = PBXGroup;
			children = (
				03B0226B29231FA6001C7E63 /* EZLabel.h */,
				03B0226C29231FA6001C7E63 /* EZLabel.m */,
				03BD2823294875AE00F5891A /* EZMyLabel.h */,
				03BD2824294875AE00F5891A /* EZMyLabel.m */,
			);
			path = EZLabel;
			sourceTree = "<group>";
		};
		03B0226D29231FA6001C7E63 /* CommonView */ = {
			isa = PBXGroup;
			children = (
				03B0226F29231FA6001C7E63 /* EZCommonView.h */,
				03B0226E29231FA6001C7E63 /* EZCommonView.m */,
			);
			path = CommonView;
			sourceTree = "<group>";
		};
		03B0228629231FA6001C7E63 /* DarkMode */ = {
			isa = PBXGroup;
			children = (
				03B0228829231FA6001C7E63 /* Singleton.h */,
				03B0228B29231FA6001C7E63 /* NSObject+DarkMode.h */,
				03B0228729231FA6001C7E63 /* NSObject+DarkMode.m */,
				03B0228929231FA6001C7E63 /* DarkModeManager.h */,
				03B0228C29231FA6001C7E63 /* DarkModeManager.m */,
				03B0228D29231FA6001C7E63 /* NSView+HiddenDebug.h */,
				03B0228A29231FA6001C7E63 /* NSView+HiddenDebug.m */,
			);
			path = DarkMode;
			sourceTree = "<group>";
		};
		03B0228E29231FA6001C7E63 /* Snip */ = {
			isa = PBXGroup;
			children = (
				03B0228F29231FA6001C7E63 /* Snip.h */,
				03B0229529231FA6001C7E63 /* Snip.m */,
				03B0229029231FA6001C7E63 /* SnipFocusView.h */,
				03B0229429231FA6001C7E63 /* SnipFocusView.m */,
				03B0229129231FA6001C7E63 /* SnipViewController.h */,
				03B0229829231FA6001C7E63 /* SnipViewController.m */,
				03B0229629231FA6001C7E63 /* SnipWindow.h */,
				03B0229329231FA6001C7E63 /* SnipWindow.m */,
				03B0229229231FA6001C7E63 /* SnipWindowController.h */,
				03B0229729231FA6001C7E63 /* SnipWindowController.m */,
			);
			path = Snip;
			sourceTree = "<group>";
		};
		03B0229929231FA6001C7E63 /* StatusItem */ = {
			isa = PBXGroup;
			children = (
				0329CD6D29EE924500963F78 /* EZRightClickDetector.h */,
				0329CD6E29EE924500963F78 /* EZRightClickDetector.m */,
			);
			path = StatusItem;
			sourceTree = "<group>";
		};
		03B022A529231FA6001C7E63 /* MMKit */ = {
			isa = PBXGroup;
			children = (
				038954382A25A9C900EFFDC3 /* Kit */,
				03B022A629231FA6001C7E63 /* Category */,
				03B022C529231FA6001C7E63 /* Crash */,
				03B022CE29231FA6001C7E63 /* Log */,
			);
			path = MMKit;
			sourceTree = "<group>";
		};
		03B022A629231FA6001C7E63 /* Category */ = {
			isa = PBXGroup;
			children = (
				03B022B029231FA6001C7E63 /* NSView+MM.h */,
				03B022C329231FA6001C7E63 /* NSView+MM.m */,
				03B022B929231FA6001C7E63 /* NSImage+MM.h */,
				03B022AB29231FA6001C7E63 /* NSImage+MM.m */,
				03B022A729231FA6001C7E63 /* NSAttributedString+MM.h */,
				03B022B429231FA6001C7E63 /* NSAttributedString+MM.m */,
				03B022B329231FA6001C7E63 /* NSWindow+MM.h */,
				03B022A829231FA6001C7E63 /* NSWindow+MM.m */,
				03B022A929231FA6001C7E63 /* NSColor+MM.h */,
				03B022B529231FA6001C7E63 /* NSColor+MM.m */,
				03B022BA29231FA6001C7E63 /* NSPasteboard+MM.h */,
				03B022AA29231FA6001C7E63 /* NSPasteboard+MM.m */,
				03B022B829231FA6001C7E63 /* NSString+MM.h */,
				03B022AC29231FA6001C7E63 /* NSString+MM.m */,
				03B022B729231FA6001C7E63 /* NSUserDefaults+MM.h */,
				03B022AD29231FA6001C7E63 /* NSUserDefaults+MM.m */,
				03B022B629231FA6001C7E63 /* NSButton+MM.h */,
				03B022AE29231FA6001C7E63 /* NSButton+MM.m */,
				03B022AF29231FA6001C7E63 /* NSArray+MM.h */,
				03B022C429231FA6001C7E63 /* NSArray+MM.m */,
				03B022B129231FA6001C7E63 /* NSMutableAttributedString+MM.h */,
				03B022C229231FA6001C7E63 /* NSMutableAttributedString+MM.m */,
				03B022B229231FA6001C7E63 /* NSDictionary+MM.h */,
				03B022BE29231FA6001C7E63 /* NSDictionary+MM.m */,
			);
			path = Category;
			sourceTree = "<group>";
		};
		03B022BB29231FA6001C7E63 /* NSTextView+Height */ = {
			isa = PBXGroup;
			children = (
				03B022BC29231FA6001C7E63 /* NSTextView+Height.h */,
				03B022BD29231FA6001C7E63 /* NSTextView+Height.m */,
			);
			path = "NSTextView+Height";
			sourceTree = "<group>";
		};
		03B022BF29231FA6001C7E63 /* NSColor+MyColors */ = {
			isa = PBXGroup;
			children = (
				03B022C029231FA6001C7E63 /* NSColor+MyColors.h */,
				03B022C129231FA6001C7E63 /* NSColor+MyColors.m */,
			);
			path = "NSColor+MyColors";
			sourceTree = "<group>";
		};
		03B022C529231FA6001C7E63 /* Crash */ = {
			isa = PBXGroup;
			children = (
				03B022C929231FA6001C7E63 /* MMCrash.h */,
				03B022CD29231FA6001C7E63 /* MMCrash.m */,
				03B022C629231FA6001C7E63 /* MMCrashFileTool.h */,
				03B022CA29231FA6001C7E63 /* MMCrashFileTool.m */,
				03B022C729231FA6001C7E63 /* MMCrashUncaughtExceptionHandler.h */,
				03B022C829231FA6001C7E63 /* MMCrashSignalExceptionHandler.m */,
				03B022CB29231FA6001C7E63 /* MMCrashSignalExceptionHandler.h */,
				03B022CC29231FA6001C7E63 /* MMCrashUncaughtExceptionHandler.m */,
			);
			path = Crash;
			sourceTree = "<group>";
		};
		03B022CE29231FA6001C7E63 /* Log */ = {
			isa = PBXGroup;
			children = (
				03B022D229231FA6001C7E63 /* MMLog.swift */,
				03B022CF29231FA6001C7E63 /* MMLog.h */,
				03B022D329231FA6001C7E63 /* MMLog.m */,
				03B022D029231FA6001C7E63 /* MMFileLogFormatter.h */,
				03B022D529231FA6001C7E63 /* MMFileLogFormatter.m */,
				03B022D129231FA6001C7E63 /* MMConsoleLogFormatter.h */,
				03B022D429231FA6001C7E63 /* MMConsoleLogFormatter.m */,
			);
			path = Log;
			sourceTree = "<group>";
		};
		03B3B8AF2925D57400168E8D /* PopButtonWindow */ = {
			isa = PBXGroup;
			children = (
				03B3B8B32925DD3D00168E8D /* EZPopButtonViewController.h */,
				03B3B8B42925DD3D00168E8D /* EZPopButtonViewController.m */,
				03B3B8B02925D5B200168E8D /* EZPopButtonWindow.h */,
				03B3B8B12925D5B200168E8D /* EZPopButtonWindow.m */,
			);
			path = PopButtonWindow;
			sourceTree = "<group>";
		};
		03BA35C22C51FFBD007BF100 /* QueryService+Extension */ = {
			isa = PBXGroup;
			children = (
				0315D3DF2C4E64A500AC0442 /* QueryService+Translate.swift */,
				0320DFF62C54A11300C516A7 /* LLMStreamService+Stream.swift */,
				03BA35C32C520058007BF100 /* AppleDictionary+Translate.swift */,
			);
			path = "QueryService+Extension";
			sourceTree = "<group>";
		};
		03BB2DE029F576FC00447EDD /* EZAudioButton */ = {
			isa = PBXGroup;
			children = (
				03BB2DE129F5772F00447EDD /* EZAudioButton.h */,
				03BB2DE229F5772F00447EDD /* EZAudioButton.m */,
			);
			path = EZAudioButton;
			sourceTree = "<group>";
		};
		03BB2DE829F57D8F00447EDD /* NSImage */ = {
			isa = PBXGroup;
			children = (
				039CC90E292F86F40037B91E /* NSImage+EZResize.h */,
				039CC90F292F86F40037B91E /* NSImage+EZResize.m */,
				03BB2DE929F57DC000447EDD /* NSImage+EZSymbolmage.h */,
				03BB2DEA29F57DC000447EDD /* NSImage+EZSymbolmage.m */,
			);
			path = NSImage;
			sourceTree = "<group>";
		};
		03BB2DEC29F59C6600447EDD /* EZSymbolImageButton */ = {
			isa = PBXGroup;
			children = (
				03BB2DED29F59C8A00447EDD /* EZSymbolImageButton.h */,
				03BB2DEE29F59C8A00447EDD /* EZSymbolImageButton.m */,
			);
			path = EZSymbolImageButton;
			sourceTree = "<group>";
		};
		03BB2DF029F634F400447EDD /* EZCopyButton */ = {
			isa = PBXGroup;
			children = (
				03BB2DF129F6350200447EDD /* EZCopyButton.h */,
				03BB2DF229F6350200447EDD /* EZCopyButton.m */,
			);
			path = EZCopyButton;
			sourceTree = "<group>";
		};
		03BD281B29481BE100F5891A /* AudioPlayer */ = {
			isa = PBXGroup;
			children = (
				03BD281C29481C0400F5891A /* EZAudioPlayer.h */,
				03BD281D29481C0400F5891A /* EZAudioPlayer.m */,
			);
			path = AudioPlayer;
			sourceTree = "<group>";
		};
		03BD281F29486CA600F5891A /* BlueTextButton */ = {
			isa = PBXGroup;
			children = (
				03BD282029486CF200F5891A /* EZBlueTextButton.h */,
				03BD282129486CF200F5891A /* EZBlueTextButton.m */,
			);
			path = BlueTextButton;
			sourceTree = "<group>";
		};
		03BDA7982A26DA000079D04F /* Libraries */ = {
			isa = PBXGroup;
			children = (
				03B0228E29231FA6001C7E63 /* Snip */,
				033C30F82A7409C40095926A /* DictionaryKit */,
				0361966B2A000E7800806370 /* FWEncryptorAES */,
				03BDA7992A26DA280079D04F /* ArgumentParser */,
				03882F8129D95044005B5A52 /* CoolToast */,
			);
			path = Libraries;
			sourceTree = "<group>";
		};
		03BDA7992A26DA280079D04F /* ArgumentParser */ = {
			isa = PBXGroup;
			children = (
				03BDA79A2A26DA280079D04F /* XPMArgumentPackage_Private.h */,
				03BDA79B2A26DA280079D04F /* NSScanner+EscapedScanning.h */,
				03BDA79C2A26DA280079D04F /* NSArray+XPMArgumentsNormalizer.h */,
				03BDA79D2A26DA280079D04F /* NSString+Indenter.h */,
				03BDA79E2A26DA280079D04F /* XPMArgumentParser.h */,
				03BDA79F2A26DA280079D04F /* XPMValuedArgument.m */,
				03BDA7A02A26DA280079D04F /* XPMArgumentPackage.h */,
				03BDA7A12A26DA280079D04F /* ArgumentParser-Prefix.pch */,
				03BDA7A22A26DA280079D04F /* NSProcessInfo+XPMArgumentParser.m */,
				03BDA7A32A26DA280079D04F /* XPMMutableAttributedArray.m */,
				03BDA7A42A26DA280079D04F /* XPMArgumentSignature_Private.h */,
				03BDA7A52A26DA280079D04F /* NSDictionary+RubyDescription.h */,
				03BDA7A62A26DA280079D04F /* XPMArgsKonstants.m */,
				03BDA7A72A26DA280079D04F /* XPMArgumentSignature.m */,
				03BDA7A82A26DA280079D04F /* XPMArguments_Coalescer_Internal.m */,
				03BDA7A92A26DA280079D04F /* XPMCountedArgument.m */,
				03BDA7AA2A26DA280079D04F /* NSScanner+EscapedScanning.m */,
				03BDA7AB2A26DA280079D04F /* XPMArgumentPackage.m */,
				03BDA7AC2A26DA280079D04F /* XPMValuedArgument.h */,
				03BDA7AD2A26DA280079D04F /* XPMArgumentParser.m */,
				03BDA7AE2A26DA280079D04F /* NSString+Indenter.m */,
				03BDA7AF2A26DA280079D04F /* NSArray+XPMArgumentsNormalizer.m */,
				03BDA7B02A26DA280079D04F /* XPMArgsKonstants.h */,
				03BDA7B12A26DA280079D04F /* NSDictionary+RubyDescription.m */,
				03BDA7B22A26DA280079D04F /* XPMMutableAttributedArray.h */,
				03BDA7B32A26DA280079D04F /* NSProcessInfo+XPMArgumentParser.h */,
				03BDA7B42A26DA280079D04F /* XPMCountedArgument.h */,
				03BDA7B52A26DA280079D04F /* XPMArguments_Coalescer_Internal.h */,
				03BDA7B62A26DA280079D04F /* XPMArguments.h */,
				03BDA7B72A26DA280079D04F /* XPMArgumentSignature.h */,
			);
			path = ArgumentParser;
			sourceTree = "<group>";
		};
		03BFBB5429235C9400C48725 /* Icons */ = {
			isa = PBXGroup;
			children = (
				03BFBB792923A1C900C48725 /* cyan-white-icon */,
				03BFBB742923A07A00C48725 /* white-blue-icon */,
				03BFBB6B29239C4100C48725 /* blue-white-icon */,
				03BFBB622923987B00C48725 /* black-white-icon */,
				03BFBB5529235CB900C48725 /* white-black-icon */,
			);
			path = Icons;
			sourceTree = "<group>";
		};
		03BFBB5529235CB900C48725 /* white-black-icon */ = {
			isa = PBXGroup;
			children = (
				03BFBB7E2923A2FA00C48725 /* white-black-icon@2x.png */,
				03BFBB7F2923A2FA00C48725 /* white-black-icon@3x.png */,
			);
			path = "white-black-icon";
			sourceTree = "<group>";
		};
		03BFBB622923987B00C48725 /* black-white-icon */ = {
			isa = PBXGroup;
			children = (
				03BFBB632923998300C48725 /* black-white-icon@2x.png */,
				03BFBB642923998300C48725 /* black-white-icon@3x.png */,
			);
			path = "black-white-icon";
			sourceTree = "<group>";
		};
		03BFBB6B29239C4100C48725 /* blue-white-icon */ = {
			isa = PBXGroup;
			children = (
				03BFBB7129239E9F00C48725 /* blue-white-icon@2x.png */,
				03BFBB7029239E9F00C48725 /* blue-white-icon@3x.png */,
			);
			path = "blue-white-icon";
			sourceTree = "<group>";
		};
		03BFBB742923A07A00C48725 /* white-blue-icon */ = {
			isa = PBXGroup;
			children = (
				03BFBB752923A09B00C48725 /* white-blue-icon@2x.png */,
				03BFBB762923A09B00C48725 /* white-blue-icon@3x.png */,
			);
			path = "white-blue-icon";
			sourceTree = "<group>";
		};
		03BFBB792923A1C900C48725 /* cyan-white-icon */ = {
			isa = PBXGroup;
			children = (
				03BFBB7B2923A1D900C48725 /* cyan-white-icon@2x.png */,
				03BFBB7A2923A1D900C48725 /* cyan-white-icon@3x.png */,
			);
			path = "cyan-white-icon";
			sourceTree = "<group>";
		};
		03CAB9522ADBEF5000DA94A3 /* SystemUtility */ = {
			isa = PBXGroup;
			children = (
				03CAB9532ADBF0FF00DA94A3 /* EZSystemUtility.h */,
				03CAB9542ADBF0FF00DA94A3 /* EZSystemUtility.m */,
			);
			path = SystemUtility;
			sourceTree = "<group>";
		};
		03CF88612B137ED60030C199 /* Array */ = {
			isa = PBXGroup;
			children = (
				03CF88622B137F650030C199 /* Array+Convenience.swift */,
			);
			path = Array;
			sourceTree = "<group>";
		};
		03D0434A292884B900E7559E /* MiniQueryWindow */ = {
			isa = PBXGroup;
			children = (
				03D0434C292886D200E7559E /* EZMiniQueryWindow.h */,
				03D0434D292886D200E7559E /* EZMiniQueryWindow.m */,
			);
			path = MiniQueryWindow;
			sourceTree = "<group>";
		};
		03D0434B2928857C00E7559E /* FixedQueryWindow */ = {
			isa = PBXGroup;
			children = (
				03B0225429231FA6001C7E63 /* EZFixedQueryWindow.h */,
				03B0225229231FA6001C7E63 /* EZFixedQueryWindow.m */,
			);
			path = FixedQueryWindow;
			sourceTree = "<group>";
		};
		03D0434F2928934300E7559E /* MainQueryWindow */ = {
			isa = PBXGroup;
			children = (
				03D043502928935300E7559E /* EZMainQueryWindow.h */,
				03D043512928935300E7559E /* EZMainQueryWindow.m */,
			);
			path = MainQueryWindow;
			sourceTree = "<group>";
		};
		03D04353292893A700E7559E /* BaseQueryWindow */ = {
			isa = PBXGroup;
			children = (
				03B0225129231FA6001C7E63 /* EZBaseQueryViewController.h */,
				03B0225329231FA6001C7E63 /* EZBaseQueryViewController.m */,
				03D043542928940500E7559E /* EZBaseQueryWindow.h */,
				03D043552928940500E7559E /* EZBaseQueryWindow.m */,
			);
			path = BaseQueryWindow;
			sourceTree = "<group>";
		};
		03D043572928C49000E7559E /* WindowManager */ = {
			isa = PBXGroup;
			children = (
				03D043582928C4C800E7559E /* EZWindowManager.h */,
				03D043592928C4C800E7559E /* EZWindowManager.m */,
				03991168292AA2EF00E1B06D /* EZLayoutManager.h */,
				03991169292AA2EF00E1B06D /* EZLayoutManager.m */,
			);
			path = WindowManager;
			sourceTree = "<group>";
		};
		03D2A3E029F4C69E0035CED4 /* EZNetworkManager */ = {
			isa = PBXGroup;
			children = (
				03D2A3E129F4C6F50035CED4 /* EZNetworkManager.h */,
				03D2A3E229F4C6F50035CED4 /* EZNetworkManager.m */,
			);
			path = EZNetworkManager;
			sourceTree = "<group>";
		};
		03D5FCFC2A5EF48F00AD26BE /* EZDeviceSystemInfo */ = {
			isa = PBXGroup;
			children = (
				03D5FCFD2A5EF4E400AD26BE /* EZDeviceSystemInfo.h */,
				03D5FCFE2A5EF4E400AD26BE /* EZDeviceSystemInfo.m */,
			);
			path = EZDeviceSystemInfo;
			sourceTree = "<group>";
		};
		03D8B26A292DBC8800D5A811 /* EZCategory */ = {
			isa = PBXGroup;
			children = (
				0333FDA72A035D6400891515 /* NSString */,
				036196782A0037D900806370 /* NSData+MD5 */,
				03BB2DE829F57D8F00447EDD /* NSImage */,
				03008B3C29444A650062B821 /* NSView+AnimatedHidden */,
				03008B2429408BCB0062B821 /* NSObject+DarkMode */,
				03B022BB29231FA6001C7E63 /* NSTextView+Height */,
				03B022BF29231FA6001C7E63 /* NSColor+MyColors */,
				039CC90B292F664E0037B91E /* NSObject+EZWindowType.h */,
				039CC90C292F664E0037B91E /* NSObject+EZWindowType.m */,
				0333FDA12A035BEC00891515 /* NSArray+EZChineseText.h */,
				0333FDA22A035BEC00891515 /* NSArray+EZChineseText.m */,
				0309E1EE292B4A5E00AFB76A /* NSView+EZGetViewController.h */,
				0309E1EF292B4A5E00AFB76A /* NSView+EZGetViewController.m */,
				03262C2329EFE97B00EFECA0 /* NSViewController+EZWindow.h */,
				03262C2429EFE97B00EFECA0 /* NSViewController+EZWindow.m */,
			);
			path = EZCategory;
			sourceTree = "<group>";
		};
		03D8B26B292DBD0300D5A811 /* EZCoordinateUtils */ = {
			isa = PBXGroup;
			children = (
				03D8B26C292DBD2000D5A811 /* EZCoordinateUtils.h */,
				03D8B26D292DBD2000D5A811 /* EZCoordinateUtils.m */,
			);
			path = EZCoordinateUtils;
			sourceTree = "<group>";
		};
		03DC7C632A3CA465000BF7C9 /* EZSegmentedControl */ = {
			isa = PBXGroup;
			children = (
				03DC7C642A3CA465000BF7C9 /* HWSegmentedControl.h */,
				03DC7C652A3CA465000BF7C9 /* HWSegmentedControl.m */,
			);
			path = EZSegmentedControl;
			sourceTree = "<group>";
		};
		03E02A2329250CED00A10260 /* EventMonitor */ = {
			isa = PBXGroup;
			children = (
				03E02A2429250D1D00A10260 /* EZEventMonitor.h */,
				03E02A2529250D1D00A10260 /* EZEventMonitor.m */,
			);
			path = EventMonitor;
			sourceTree = "<group>";
		};
		03E3E7BF2ADE313400812C84 /* EZQueryMenuTextView */ = {
			isa = PBXGroup;
			children = (
				03E3E7C02ADE318800812C84 /* EZQueryMenuTextView.h */,
				03E3E7C12ADE318800812C84 /* EZQueryMenuTextView.m */,
			);
			path = EZQueryMenuTextView;
			sourceTree = "<group>";
		};
		03F0DB352953424F00EBF9C1 /* EZLog */ = {
			isa = PBXGroup;
			children = (
				03F0DB362953428300EBF9C1 /* EZLog.h */,
				03F0DB372953428300EBF9C1 /* EZLog.m */,
			);
			path = EZLog;
			sourceTree = "<group>";
		};
		0A2A05A42B59755F00EEA142 /* Bundle */ = {
			isa = PBXGroup;
			children = (
				0A2A05A52B59757100EEA142 /* Bundle+AppInfo.swift */,
			);
			path = Bundle;
			sourceTree = "<group>";
		};
		0A2BA95E2B49A967002872A4 /* Binding */ = {
			isa = PBXGroup;
			children = (
				0A2BA95F2B49A989002872A4 /* Binding+DidSet.swift */,
			);
			path = Binding;
			sourceTree = "<group>";
		};
		0A2BA9622B4A3CBB002872A4 /* Notification */ = {
			isa = PBXGroup;
			children = (
				0A2BA9632B4A3CCD002872A4 /* Notification+Name.swift */,
			);
			path = Notification;
			sourceTree = "<group>";
		};
		0A9AFBA92B7F8D6A0064C9A8 /* CustomOpenAI */ = {
			isa = PBXGroup;
			children = (
				0A9AFBAA2B7F8D7E0064C9A8 /* CustomOpenAIService.swift */,
			);
			path = CustomOpenAI;
			sourceTree = "<group>";
		};
		17BCAEF22B0DFF9000A7D372 /* Niutrans */ = {
			isa = PBXGroup;
			children = (
				17BCAEF42B0DFF9000A7D372 /* EZNiuTransTranslate.h */,
				17BCAEF62B0DFF9000A7D372 /* EZNiuTransTranslate.m */,
				17BCAEF32B0DFF9000A7D372 /* EZNiuTransTranslateResponse.h */,
				17BCAEF52B0DFF9000A7D372 /* EZNiuTransTranslateResponse.m */,
			);
			path = Niutrans;
			sourceTree = "<group>";
		};
		2746AEBF2AF95040005FE0A1 /* Caiyun */ = {
			isa = PBXGroup;
			children = (
				2746AEC02AF95138005FE0A1 /* CaiyunService.swift */,
				2783225F2B0FB0EA0026644C /* CaiyunResponse.swift */,
				278322612B0FB8EF0026644C /* CaiyunTranslateType.swift */,
			);
			path = Caiyun;
			sourceTree = "<group>";
		};
		27FE98032B3DCA9F000AD654 /* Swift */ = {
			isa = PBXGroup;
			children = (
				03779F0A2BB25688008D3C42 /* Service */,
				967712EB2B5B93E200105E0F /* Feature */,
				EA9943E12B534C2900EE7B97 /* Model */,
				EA9943DD2B534BAE00EE7B97 /* Utility */,
				27FE98062B3DD525000AD654 /* View */,
			);
			path = Swift;
			sourceTree = "<group>";
		};
		27FE98062B3DD525000AD654 /* View */ = {
			isa = PBXGroup;
			children = (
<<<<<<< HEAD
				EA5AEAB82C0C73F30024E298 /* QueryWindow */,
=======
				030D612F2CD9C947000DF298 /* Windows */,
				030D61262CD9BA0F000DF298 /* AcknowListView */,
>>>>>>> 3fb7ff9f
				9643D93E2B6FC405000FBEA6 /* MenuView */,
				27FE980A2B3DD5D1000AD654 /* MenuItemView.swift */,
				0AC11B212B4D16A500F07198 /* WindowAccessor.swift */,
				0AC11B232B4E46B300F07198 /* TapHandlerView.swift */,
				C490BF712BE910B70021E40A /* AdvancedTabItemView.swift */,
				27FE98072B3DD52B000AD654 /* SettingView */,
			);
			path = View;
			sourceTree = "<group>";
		};
		27FE98072B3DD52B000AD654 /* SettingView */ = {
			isa = PBXGroup;
			children = (
				27FE98082B3DD536000AD654 /* SettingView.swift */,
				27FE980C2B3DD749000AD654 /* Tabs */,
			);
			path = SettingView;
			sourceTree = "<group>";
		};
		27FE980C2B3DD749000AD654 /* Tabs */ = {
			isa = PBXGroup;
			children = (
				03071E1B2BC03ADE0042CD38 /* TabView */,
				9627F9332B59956800B1E999 /* View */,
				EAED41EA2B54A4900005FE0A /* ServiceConfigurationView */,
			);
			path = Tabs;
			sourceTree = "<group>";
		};
		6220AD582A8280E800BBFB52 /* Bing */ = {
			isa = PBXGroup;
			children = (
				6220AD592A82812300BBFB52 /* EZBingService.h */,
				6220AD5A2A82812300BBFB52 /* EZBingService.m */,
				62A2D03D2A82967F007EEB01 /* EZBingRequest.h */,
				62A2D03E2A82967F007EEB01 /* EZBingRequest.m */,
				6295DE2F2A84D82E006145F4 /* EZBingTranslateModel.h */,
				6295DE302A84D82E006145F4 /* EZBingTranslateModel.m */,
				6295DE322A84EF76006145F4 /* EZBingLookupModel.h */,
				6295DE332A84EF76006145F4 /* EZBingLookupModel.m */,
				030DB2602B56CC6500E27DEA /* BingLanguageVoice.swift */,
				03F639932AA6CFBB009B9914 /* EZBingConfig.h */,
				03F639942AA6CFBB009B9914 /* EZBingConfig.m */,
			);
			path = Bing;
			sourceTree = "<group>";
		};
		62E2BF462B4082BA00E42D38 /* Ali */ = {
			isa = PBXGroup;
			children = (
				62E2BF472B4082BA00E42D38 /* AliService.swift */,
				62E2BF482B4082BA00E42D38 /* AliResponse.swift */,
				62E2BF492B4082BA00E42D38 /* AliTranslateType.swift */,
			);
			path = Ali;
			sourceTree = "<group>";
		};
		62ED299F2B15F1BE00901F51 /* EZWrapView */ = {
			isa = PBXGroup;
			children = (
				62ED29A02B15F1F500901F51 /* EZWrapView.h */,
				62ED29A12B15F1F500901F51 /* EZWrapView.m */,
			);
			path = EZWrapView;
			sourceTree = "<group>";
		};
		6A8C988B2BAC88A600DB835A /* Localization */ = {
			isa = PBXGroup;
			children = (
				6A8C988D2BAC88B500DB835A /* I18nHelper.swift */,
				6A8C988C2BAC88B500DB835A /* LanguageState.swift */,
				6A8C98942BAE841600DB835A /* LocalizedBundle.swift */,
				6ADED1542BAE8809004A15BE /* NSBundle+Localization.m */,
			);
			path = Localization;
			sourceTree = "<group>";
		};
		713A345D86B5BC86D158B68F /* Frameworks */ = {
			isa = PBXGroup;
			children = (
				03B63ABE2A86967800E155ED /* CoreServices.framework */,
				6372B33DFF803C7096A82250 /* Pods_Easydict.framework */,
				378E73A7EA8FC8FB9C975A63 /* Pods_EasydictTests.framework */,
			);
			name = Frameworks;
			sourceTree = "<group>";
		};
		9627F9332B59956800B1E999 /* View */ = {
			isa = PBXGroup;
			children = (
				9627F9342B59956800B1E999 /* Shortcut */,
				03D90F8E2CCA451200EE4E84 /* WindowConfigurationView.swift */,
			);
			path = View;
			sourceTree = "<group>";
		};
		9627F9342B59956800B1E999 /* Shortcut */ = {
			isa = PBXGroup;
			children = (
				9627F9352B59956800B1E999 /* GlobalShortcutSetting.swift */,
				9627F9362B59956800B1E999 /* KeyHolderWrapper.swift */,
				9643D9382B6F49E0000FBEA6 /* AppShortcutSetting.swift */,
				9643D9452B71D103000FBEA6 /* KeyHolderRowView.swift */,
				9643D9492B71EABE000FBEA6 /* KeyHolderAlterView.swift */,
			);
			path = Shortcut;
			sourceTree = "<group>";
		};
		962B9ACB2BFA030A0080F4D4 /* Legacy */ = {
			isa = PBXGroup;
			children = (
				962B9ACC2BFA03270080F4D4 /* EZAppModel.h */,
				962B9ACD2BFA03270080F4D4 /* EZAppModel.m */,
			);
			path = Legacy;
			sourceTree = "<group>";
		};
		9643D93E2B6FC405000FBEA6 /* MenuView */ = {
			isa = PBXGroup;
			children = (
				9643D93C2B6F829C000FBEA6 /* MainMenuCommand.swift */,
				9643D93F2B6FC426000FBEA6 /* MainMenuShortcutCommand.swift */,
				9643D94B2B71F74D000FBEA6 /* MainMenuShortcutCommandItem.swift */,
			);
			path = MenuView;
			sourceTree = "<group>";
		};
		967712EB2B5B93E200105E0F /* Feature */ = {
			isa = PBXGroup;
			children = (
				032AAA502C456D96007996A1 /* HTTPServer */,
				032A28632BB26DB600265BA4 /* Appearance */,
				EA3B81F72B52549B004C0E8B /* Configuration */,
				03779F122BB256B5008D3C42 /* DefaultAPIKeys */,
				6A8C988B2BAC88A600DB835A /* Localization */,
				967712EC2B5B941600105E0F /* Shortcut */,
			);
			path = Feature;
			sourceTree = "<group>";
		};
		967712EC2B5B941600105E0F /* Shortcut */ = {
			isa = PBXGroup;
			children = (
				967712ED2B5B943400105E0F /* Shortcut.swift */,
				9643D9432B6FEF5F000FBEA6 /* Shortcut+Default.swift */,
				9643D9412B6FE4AF000FBEA6 /* Shortcut+Bind.swift */,
				9608354F2B6791F200C6A931 /* Shortcut+Validator.swift */,
				9643D9552B73B3CD000FBEA6 /* Shortcut+Menu.swift */,
			);
			path = Shortcut;
			sourceTree = "<group>";
		};
		9CB57B9B45EC322A11ED8865 /* Pods */ = {
			isa = PBXGroup;
			children = (
				06E15747A7BD34D510ADC6A8 /* Pods-Easydict.debug.xcconfig */,
				91E3E579C6DB88658B4BB102 /* Pods-Easydict.release.xcconfig */,
				A230E9A2358C7FBC7FB26189 /* Pods-EasydictTests.debug.xcconfig */,
				357E179B303EF855EF4561FB /* Pods-EasydictTests.release.xcconfig */,
			);
			path = Pods;
			sourceTree = "<group>";
		};
		C415C0AB2B450C4500A9D231 /* Gemini */ = {
			isa = PBXGroup;
			children = (
				C415C0AC2B450D4800A9D231 /* GeminiService.swift */,
			);
			path = Gemini;
			sourceTree = "<group>";
		};
		C43B566A2C693F4000EF26FD /* Volcano */ = {
			isa = PBXGroup;
			children = (
				C43B566B2C693F6200EF26FD /* VolcanoService.swift */,
				C43B566D2C693F8B00EF26FD /* VolcanoTranslateType.swift */,
				C43B566F2C693FE000EF26FD /* VolcanoResponse.swift */,
				C43B56712C693FFB00EF26FD /* VolcanoSigning.swift */,
			);
			path = Volcano;
			sourceTree = "<group>";
		};
		C4A40A9B2AC0168400B8E6EF /* Recovered References */ = {
			isa = PBXGroup;
			children = (
			);
			name = "Recovered References";
			sourceTree = "<group>";
		};
		C4D1ADE12C3F340500A19D02 /* AITool */ = {
			isa = PBXGroup;
			children = (
				C4A512BD2C414A2400F00F33 /* AIToolService.swift */,
				C4CCDAA42C407A4100AC88BA /* PolishingService.swift */,
				C4CCDAA22C407A0D00AC88BA /* SummaryService.swift */,
			);
			path = AITool;
			sourceTree = "<group>";
		};
		C4DD01E72B12B3B00025EE8E /* Tencent */ = {
			isa = PBXGroup;
			children = (
				C4DD01E82B12B3C80025EE8E /* TencentService.swift */,
				C4DD01EA2B12BA250025EE8E /* TencentResponse.swift */,
				C4DD01EC2B12BE9B0025EE8E /* TencentTranslateType.swift */,
				03FB3EDC2B1B405B004C3238 /* TencentSigning.swift */,
			);
			path = Tencent;
			sourceTree = "<group>";
		};
		C99EEB0F2385796700FEE666 = {
			isa = PBXGroup;
			children = (
				27B7919C2AEC36A1006E07C6 /* Easydict.xcconfig */,
				27B7919D2AEC36A1006E07C6 /* Easydict-debug.xcconfig */,
				03B0221829231FA6001C7E63 /* Easydict */,
				0313F86E2AD5577400A5CFB0 /* EasydictTests */,
				03022F2F2B370B7100B63209 /* EasydictSwiftTests */,
				C99EEB192385796700FEE666 /* Products */,
				9CB57B9B45EC322A11ED8865 /* Pods */,
				713A345D86B5BC86D158B68F /* Frameworks */,
				C4A40A9B2AC0168400B8E6EF /* Recovered References */,
			);
			sourceTree = "<group>";
			usesTabs = 0;
		};
		C99EEB192385796700FEE666 /* Products */ = {
			isa = PBXGroup;
			children = (
				C99EEB182385796700FEE666 /* Easydict-debug.app */,
				0313F86D2AD5577400A5CFB0 /* EasydictTests.xctest */,
				03022F2E2B370B7100B63209 /* EasydictSwiftTests.xctest */,
			);
			name = Products;
			sourceTree = "<group>";
		};
		EA1013412B5DBDA5005E43F9 /* Defaults */ = {
			isa = PBXGroup;
			children = (
				EA1013432B5DBDB1005E43F9 /* KeyCombo+Defaults.Serializable.swift */,
			);
			path = Defaults;
			sourceTree = "<group>";
		};
		EA3B81F72B52549B004C0E8B /* Configuration */ = {
			isa = PBXGroup;
			children = (
				DC46DF7F2B4417B900DEAE3E /* Configuration.swift */,
				0327A5A52CCA7ACF002BA81B /* Configuration+Extension.swift */,
				EA3B81F82B5254AA004C0E8B /* Defaults.Keys+Extension.swift */,
				DCF176F12B57CED700CA6026 /* Configuration+UserData.swift */,
				03926A722CCD3A8500511C01 /* ServiceConfigurationKey.swift */,
				036BCD492BDE8A96009C893F /* WindowConfigurationKey.swift */,
			);
			path = Configuration;
			sourceTree = "<group>";
		};
		EA5AEAB82C0C73F30024E298 /* QueryWindow */ = {
			isa = PBXGroup;
			children = (
				EA5AEABA2C0C74030024E298 /* QueryView.swift */,
			);
			path = QueryWindow;
			sourceTree = "<group>";
		};
		EA9943DD2B534BAE00EE7B97 /* Utility */ = {
			isa = PBXGroup;
			children = (
				0346F3D12CAECB38006A6CDF /* GetSelectedText */,
				EAE3D34F2B62E9DE001EE3E3 /* GlobalContext.swift */,
				03A3E1542BEBDB2000E7E210 /* Throttler.swift */,
				96B2F1C42C07782400AD3126 /* RepoInfoHelper.swift */,
				03714B8E2C17FCAD00BB4459 /* Constants */,
				0340D3972C91D4A3004C9910 /* AppleScript */,
				EA9943E62B534D7C00EE7B97 /* Extensions */,
			);
			path = Utility;
			sourceTree = "<group>";
		};
		EA9943E12B534C2900EE7B97 /* Model */ = {
			isa = PBXGroup;
			children = (
				0340D39C2C951839004C9910 /* Error */,
				EA9943E22B534C3300EE7B97 /* TTSServiceType.swift */,
				033EAA9E2CBBBE2B004DC199 /* ForceGetSelectedTextType.swift */,
				0337D0082C109D0C002ACE72 /* ServiceUsageStatus.swift */,
				0327A5A72CCB3339002BA81B /* UpdateNotificationInfo.swift */,
			);
			path = Model;
			sourceTree = "<group>";
		};
		EA9943E62B534D7C00EE7B97 /* Extensions */ = {
			isa = PBXGroup;
			children = (
				0340D3922C8EEF4B004C9910 /* Dictionary */,
				0340D38F2C8EEECD004C9910 /* Data */,
				038048492C4975AA006C6210 /* Encodable */,
				0317516C2C018A8800EFB343 /* Others */,
				0A2A05A42B59755F00EEA142 /* Bundle */,
				0A2BA9622B4A3CBB002872A4 /* Notification */,
				0A2BA95E2B49A967002872A4 /* Binding */,
				03CF88612B137ED60030C199 /* Array */,
				03779F162BB256C5008D3C42 /* URL */,
				038F1F8D2BAD835500CD2F65 /* AppKit */,
				EA1013412B5DBDA5005E43F9 /* Defaults */,
				038A723E2B62C07B004995E3 /* String */,
			);
			path = Extensions;
			sourceTree = "<group>";
		};
		EAED41EA2B54A4900005FE0A /* ServiceConfigurationView */ = {
			isa = PBXGroup;
			children = (
				EAED41F02B54B1A60005FE0A /* ConfigurationView */,
				0AC8A83E2B689E68006DA5CC /* ServiceSecretConfigreValidatable.swift */,
				0AC8A83C2B6685EE006DA5CC /* SecureTextField.swift */,
				0AC8A8462B6A4E3F006DA5CC /* ServiceConfigurationSecretSectionView.swift */,
				0AC8A8442B6A4D97006DA5CC /* ServiceCells.swift */,
				0357B9592C04387D00A48CB0 /* TextEditorCell.swift */,
				035F9CCE2C529A04005D1C9A /* ServiceAPIType.swift */,
			);
			path = ServiceConfigurationView;
			sourceTree = "<group>";
		};
		EAED41F02B54B1A60005FE0A /* ConfigurationView */ = {
			isa = PBXGroup;
			children = (
				03280B802C23FE4A00E75A24 /* StreamConfigurationView.swift */,
				0AC8A8402B695480006DA5CC /* DeepLTranslate+ConfigurableService.swift */,
				0AC8A8342B6641A7006DA5CC /* TencentService+ConfigurableService.swift */,
				0AC8A8362B6659A8006DA5CC /* NiuTransTranslate+ConfigurableService.swift */,
				0AC8A8382B666F07006DA5CC /* CaiyunService+ConfigurableService.swift */,
				0AC8A83A2B6682D4006DA5CC /* AliService+ConfigurableService.swift */,
				0AC8A8422B6957B0006DA5CC /* BingService+ConfigurableService.swift */,
				CB8C42FB2C441B5A004EC86F /* BaiduTranslate+ConfigurableService.swift */,
				C466CB652C6A35A4002AACEC /* VolcanoService+ConfigurableService.swift */,
			);
			path = ConfigurationView;
			sourceTree = "<group>";
		};
/* End PBXGroup section */

/* Begin PBXNativeTarget section */
		03022F2D2B370B7100B63209 /* EasydictSwiftTests */ = {
			isa = PBXNativeTarget;
			buildConfigurationList = 03022F362B370B7100B63209 /* Build configuration list for PBXNativeTarget "EasydictSwiftTests" */;
			buildPhases = (
				03022F2A2B370B7100B63209 /* Sources */,
				03022F2B2B370B7100B63209 /* Frameworks */,
				03022F2C2B370B7100B63209 /* Resources */,
			);
			buildRules = (
			);
			dependencies = (
				03022F332B370B7100B63209 /* PBXTargetDependency */,
			);
			name = EasydictSwiftTests;
			productName = EasydictSwiftTests;
			productReference = 03022F2E2B370B7100B63209 /* EasydictSwiftTests.xctest */;
			productType = "com.apple.product-type.bundle.unit-test";
		};
		0313F86C2AD5577400A5CFB0 /* EasydictTests */ = {
			isa = PBXNativeTarget;
			buildConfigurationList = 0313F8732AD5577400A5CFB0 /* Build configuration list for PBXNativeTarget "EasydictTests" */;
			buildPhases = (
				9DEED583FD216A5D826CDB2D /* [CP] Check Pods Manifest.lock */,
				0313F8692AD5577400A5CFB0 /* Sources */,
				0313F86A2AD5577400A5CFB0 /* Frameworks */,
				0313F86B2AD5577400A5CFB0 /* Resources */,
				CCD84E307BA72E2F07D5CB07 /* [CP] Embed Pods Frameworks */,
			);
			buildRules = (
			);
			dependencies = (
				0313F8722AD5577400A5CFB0 /* PBXTargetDependency */,
			);
			name = EasydictTests;
			productName = EasydictTests;
			productReference = 0313F86D2AD5577400A5CFB0 /* EasydictTests.xctest */;
			productType = "com.apple.product-type.bundle.unit-test";
		};
		C99EEB172385796700FEE666 /* Easydict */ = {
			isa = PBXNativeTarget;
			buildConfigurationList = C99EEB2C2385796900FEE666 /* Build configuration list for PBXNativeTarget "Easydict" */;
			buildPhases = (
				21D768ECC6D11E109E6EB73A /* [CP] Check Pods Manifest.lock */,
				03B04B582B2D4B8E00E30823 /* Format */,
				EAA54DF92B8C74F6001C2CC6 /* Lint */,
				C99EEB142385796700FEE666 /* Sources */,
				C99EEB152385796700FEE666 /* Frameworks */,
				C99EEB162385796700FEE666 /* Resources */,
				124D690EE7236D6430CF945E /* [CP] Embed Pods Frameworks */,
				C98CAE74239F45DA005F7DCA /* CopyFiles */,
			);
			buildRules = (
			);
			dependencies = (
			);
			name = Easydict;
			packageProductDependencies = (
				2721E4CF2AFE920700A059AC /* Alamofire */,
				03FD68BA2B1DC59600FD388E /* CryptoSwift */,
				03022F1B2B35DEBA00B63209 /* Hue */,
				03022F212B36D1A400B63209 /* SnapKit */,
				03A8308C2B405F8E00112834 /* Sparkle */,
				03A8308F2B4073E700112834 /* AppCenterAnalytics */,
				03A830912B4073E700112834 /* AppCenterCrashes */,
				03A830942B4076FC00112834 /* FirebaseAnalyticsSwift */,
				038030942B4106800009230C /* CocoaLumberjack */,
				038030962B4106800009230C /* CocoaLumberjackSwift */,
				038EA1A92B41169C008A6DD1 /* ZipArchive */,
				038EA1AC2B41282F008A6DD1 /* MJExtension */,
				EA3B81FB2B52555C004C0E8B /* Defaults */,
				967712E92B5B913600105E0F /* KeyHolder */,
				03022F182B3591AE00B63209 /* GoogleGenerativeAI */,
				0AC8A84E2B6DFDD4006DA5CC /* SettingsAccess */,
				03779F192BB25797008D3C42 /* OpenAI */,
				C4BFDD792BE61F550094026B /* Vortex */,
				0364EC892C208EB50036B61B /* KeySender */,
				033E181E2C5A970A0099A7B0 /* Vapor */,
				C4BE8E1B2C72E61B00F53204 /* LaunchAtLogin */,
				036806572CA829F100800B76 /* SFSafeSymbols */,
				03A173E62CD120E600791B51 /* SelectedTextKit */,
				03E534BB2CE0D38C00B37264 /* AcknowList */,
			);
			productName = Bob;
			productReference = C99EEB182385796700FEE666 /* Easydict-debug.app */;
			productType = "com.apple.product-type.application";
		};
/* End PBXNativeTarget section */

/* Begin PBXProject section */
		C99EEB102385796700FEE666 /* Project object */ = {
			isa = PBXProject;
			attributes = {
				BuildIndependentTargetsInParallel = YES;
				CLASSPREFIX = EZ;
				LastSwiftUpdateCheck = 1510;
				LastUpgradeCheck = 1610;
				ORGANIZATIONNAME = izual;
				TargetAttributes = {
					03022F2D2B370B7100B63209 = {
						CreatedOnToolsVersion = 15.1;
						LastSwiftMigration = 1510;
						TestTargetID = C99EEB172385796700FEE666;
					};
					0313F86C2AD5577400A5CFB0 = {
						CreatedOnToolsVersion = 15.0;
						TestTargetID = C99EEB172385796700FEE666;
					};
					C99EEB172385796700FEE666 = {
						CreatedOnToolsVersion = 11.2.1;
						LastSwiftMigration = 1120;
					};
				};
			};
			buildConfigurationList = C99EEB132385796700FEE666 /* Build configuration list for PBXProject "Easydict" */;
			compatibilityVersion = "Xcode 13.0";
			developmentRegion = en;
			hasScannedForEncodings = 0;
			knownRegions = (
				en,
				Base,
				"zh-Hans",
				"zh-Hant",
				"en-CA",
			);
			mainGroup = C99EEB0F2385796700FEE666;
			packageReferences = (
				2721E4CE2AFE920700A059AC /* XCRemoteSwiftPackageReference "Alamofire" */,
				03FD68B92B1DC59600FD388E /* XCRemoteSwiftPackageReference "CryptoSwift" */,
				03022F1A2B35DEBA00B63209 /* XCRemoteSwiftPackageReference "Hue" */,
				03022F202B36D1A300B63209 /* XCRemoteSwiftPackageReference "SnapKit" */,
				03A8308B2B405F8E00112834 /* XCRemoteSwiftPackageReference "Sparkle" */,
				03A8308E2B4073E700112834 /* XCRemoteSwiftPackageReference "appcenter-sdk-apple" */,
				03A830932B4076FC00112834 /* XCRemoteSwiftPackageReference "firebase-ios-sdk" */,
				038030932B4106800009230C /* XCRemoteSwiftPackageReference "CocoaLumberjack" */,
				038EA1A82B41169C008A6DD1 /* XCRemoteSwiftPackageReference "ZipArchive" */,
				038EA1AB2B41282F008A6DD1 /* XCRemoteSwiftPackageReference "MJExtension" */,
				EA3B81FA2B52555C004C0E8B /* XCRemoteSwiftPackageReference "Defaults" */,
				967712E82B5B913600105E0F /* XCRemoteSwiftPackageReference "KeyHolder" */,
				03022F172B3591AE00B63209 /* XCRemoteSwiftPackageReference "generative-ai-swift" */,
				0AC8A84D2B6DFDD4006DA5CC /* XCRemoteSwiftPackageReference "SettingsAccess" */,
				03779F182BB25797008D3C42 /* XCRemoteSwiftPackageReference "OpenAI" */,
				C4BFDD782BE61F550094026B /* XCRemoteSwiftPackageReference "Vortex" */,
				0364EC882C208EB40036B61B /* XCRemoteSwiftPackageReference "KeySender" */,
				033E181D2C5A970A0099A7B0 /* XCRemoteSwiftPackageReference "vapor" */,
				C4BE8E1A2C72E5C500F53204 /* XCRemoteSwiftPackageReference "LaunchAtLogin-Modern" */,
				036806562CA829F100800B76 /* XCRemoteSwiftPackageReference "SFSafeSymbols" */,
				03A173E52CD120E600791B51 /* XCRemoteSwiftPackageReference "SelectedTextKit" */,
				03E534BA2CE0D38C00B37264 /* XCRemoteSwiftPackageReference "AcknowList" */,
			);
			productRefGroup = C99EEB192385796700FEE666 /* Products */;
			projectDirPath = "";
			projectRoot = "";
			targets = (
				C99EEB172385796700FEE666 /* Easydict */,
				0313F86C2AD5577400A5CFB0 /* EasydictTests */,
				03022F2D2B370B7100B63209 /* EasydictSwiftTests */,
			);
		};
/* End PBXProject section */

/* Begin PBXResourcesBuildPhase section */
		03022F2C2B370B7100B63209 /* Resources */ = {
			isa = PBXResourcesBuildPhase;
			buildActionMask = 2147483647;
			files = (
			);
			runOnlyForDeploymentPostprocessing = 0;
		};
		0313F86B2AD5577400A5CFB0 /* Resources */ = {
			isa = PBXResourcesBuildPhase;
			buildActionMask = 2147483647;
			files = (
			);
			runOnlyForDeploymentPostprocessing = 0;
		};
		C99EEB162385796700FEE666 /* Resources */ = {
			isa = PBXResourcesBuildPhase;
			buildActionMask = 2147483647;
			files = (
				0310C8272A94F5DF00B1D81E /* apple-dictionary.html in Resources */,
				03BFBB802923A2FA00C48725 /* white-black-icon@2x.png in Resources */,
				031DBD792AE01E130071CF85 /* easydict in Resources */,
				03BFBB7329239E9F00C48725 /* blue-white-icon@2x.png in Resources */,
				03882F9229D95044005B5A52 /* Info.plist in Resources */,
				03BFBB7C2923A1D900C48725 /* cyan-white-icon@3x.png in Resources */,
				C477BF912C0E2C61006A3F27 /* InfoPlist.xcstrings in Resources */,
				03882F9029D95044005B5A52 /* ToastWindowController.xib in Resources */,
				03BFBB652923998300C48725 /* black-white-icon@2x.png in Resources */,
				03B022EC29231FA6001C7E63 /* baidu-translate-sign.js in Resources */,
				03BFBB772923A09B00C48725 /* white-blue-icon@2x.png in Resources */,
				030D612E2CD9BBC3000DF298 /* Package.resolved in Resources */,
				03B022F029231FA6001C7E63 /* google-translate-sign.js in Resources */,
				03779F142BB256B5008D3C42 /* EncryptedSecretKeys.plist in Resources */,
				03BFBB7229239E9F00C48725 /* blue-white-icon@3x.png in Resources */,
				03BFBB782923A09B00C48725 /* white-blue-icon@3x.png in Resources */,
				030D612C2CD9BB34000DF298 /* Pods-Easydict-acknowledgements.plist in Resources */,
				03B022E629231FA6001C7E63 /* Assets.xcassets in Resources */,
				03D1C8782952B1CD00F2C7BD /* GoogleService-Info.plist in Resources */,
				03D2A3DF29F42B290035CED4 /* bd.js in Resources */,
				C4DE3D6D2AC00EB500C2B85D /* Localizable.xcstrings in Resources */,
				03BFBB662923998300C48725 /* black-white-icon@3x.png in Resources */,
				03BFBB812923A2FA00C48725 /* white-black-icon@3x.png in Resources */,
				03BFBB7D2923A1D900C48725 /* cyan-white-icon@2x.png in Resources */,
				0361965529FFECFC00806370 /* youdao-sign.js in Resources */,
			);
			runOnlyForDeploymentPostprocessing = 0;
		};
/* End PBXResourcesBuildPhase section */

/* Begin PBXShellScriptBuildPhase section */
		03B04B582B2D4B8E00E30823 /* Format */ = {
			isa = PBXShellScriptBuildPhase;
			alwaysOutOfDate = 1;
			buildActionMask = 12;
			files = (
			);
			inputFileListPaths = (
			);
			inputPaths = (
			);
			name = Format;
			outputFileListPaths = (
			);
			outputPaths = (
			);
			runOnlyForDeploymentPostprocessing = 0;
			shellPath = /bin/sh;
			shellScript = "# Type a script or drag a script file from your workspace to insert its path.\nif [ \"${ENABLE_PREVIEWS}\" = \"YES\" ]; then\n  echo \"SwiftFormat skipped for Xcode Previews.\"\n  exit 0;\nfi\n\"${PODS_ROOT}/SwiftFormat/CommandLineTool/swiftformat\" \"$SRCROOT/$TARGET_NAME\"\n";
		};
		124D690EE7236D6430CF945E /* [CP] Embed Pods Frameworks */ = {
			isa = PBXShellScriptBuildPhase;
			buildActionMask = 2147483647;
			files = (
			);
			inputFileListPaths = (
				"${PODS_ROOT}/Target Support Files/Pods-Easydict/Pods-Easydict-frameworks-${CONFIGURATION}-input-files.xcfilelist",
			);
			name = "[CP] Embed Pods Frameworks";
			outputFileListPaths = (
				"${PODS_ROOT}/Target Support Files/Pods-Easydict/Pods-Easydict-frameworks-${CONFIGURATION}-output-files.xcfilelist",
			);
			runOnlyForDeploymentPostprocessing = 0;
			shellPath = /bin/sh;
			shellScript = "\"${PODS_ROOT}/Target Support Files/Pods-Easydict/Pods-Easydict-frameworks.sh\"\n";
			showEnvVarsInLog = 0;
		};
		21D768ECC6D11E109E6EB73A /* [CP] Check Pods Manifest.lock */ = {
			isa = PBXShellScriptBuildPhase;
			buildActionMask = 2147483647;
			files = (
			);
			inputFileListPaths = (
			);
			inputPaths = (
				"${PODS_PODFILE_DIR_PATH}/Podfile.lock",
				"${PODS_ROOT}/Manifest.lock",
			);
			name = "[CP] Check Pods Manifest.lock";
			outputFileListPaths = (
			);
			outputPaths = (
				"$(DERIVED_FILE_DIR)/Pods-Easydict-checkManifestLockResult.txt",
			);
			runOnlyForDeploymentPostprocessing = 0;
			shellPath = /bin/sh;
			shellScript = "diff \"${PODS_PODFILE_DIR_PATH}/Podfile.lock\" \"${PODS_ROOT}/Manifest.lock\" > /dev/null\nif [ $? != 0 ] ; then\n    # print error to STDERR\n    echo \"error: The sandbox is not in sync with the Podfile.lock. Run 'pod install' or update your CocoaPods installation.\" >&2\n    exit 1\nfi\n# This output is used by Xcode 'outputs' to avoid re-running this script phase.\necho \"SUCCESS\" > \"${SCRIPT_OUTPUT_FILE_0}\"\n";
			showEnvVarsInLog = 0;
		};
		9DEED583FD216A5D826CDB2D /* [CP] Check Pods Manifest.lock */ = {
			isa = PBXShellScriptBuildPhase;
			buildActionMask = 2147483647;
			files = (
			);
			inputFileListPaths = (
			);
			inputPaths = (
				"${PODS_PODFILE_DIR_PATH}/Podfile.lock",
				"${PODS_ROOT}/Manifest.lock",
			);
			name = "[CP] Check Pods Manifest.lock";
			outputFileListPaths = (
			);
			outputPaths = (
				"$(DERIVED_FILE_DIR)/Pods-EasydictTests-checkManifestLockResult.txt",
			);
			runOnlyForDeploymentPostprocessing = 0;
			shellPath = /bin/sh;
			shellScript = "diff \"${PODS_PODFILE_DIR_PATH}/Podfile.lock\" \"${PODS_ROOT}/Manifest.lock\" > /dev/null\nif [ $? != 0 ] ; then\n    # print error to STDERR\n    echo \"error: The sandbox is not in sync with the Podfile.lock. Run 'pod install' or update your CocoaPods installation.\" >&2\n    exit 1\nfi\n# This output is used by Xcode 'outputs' to avoid re-running this script phase.\necho \"SUCCESS\" > \"${SCRIPT_OUTPUT_FILE_0}\"\n";
			showEnvVarsInLog = 0;
		};
		CCD84E307BA72E2F07D5CB07 /* [CP] Embed Pods Frameworks */ = {
			isa = PBXShellScriptBuildPhase;
			buildActionMask = 2147483647;
			files = (
			);
			inputFileListPaths = (
				"${PODS_ROOT}/Target Support Files/Pods-EasydictTests/Pods-EasydictTests-frameworks-${CONFIGURATION}-input-files.xcfilelist",
			);
			name = "[CP] Embed Pods Frameworks";
			outputFileListPaths = (
				"${PODS_ROOT}/Target Support Files/Pods-EasydictTests/Pods-EasydictTests-frameworks-${CONFIGURATION}-output-files.xcfilelist",
			);
			runOnlyForDeploymentPostprocessing = 0;
			shellPath = /bin/sh;
			shellScript = "\"${PODS_ROOT}/Target Support Files/Pods-EasydictTests/Pods-EasydictTests-frameworks.sh\"\n";
			showEnvVarsInLog = 0;
		};
		EAA54DF92B8C74F6001C2CC6 /* Lint */ = {
			isa = PBXShellScriptBuildPhase;
			alwaysOutOfDate = 1;
			buildActionMask = 2147483647;
			files = (
			);
			inputFileListPaths = (
			);
			inputPaths = (
			);
			name = Lint;
			outputFileListPaths = (
			);
			outputPaths = (
			);
			runOnlyForDeploymentPostprocessing = 0;
			shellPath = /bin/sh;
			shellScript = "\"${PODS_ROOT}/SwiftLint/swiftlint\"\n";
		};
/* End PBXShellScriptBuildPhase section */

/* Begin PBXSourcesBuildPhase section */
		03022F2A2B370B7100B63209 /* Sources */ = {
			isa = PBXSourcesBuildPhase;
			buildActionMask = 2147483647;
			files = (
				0364636C2CB6B4E100D0D6CC /* Test.swift in Sources */,
			);
			runOnlyForDeploymentPostprocessing = 0;
		};
		0313F8692AD5577400A5CFB0 /* Sources */ = {
			isa = PBXSourcesBuildPhase;
			buildActionMask = 2147483647;
			files = (
				0313F8702AD5577400A5CFB0 /* EasydictTests.m in Sources */,
			);
			runOnlyForDeploymentPostprocessing = 0;
		};
		C99EEB142385796700FEE666 /* Sources */ = {
			isa = PBXSourcesBuildPhase;
			buildActionMask = 2147483647;
			files = (
				EA9943EE2B5353AB00EE7B97 /* WindowTypeExtensions.swift in Sources */,
				03991158292927E000E1B06D /* EZTitlebar.m in Sources */,
<<<<<<< HEAD
				03D8A65C2A433B4100D9A968 /* EZConfiguration+EZUserData.m in Sources */,
				EA5AEABB2C0C74030024E298 /* QueryView.swift in Sources */,
=======
>>>>>>> 3fb7ff9f
				03BD282229486CF200F5891A /* EZBlueTextButton.m in Sources */,
				0AC8A8472B6A4E3F006DA5CC /* ServiceConfigurationSecretSectionView.swift in Sources */,
				03BDA7C22A26DA280079D04F /* NSString+Indenter.m in Sources */,
				03542A462937B4C300C34C33 /* EZBaiduTranslateResponse.m in Sources */,
				0309E1F0292B4A5E00AFB76A /* NSView+EZGetViewController.m in Sources */,
				03B0232F29231FA6001C7E63 /* MMCrashFileTool.m in Sources */,
				03B0233629231FA6001C7E63 /* MMEventMonitor.m in Sources */,
				62E2BF4A2B4082BA00E42D38 /* AliService.swift in Sources */,
				03B0233729231FA6001C7E63 /* MMMake.m in Sources */,
				0320DFF72C54A11300C516A7 /* LLMStreamService+Stream.swift in Sources */,
				03B0232E29231FA6001C7E63 /* MMCrashSignalExceptionHandler.m in Sources */,
				9627F9382B59956800B1E999 /* GlobalShortcutSetting.swift in Sources */,
				962B9ACE2BFA03270080F4D4 /* EZAppModel.m in Sources */,
				03BDA7C42A26DA280079D04F /* NSDictionary+RubyDescription.m in Sources */,
				62ED29A22B15F1F500901F51 /* EZWrapView.m in Sources */,
				C4CCDAA32C407A0D00AC88BA /* SummaryService.swift in Sources */,
				C4DD01EB2B12BA250025EE8E /* TencentResponse.swift in Sources */,
				036A0DB82AD8403A006E6D4F /* NSString+EZHandleInputText.m in Sources */,
				03BDA7C12A26DA280079D04F /* XPMArgumentParser.m in Sources */,
				03B0231329231FA6001C7E63 /* NSView+HiddenDebug.m in Sources */,
				03A3E1552BEBDB2000E7E210 /* Throttler.swift in Sources */,
				03008B2B2940D3230062B821 /* EZDeepLTranslate.m in Sources */,
				03991166292A8A4400E1B06D /* EZTitleBarMoveView.m in Sources */,
				27FE98092B3DD536000AD654 /* SettingView.swift in Sources */,
				03CF5E642C39B2310058F9DB /* OllamaModel.swift in Sources */,
				035E37E72A0953120061DFAF /* EZToast.m in Sources */,
				03542A492937B5CF00C34C33 /* EZGoogleTranslate.m in Sources */,
				03D0435A2928C4C800E7559E /* EZWindowManager.m in Sources */,
				6295DE342A84EF76006145F4 /* EZBingLookupModel.m in Sources */,
				0340D39E2C951850004C9910 /* QueryError.swift in Sources */,
				03FD68BE2B1E151A00FD388E /* String+EncryptAES.swift in Sources */,
				C4A512BE2C414A2400F00F33 /* AIToolService.swift in Sources */,
				03B0230729231FA6001C7E63 /* EZCommonView.m in Sources */,
				C43B56722C693FFB00EF26FD /* VolcanoSigning.swift in Sources */,
				03B0233329231FA6001C7E63 /* MMLog.m in Sources */,
				0AC8A8352B6641A7006DA5CC /* TencentService+ConfigurableService.swift in Sources */,
				DCF176F22B57CED700CA6026 /* Configuration+UserData.swift in Sources */,
				0309E1F4292BD6A100AFB76A /* EZQueryModel.m in Sources */,
				03BFFC7129612E10004E033E /* NSString+EZConvenience.m in Sources */,
				03BDA7BD2A26DA280079D04F /* XPMArguments_Coalescer_Internal.m in Sources */,
				03B3B8B22925D5B200168E8D /* EZPopButtonWindow.m in Sources */,
				03B0231529231FA6001C7E63 /* SnipWindow.m in Sources */,
				C43B56702C693FE000EF26FD /* VolcanoResponse.swift in Sources */,
				033363A0293A05D200FED9C8 /* EZSelectLanguageButton.m in Sources */,
				960835502B6791F200C6A931 /* Shortcut+Validator.swift in Sources */,
				03542A522937B69200C34C33 /* EZYoudaoTranslateResponse.m in Sources */,
				03B0230129231FA6001C7E63 /* EZQueryView.m in Sources */,
				032AAA592C456F04007996A1 /* configure.swift in Sources */,
				6A8C988E2BAC88B500DB835A /* LanguageState.swift in Sources */,
				03542A3D2937AF4F00C34C33 /* EZQueryResult.m in Sources */,
				03BDA7BF2A26DA280079D04F /* NSScanner+EscapedScanning.m in Sources */,
				03542A4C2937B5F100C34C33 /* EZYoudaoTranslate.m in Sources */,
				0A2A05A62B59757100EEA142 /* Bundle+AppInfo.swift in Sources */,
				03FA677E2C2EFB10000FEA64 /* LLMStreamService+Configuration.swift in Sources */,
				03882F8E29D95044005B5A52 /* ToastWindowController.m in Sources */,
				03B0231929231FA6001C7E63 /* SnipViewController.m in Sources */,
				039785282CC678F400A49087 /* TranslationManager.swift in Sources */,
				039785292CC678F400A49087 /* TranslationService.swift in Sources */,
				0397852A2CC678F400A49087 /* TranslationView.swift in Sources */,
				039CC910292F86F40037B91E /* NSImage+EZResize.m in Sources */,
				03B0232529231FA6001C7E63 /* NSButton+MM.m in Sources */,
				03D0434E292886D200E7559E /* EZMiniQueryWindow.m in Sources */,
				03B0230429231FA6001C7E63 /* EZHoverButton.m in Sources */,
				0342A9812AD64924002A9F5F /* NSString+EZSplit.m in Sources */,
				03BD2825294875AE00F5891A /* EZMyLabel.m in Sources */,
				03B0233029231FA6001C7E63 /* MMCrashUncaughtExceptionHandler.m in Sources */,
				03D5FCFF2A5EF4E400AD26BE /* EZDeviceSystemInfo.m in Sources */,
				C43B566E2C693F8B00EF26FD /* VolcanoTranslateType.swift in Sources */,
				27FE95272B3DC55F000AD654 /* EasydictApp.swift in Sources */,
				03882F9129D95044005B5A52 /* CTCommon.m in Sources */,
				032AAA5D2C45744E007996A1 /* VaporServer.swift in Sources */,
				276742082B3DC230002A2C75 /* PrivacyTab.swift in Sources */,
				0AC11B242B4E46B300F07198 /* TapHandlerView.swift in Sources */,
				03882F8F29D95044005B5A52 /* CTScreen.m in Sources */,
				0AC8A8392B666F07006DA5CC /* CaiyunService+ConfigurableService.swift in Sources */,
				27FE980B2B3DD5D1000AD654 /* MenuItemView.swift in Sources */,
				9643D9392B6F49E0000FBEA6 /* AppShortcutSetting.swift in Sources */,
				96099AE22B5D40330055C4DD /* ShortcutTab.swift in Sources */,
				03542A432937B45E00C34C33 /* EZBaiduTranslate.m in Sources */,
				03BB2DEB29F57DC000447EDD /* NSImage+EZSymbolmage.m in Sources */,
				03B0230629231FA6001C7E63 /* EZLabel.m in Sources */,
				EA1013442B5DBDB1005E43F9 /* KeyCombo+Defaults.Serializable.swift in Sources */,
				03D90F8F2CCA451200EE4E84 /* WindowConfigurationView.swift in Sources */,
				033B7134293CE2430096E2DF /* EZWebViewTranslator.m in Sources */,
				03CF88632B137F650030C199 /* Array+Convenience.swift in Sources */,
				03B0231229231FA6001C7E63 /* NSObject+DarkMode.m in Sources */,
				0AC11B222B4D16A500F07198 /* WindowAccessor.swift in Sources */,
				03B0233829231FA6001C7E63 /* MMOrderedDictionary.m in Sources */,
				278540342B3DE04F004E9488 /* GeneralTab.swift in Sources */,
				03BDA7BC2A26DA280079D04F /* XPMArgumentSignature.m in Sources */,
				03B0230229231FA6001C7E63 /* EZWordResultView.m in Sources */,
				031CBA642CD76F1500364437 /* ChatMessage.swift in Sources */,
				0399C6A529A747E600B4AFCC /* EZDeepLTranslateResponse.m in Sources */,
				0340D3912C8EEEE3004C9910 /* Data+Extension.swift in Sources */,
				17BCAEF82B0DFF9000A7D372 /* EZNiuTransTranslate.m in Sources */,
				6A8C98952BAE841600DB835A /* LocalizedBundle.swift in Sources */,
				036D62812BCAB613002C95C7 /* BuiltInAIService.swift in Sources */,
				0380484B2C4975BD006C6210 /* Encodable+JSON.swift in Sources */,
				03BD281E29481C0400F5891A /* EZAudioPlayer.m in Sources */,
				0A8685C82B552A590022534F /* DisabledAppTab.swift in Sources */,
				9643D94A2B71EABE000FBEA6 /* KeyHolderAlterView.swift in Sources */,
				0340D38E2C8EEEA2004C9910 /* AppleScriptTask.swift in Sources */,
				03E02A2629250D1D00A10260 /* EZEventMonitor.m in Sources */,
				03B0233429231FA6001C7E63 /* MMConsoleLogFormatter.m in Sources */,
				037852B9295D49F900D0E2CF /* EZTableRowView.m in Sources */,
				C4CCDAA52C407A4100AC88BA /* PolishingService.swift in Sources */,
				0340D3942C8EEF58004C9910 /* Dictionary+Extension.swift in Sources */,
				03779F0E2BB256A7008D3C42 /* OpenAIService.swift in Sources */,
				033363A6293C4AFA00FED9C8 /* PrintBeautifulLog.m in Sources */,
				039CC914292FB3180037B91E /* EZPopUpButton.m in Sources */,
				0399C6B829A9F4B800B4AFCC /* EZSchemeParser.m in Sources */,
				03542A3A2937AE6400C34C33 /* EZQueryService.m in Sources */,
				03B0230529231FA6001C7E63 /* EZButton.m in Sources */,
				03B0232329231FA6001C7E63 /* NSString+MM.m in Sources */,
				03779F132BB256B5008D3C42 /* APIKey.swift in Sources */,
				036196772A000F5900806370 /* NSData+CommonCrypto.m in Sources */,
				0A057D6D2B499A000025C51D /* ServiceTab.swift in Sources */,
				03882F8D29D95044005B5A52 /* CTView.m in Sources */,
				0396DE552BB5844A009FD2A5 /* BaseOpenAIService.swift in Sources */,
				278322602B0FB0EA0026644C /* CaiyunResponse.swift in Sources */,
				03B3B8B52925DD3D00168E8D /* EZPopButtonViewController.m in Sources */,
				03542A5B2938DA2B00C34C33 /* EZDetectLanguageButton.m in Sources */,
				03B0232929231FA6001C7E63 /* NSDictionary+MM.m in Sources */,
				035F9CCF2C529A04005D1C9A /* ServiceAPIType.swift in Sources */,
				03280B812C23FE4A00E75A24 /* StreamConfigurationView.swift in Sources */,
				0333FDA32A035BEC00891515 /* NSArray+EZChineseText.m in Sources */,
				03B0233229231FA6001C7E63 /* MMLog.swift in Sources */,
				03DC7C5E2A3ABE28000BF7C9 /* EZConstKey.m in Sources */,
				62E2BF4C2B4082BA00E42D38 /* AliTranslateType.swift in Sources */,
				EA3B81F92B5254AA004C0E8B /* Defaults.Keys+Extension.swift in Sources */,
				036BCD4A2BDE8A96009C893F /* WindowConfigurationKey.swift in Sources */,
				03E3E7C22ADE318800812C84 /* EZQueryMenuTextView.m in Sources */,
				033EAA9F2CBBBE2B004DC199 /* ForceGetSelectedTextType.swift in Sources */,
				03B0231829231FA6001C7E63 /* SnipWindowController.m in Sources */,
				03542A342936F70F00C34C33 /* EZLanguageManager.m in Sources */,
				0364636A2CB62B8900D0D6CC /* AppleService.swift in Sources */,
				6295DE312A84D82E006145F4 /* EZBingTranslateModel.m in Sources */,
				0361967B2A0037F700806370 /* NSData+EZMD5.m in Sources */,
				967712EE2B5B943400105E0F /* Shortcut.swift in Sources */,
				03BFFC68295F4B87004E033E /* EZYoudaoDictModel.m in Sources */,
				CB8C42FF2C441B74004EC86F /* BaiduApiTranslate.swift in Sources */,
				03247E3A296AE8EC00AFCD67 /* EZLoadingAnimationView.m in Sources */,
				03926A732CCD3A8500511C01 /* ServiceConfigurationKey.swift in Sources */,
				0396D615292CC4C3006A11D9 /* EZLocalStorage.m in Sources */,
				0329CD6F29EE924500963F78 /* EZRightClickDetector.m in Sources */,
				033C30FC2A7409C40095926A /* TTTDictionary.m in Sources */,
				9643D93D2B6F829C000FBEA6 /* MainMenuCommand.swift in Sources */,
				03B0232D29231FA6001C7E63 /* NSArray+MM.m in Sources */,
				9643D94C2B71F74D000FBEA6 /* MainMenuShortcutCommandItem.swift in Sources */,
				0337D0092C109D0C002ACE72 /* ServiceUsageStatus.swift in Sources */,
				0AC8A8412B695480006DA5CC /* DeepLTranslate+ConfigurableService.swift in Sources */,
				039CC90D292F664E0037B91E /* NSObject+EZWindowType.m in Sources */,
				03B0232229231FA6001C7E63 /* NSImage+MM.m in Sources */,
				03BB2DEF29F59C8A00447EDD /* EZSymbolImageButton.m in Sources */,
				0A2BA9642B4A3CCD002872A4 /* Notification+Name.swift in Sources */,
				C415C0AD2B450D4800A9D231 /* GeminiService.swift in Sources */,
				9643D9402B6FC426000FBEA6 /* MainMenuShortcutCommand.swift in Sources */,
				62A2D03F2A82967F007EEB01 /* EZBingRequest.m in Sources */,
				03BDA7BE2A26DA280079D04F /* XPMCountedArgument.m in Sources */,
				C490BF722BE910B70021E40A /* AdvancedTabItemView.swift in Sources */,
				038A72402B62C0B9004995E3 /* String+Regex.swift in Sources */,
				03D35DAA2AA6C49B00B023FE /* NSString+EZRegex.m in Sources */,
				03B022FE29231FA6001C7E63 /* EZBaseQueryViewController.m in Sources */,
				DC6D9C892B3969510055EFFC /* Appearance.swift in Sources */,
				0396D611292C932F006A11D9 /* EZSelectLanguageCell.m in Sources */,
				96DFEB832B82588000F5C7EF /* EZTableTipsCell.m in Sources */,
				036196752A000F5900806370 /* FWEncryptorAES.m in Sources */,
				9643D9462B71D103000FBEA6 /* KeyHolderRowView.swift in Sources */,
				0399C6A829A74E0F00B4AFCC /* EZQueryResult+EZDeepLTranslateResponse.m in Sources */,
				039B694F2A9D9F370063709D /* EZWebViewManager.m in Sources */,
				CB8C42FC2C441B5B004EC86F /* BaiduTranslate+ConfigurableService.swift in Sources */,
				03B0231629231FA6001C7E63 /* SnipFocusView.m in Sources */,
				03FB3EDD2B1B405B004C3238 /* TencentSigning.swift in Sources */,
				0327A5A82CCB3339002BA81B /* UpdateNotificationInfo.swift in Sources */,
				0340D39B2C93DC1B004C9910 /* Constants.swift in Sources */,
				03B0230329231FA6001C7E63 /* EZResultView.m in Sources */,
				03CAB9552ADBF0FF00DA94A3 /* EZSystemUtility.m in Sources */,
				03BDA7C32A26DA280079D04F /* NSArray+XPMArgumentsNormalizer.m in Sources */,
				03BB2DF329F6350200447EDD /* EZCopyButton.m in Sources */,
				03BDA7BB2A26DA280079D04F /* XPMArgsKonstants.m in Sources */,
				03BE26EB2A24B2AF00FB7117 /* AppDelegate+EZURLScheme.m in Sources */,
				03262C1C29EEE91700EFECA0 /* EZEnumTypes.m in Sources */,
				0333FDA62A035D5700891515 /* NSString+EZChineseText.m in Sources */,
				039D119929D5E26300C93F46 /* EZAudioUtils.m in Sources */,
				030DB2612B56CC6500E27DEA /* BingLanguageVoice.swift in Sources */,
				EA9943F22B5358BF00EE7B97 /* Language+Extension.swift in Sources */,
				03B0231729231FA6001C7E63 /* Snip.m in Sources */,
				03BFFC6E295FE59C004E033E /* EZQueryResult+EZYoudaoDictModel.m in Sources */,
				03779F0F2BB256A7008D3C42 /* LLMStreamService+Prompt.swift in Sources */,
				030D61312CD9C974000DF298 /* StaticWindows.swift in Sources */,
				03779F172BB256C5008D3C42 /* URL+Extension.swift in Sources */,
				0315D3E02C4E64A500AC0442 /* QueryService+Translate.swift in Sources */,
				6ADED1552BAE8809004A15BE /* NSBundle+Localization.m in Sources */,
				03B0232829231FA6001C7E63 /* NSTextView+Height.m in Sources */,
				03B0232129231FA6001C7E63 /* NSPasteboard+MM.m in Sources */,
				03D043522928935300E7559E /* EZMainQueryWindow.m in Sources */,
				6A8C988F2BAC88B500DB835A /* I18nHelper.swift in Sources */,
				03D8B26E292DBD2000D5A811 /* EZCoordinateUtils.m in Sources */,
				03B0232029231FA6001C7E63 /* NSWindow+MM.m in Sources */,
				032AAA5B2C456F04007996A1 /* routes.swift in Sources */,
				0AC8A8432B6957B0006DA5CC /* BingService+ConfigurableService.swift in Sources */,
				03542A30293645DF00C34C33 /* EZAppleService.m in Sources */,
				03BB2DE329F5772F00447EDD /* EZAudioButton.m in Sources */,
				03262C2529EFE97B00EFECA0 /* NSViewController+EZWindow.m in Sources */,
				0346F3CE2CAD6DAE006A6CDF /* DictionaryEntry.swift in Sources */,
				0340D3962C9184D3004C9910 /* AppleScriptTask+Browser.swift in Sources */,
				03008B2729408BF50062B821 /* NSObject+EZDarkMode.m in Sources */,
				0399116A292AA2EF00E1B06D /* EZLayoutManager.m in Sources */,
				0320C5872B29F35700861B3D /* QueryServiceRecord.swift in Sources */,
				9643D9422B6FE4AF000FBEA6 /* Shortcut+Bind.swift in Sources */,
				033A8EAE2BDFE09B00030C08 /* String+Extension.swift in Sources */,
				03B022FA29231FA6001C7E63 /* EZServiceTypes.m in Sources */,
				EAE3D3502B62E9DE001EE3E3 /* GlobalContext.swift in Sources */,
				EA9943F02B5354C400EE7B97 /* ShowWindowPositionExtensions.swift in Sources */,
				96B2F1C52C07782400AD3126 /* RepoInfoHelper.swift in Sources */,
				CB8C43002C441B74004EC86F /* BaiduApiResponse.swift in Sources */,
				03B0233129231FA6001C7E63 /* MMCrash.m in Sources */,
				03B0232629231FA6001C7E63 /* NSAttributedString+MM.m in Sources */,
				0340D3992C91D4B6004C9910 /* AppleScriptTask+System.swift in Sources */,
				03542A402937B3C900C34C33 /* EZOCRResult.m in Sources */,
				9627F9392B59956800B1E999 /* KeyHolderWrapper.swift in Sources */,
				C4DD01E92B12B3C80025EE8E /* TencentService.swift in Sources */,
				03AE328F2C5D3C460094FA5D /* TranslationRequest.swift in Sources */,
				0A2BA9602B49A989002872A4 /* Binding+DidSet.swift in Sources */,
				EA9943E32B534C3300EE7B97 /* TTSServiceType.swift in Sources */,
				036A0DBB2AD941F9006E6D4F /* EZReplaceTextButton.m in Sources */,
				03DC7C662A3CA465000BF7C9 /* HWSegmentedControl.m in Sources */,
				03B022E929231FA6001C7E63 /* AppDelegate.m in Sources */,
				62E2BF4B2B4082BA00E42D38 /* AliResponse.swift in Sources */,
				03B0232729231FA6001C7E63 /* NSColor+MM.m in Sources */,
				03B0233529231FA6001C7E63 /* MMFileLogFormatter.m in Sources */,
				03DC38C1292CC97900922CB2 /* EZServiceInfo.m in Sources */,
				03B0232A29231FA6001C7E63 /* NSColor+MyColors.m in Sources */,
				C4DD01ED2B12BE9B0025EE8E /* TencentTranslateType.swift in Sources */,
				0AC8A83D2B6685EE006DA5CC /* SecureTextField.swift in Sources */,
				0AC8A8372B6659A8006DA5CC /* NiuTransTranslate+ConfigurableService.swift in Sources */,
				03D043562928940500E7559E /* EZBaseQueryWindow.m in Sources */,
				03BDA7B92A26DA280079D04F /* NSProcessInfo+XPMArgumentParser.m in Sources */,
				03542A4F2937B64B00C34C33 /* EZYoudaoOCRResponse.m in Sources */,
				03B0233929231FA6001C7E63 /* MMTool.m in Sources */,
				C466CB662C6A35A4002AACEC /* VolcanoService+ConfigurableService.swift in Sources */,
				9643D9442B6FEF5F000FBEA6 /* Shortcut+Default.swift in Sources */,
				03542A552937B7DE00C34C33 /* EZError.m in Sources */,
				17BCAEF72B0DFF9000A7D372 /* EZNiuTransTranslateResponse.m in Sources */,
				03BDA7B82A26DA280079D04F /* XPMValuedArgument.m in Sources */,
				0346F3D32CAECB4C006A6CDF /* SharedUtilities.swift in Sources */,
				036196762A000F5900806370 /* NSData+Base64.m in Sources */,
				278322622B0FB8EF0026644C /* CaiyunTranslateType.swift in Sources */,
				0327A5A62CCA7ACF002BA81B /* Configuration+Extension.swift in Sources */,
				03BDA7BA2A26DA280079D04F /* XPMMutableAttributedArray.m in Sources */,
				0A9AFBAB2B7F8D7E0064C9A8 /* CustomOpenAIService.swift in Sources */,
				03F0DB382953428300EBF9C1 /* EZLog.m in Sources */,
				0AC8A83B2B6682D4006DA5CC /* AliService+ConfigurableService.swift in Sources */,
				03B0231429231FA6001C7E63 /* DarkModeManager.m in Sources */,
				03BDA7C02A26DA280079D04F /* XPMArgumentPackage.m in Sources */,
				2746AEC12AF95138005FE0A1 /* CaiyunService.swift in Sources */,
				6220AD5B2A82812300BBFB52 /* EZBingService.m in Sources */,
				DC46DF802B4417B900DEAE3E /* Configuration.swift in Sources */,
				036E7D7B293F4FC8002675DF /* EZOpenLinkButton.m in Sources */,
				03832F542B5F6BE200D0DC64 /* AdvancedTab.swift in Sources */,
				0AC8A8452B6A4D97006DA5CC /* ServiceCells.swift in Sources */,
				276742092B3DC230002A2C75 /* AboutTab.swift in Sources */,
				03008B2E2941956D0062B821 /* EZURLSchemeHandler.m in Sources */,
				03BA35C42C520058007BF100 /* AppleDictionary+Translate.swift in Sources */,
				038F1F8F2BAD838F00CD2F65 /* NSMenu+PopUpBelowView.swift in Sources */,
				03B0232429231FA6001C7E63 /* NSUserDefaults+MM.m in Sources */,
				03542A5E2938F05B00C34C33 /* EZLanguageModel.m in Sources */,
				C43B566C2C693F6200EF26FD /* VolcanoService.swift in Sources */,
				EA9943E82B534D8900EE7B97 /* LanguageDetectOptimizeExtensions.swift in Sources */,
				03F639952AA6CFBB009B9914 /* EZBingConfig.m in Sources */,
				03792EA22C3831040074A145 /* OllamaService.swift in Sources */,
				0AC8A83F2B689E68006DA5CC /* ServiceSecretConfigreValidatable.swift in Sources */,
				03D2A3E329F4C6F50035CED4 /* EZNetworkManager.m in Sources */,
				9643D9562B73B3CD000FBEA6 /* Shortcut+Menu.swift in Sources */,
				0309E1ED292B439A00AFB76A /* EZTextView.m in Sources */,
				03B0232B29231FA6001C7E63 /* NSMutableAttributedString+MM.m in Sources */,
				03B022E829231FA6001C7E63 /* entry.m in Sources */,
				0387FB7A2BFBA990000A7A82 /* LLMStreamService.swift in Sources */,
				030D61252CD9B906000DF298 /* AcknowListView.swift in Sources */,
				03008B3F29444B0A0062B821 /* NSView+EZAnimatedHidden.m in Sources */,
				03B022FD29231FA6001C7E63 /* EZFixedQueryWindow.m in Sources */,
				03B0232C29231FA6001C7E63 /* NSView+MM.m in Sources */,
				0357B95A2C04387D00A48CB0 /* TextEditorCell.swift in Sources */,
				033C31002A74CECE0095926A /* EZAppleDictionary.m in Sources */,
				03E2BF752A298F2B00E010F3 /* NSString+EZUtils.m in Sources */,
				03B022F529231FA6001C7E63 /* EZDetectManager.m in Sources */,
			);
			runOnlyForDeploymentPostprocessing = 0;
		};
/* End PBXSourcesBuildPhase section */

/* Begin PBXTargetDependency section */
		03022F332B370B7100B63209 /* PBXTargetDependency */ = {
			isa = PBXTargetDependency;
			target = C99EEB172385796700FEE666 /* Easydict */;
			targetProxy = 03022F322B370B7100B63209 /* PBXContainerItemProxy */;
		};
		0313F8722AD5577400A5CFB0 /* PBXTargetDependency */ = {
			isa = PBXTargetDependency;
			target = C99EEB172385796700FEE666 /* Easydict */;
			targetProxy = 0313F8712AD5577400A5CFB0 /* PBXContainerItemProxy */;
		};
/* End PBXTargetDependency section */

/* Begin XCBuildConfiguration section */
		03022F342B370B7100B63209 /* Debug */ = {
			isa = XCBuildConfiguration;
			buildSettings = {
				BUNDLE_LOADER = "$(TEST_HOST)";
				CLANG_CXX_LANGUAGE_STANDARD = "gnu++20";
				CLANG_ENABLE_MODULES = YES;
				CODE_SIGN_IDENTITY = "Apple Development";
				CODE_SIGN_STYLE = Automatic;
				CURRENT_PROJECT_VERSION = 1;
				DEVELOPMENT_TEAM = 45Z6V4YD5U;
				ENABLE_USER_SCRIPT_SANDBOXING = YES;
				GCC_C_LANGUAGE_STANDARD = gnu17;
				GCC_GENERATE_DEBUGGING_SYMBOLS = YES;
				GENERATE_INFOPLIST_FILE = YES;
				MACOSX_DEPLOYMENT_TARGET = 14.1;
				MARKETING_VERSION = 1.0;
				PRODUCT_BUNDLE_IDENTIFIER = com.izual.EasydictSwiftTests;
				PRODUCT_NAME = "$(TARGET_NAME)";
				PROVISIONING_PROFILE_SPECIFIER = "";
				SWIFT_ACTIVE_COMPILATION_CONDITIONS = "DEBUG $(inherited)";
				SWIFT_EMIT_LOC_STRINGS = NO;
				SWIFT_OBJC_BRIDGING_HEADER = "";
				SWIFT_OPTIMIZATION_LEVEL = "-Onone";
				SWIFT_VERSION = 5.0;
				TEST_HOST = "$(BUILT_PRODUCTS_DIR)/Easydict-debug.app/$(BUNDLE_EXECUTABLE_FOLDER_PATH)/Easydict-debug";
			};
			name = Debug;
		};
		03022F352B370B7100B63209 /* Release */ = {
			isa = XCBuildConfiguration;
			buildSettings = {
				BUNDLE_LOADER = "$(TEST_HOST)";
				CLANG_CXX_LANGUAGE_STANDARD = "gnu++20";
				CLANG_ENABLE_MODULES = YES;
				CODE_SIGN_IDENTITY = "Apple Development";
				CODE_SIGN_STYLE = Automatic;
				CURRENT_PROJECT_VERSION = 1;
				DEVELOPMENT_TEAM = 45Z6V4YD5U;
				ENABLE_USER_SCRIPT_SANDBOXING = YES;
				GCC_C_LANGUAGE_STANDARD = gnu17;
				GCC_GENERATE_DEBUGGING_SYMBOLS = YES;
				GENERATE_INFOPLIST_FILE = YES;
				MACOSX_DEPLOYMENT_TARGET = 14.1;
				MARKETING_VERSION = 1.0;
				PRODUCT_BUNDLE_IDENTIFIER = com.izual.EasydictSwiftTests;
				PRODUCT_NAME = "$(TARGET_NAME)";
				PROVISIONING_PROFILE_SPECIFIER = "";
				SWIFT_EMIT_LOC_STRINGS = NO;
				SWIFT_OBJC_BRIDGING_HEADER = "";
				SWIFT_VERSION = 5.0;
				TEST_HOST = "$(BUILT_PRODUCTS_DIR)/Easydict-debug.app/$(BUNDLE_EXECUTABLE_FOLDER_PATH)/Easydict-debug";
			};
			name = Release;
		};
		0313F8742AD5577400A5CFB0 /* Debug */ = {
			isa = XCBuildConfiguration;
			baseConfigurationReference = A230E9A2358C7FBC7FB26189 /* Pods-EasydictTests.debug.xcconfig */;
			buildSettings = {
				BUNDLE_LOADER = "$(TEST_HOST)";
				CLANG_CXX_LANGUAGE_STANDARD = "gnu++20";
				CODE_SIGN_IDENTITY = $CODE_SIGN_IDENTITY;
				CODE_SIGN_STYLE = $CODE_SIGN_STYLE;
				CURRENT_PROJECT_VERSION = 1;
				DEVELOPMENT_TEAM = "$(DEVELOPMENT_TEAM)";
				ENABLE_USER_SCRIPT_SANDBOXING = NO;
				GCC_C_LANGUAGE_STANDARD = gnu17;
				GCC_GENERATE_DEBUGGING_SYMBOLS = YES;
				GCC_PREFIX_HEADER = "$(SRCROOT)/Easydict/App/PrefixHeader.pch";
				GENERATE_INFOPLIST_FILE = YES;
				MACOSX_DEPLOYMENT_TARGET = 13.0;
				MARKETING_VERSION = 1.0;
				PRODUCT_BUNDLE_IDENTIFIER = com.izual.EasydictTests;
				PRODUCT_NAME = "$(TARGET_NAME)";
				SWIFT_EMIT_LOC_STRINGS = NO;
				TEST_HOST = "$(BUILT_PRODUCTS_DIR)/Easydict-debug.app/$(BUNDLE_EXECUTABLE_FOLDER_PATH)/Easydict-debug";
			};
			name = Debug;
		};
		0313F8752AD5577400A5CFB0 /* Release */ = {
			isa = XCBuildConfiguration;
			baseConfigurationReference = 357E179B303EF855EF4561FB /* Pods-EasydictTests.release.xcconfig */;
			buildSettings = {
				BUNDLE_LOADER = "$(TEST_HOST)";
				CLANG_CXX_LANGUAGE_STANDARD = "gnu++20";
				CODE_SIGN_IDENTITY = $CODE_SIGN_IDENTITY;
				CODE_SIGN_STYLE = $CODE_SIGN_STYLE;
				CURRENT_PROJECT_VERSION = 1;
				DEVELOPMENT_TEAM = "$(DEVELOPMENT_TEAM)";
				ENABLE_USER_SCRIPT_SANDBOXING = NO;
				GCC_C_LANGUAGE_STANDARD = gnu17;
				GCC_GENERATE_DEBUGGING_SYMBOLS = YES;
				GCC_PREFIX_HEADER = "$(SRCROOT)/Easydict/App/PrefixHeader.pch";
				GENERATE_INFOPLIST_FILE = YES;
				MACOSX_DEPLOYMENT_TARGET = 13.0;
				MARKETING_VERSION = 1.0;
				PRODUCT_BUNDLE_IDENTIFIER = com.izual.EasydictTests;
				PRODUCT_NAME = "$(TARGET_NAME)";
				SWIFT_EMIT_LOC_STRINGS = NO;
				TEST_HOST = "$(BUILT_PRODUCTS_DIR)/Easydict-debug.app/$(BUNDLE_EXECUTABLE_FOLDER_PATH)/Easydict-debug";
			};
			name = Release;
		};
		C99EEB2A2385796900FEE666 /* Debug */ = {
			isa = XCBuildConfiguration;
			baseConfigurationReference = 27B7919D2AEC36A1006E07C6 /* Easydict-debug.xcconfig */;
			buildSettings = {
				ALWAYS_SEARCH_USER_PATHS = NO;
				ASSETCATALOG_COMPILER_GENERATE_SWIFT_ASSET_SYMBOL_EXTENSIONS = YES;
				CLANG_ANALYZER_LOCALIZABILITY_NONLOCALIZED = YES;
				CLANG_ANALYZER_NONNULL = YES;
				CLANG_ANALYZER_NUMBER_OBJECT_CONVERSION = YES_AGGRESSIVE;
				CLANG_CXX_LANGUAGE_STANDARD = "gnu++14";
				CLANG_CXX_LIBRARY = "libc++";
				CLANG_ENABLE_MODULES = YES;
				CLANG_ENABLE_OBJC_ARC = YES;
				CLANG_ENABLE_OBJC_WEAK = YES;
				CLANG_WARN_BLOCK_CAPTURE_AUTORELEASING = YES;
				CLANG_WARN_BOOL_CONVERSION = YES;
				CLANG_WARN_COMMA = YES;
				CLANG_WARN_CONSTANT_CONVERSION = YES;
				CLANG_WARN_DEPRECATED_OBJC_IMPLEMENTATIONS = YES;
				CLANG_WARN_DIRECT_OBJC_ISA_USAGE = YES_ERROR;
				CLANG_WARN_DOCUMENTATION_COMMENTS = YES;
				CLANG_WARN_EMPTY_BODY = YES;
				CLANG_WARN_ENUM_CONVERSION = YES;
				CLANG_WARN_INFINITE_RECURSION = YES;
				CLANG_WARN_INT_CONVERSION = YES;
				CLANG_WARN_NON_LITERAL_NULL_CONVERSION = YES;
				CLANG_WARN_OBJC_IMPLICIT_RETAIN_SELF = YES;
				CLANG_WARN_OBJC_LITERAL_CONVERSION = YES;
				CLANG_WARN_OBJC_ROOT_CLASS = YES_ERROR;
				CLANG_WARN_QUOTED_INCLUDE_IN_FRAMEWORK_HEADER = YES;
				CLANG_WARN_RANGE_LOOP_ANALYSIS = YES;
				CLANG_WARN_STRICT_PROTOTYPES = YES;
				CLANG_WARN_SUSPICIOUS_MOVE = YES;
				CLANG_WARN_UNGUARDED_AVAILABILITY = YES_AGGRESSIVE;
				CLANG_WARN_UNREACHABLE_CODE = YES;
				CLANG_WARN__DUPLICATE_METHOD_MATCH = YES;
				COPY_PHASE_STRIP = NO;
				DEAD_CODE_STRIPPING = YES;
				DEBUG_INFORMATION_FORMAT = dwarf;
				ENABLE_STRICT_OBJC_MSGSEND = YES;
				ENABLE_TESTABILITY = YES;
				ENABLE_USER_SCRIPT_SANDBOXING = NO;
				GCC_C_LANGUAGE_STANDARD = gnu11;
				GCC_DYNAMIC_NO_PIC = NO;
				GCC_NO_COMMON_BLOCKS = YES;
				GCC_OPTIMIZATION_LEVEL = 0;
				GCC_PREPROCESSOR_DEFINITIONS = (
					"DEBUG=1",
					"$(inherited)",
				);
				GCC_WARN_64_TO_32_BIT_CONVERSION = YES;
				GCC_WARN_ABOUT_RETURN_TYPE = YES_ERROR;
				GCC_WARN_UNDECLARED_SELECTOR = YES;
				GCC_WARN_UNINITIALIZED_AUTOS = YES_AGGRESSIVE;
				GCC_WARN_UNUSED_FUNCTION = YES;
				GCC_WARN_UNUSED_VARIABLE = YES;
				LOCALIZATION_PREFERS_STRING_CATALOGS = YES;
				MACOSX_DEPLOYMENT_TARGET = 13.0;
				MTL_ENABLE_DEBUG_INFO = INCLUDE_SOURCE;
				MTL_FAST_MATH = YES;
				ONLY_ACTIVE_ARCH = YES;
				SDKROOT = macosx;
				SWIFT_VERSION = 5.0;
			};
			name = Debug;
		};
		C99EEB2B2385796900FEE666 /* Release */ = {
			isa = XCBuildConfiguration;
			baseConfigurationReference = 27B7919C2AEC36A1006E07C6 /* Easydict.xcconfig */;
			buildSettings = {
				ALWAYS_SEARCH_USER_PATHS = NO;
				ASSETCATALOG_COMPILER_GENERATE_SWIFT_ASSET_SYMBOL_EXTENSIONS = YES;
				CLANG_ANALYZER_LOCALIZABILITY_NONLOCALIZED = YES;
				CLANG_ANALYZER_NONNULL = YES;
				CLANG_ANALYZER_NUMBER_OBJECT_CONVERSION = YES_AGGRESSIVE;
				CLANG_CXX_LANGUAGE_STANDARD = "gnu++14";
				CLANG_CXX_LIBRARY = "libc++";
				CLANG_ENABLE_MODULES = YES;
				CLANG_ENABLE_OBJC_ARC = YES;
				CLANG_ENABLE_OBJC_WEAK = YES;
				CLANG_WARN_BLOCK_CAPTURE_AUTORELEASING = YES;
				CLANG_WARN_BOOL_CONVERSION = YES;
				CLANG_WARN_COMMA = YES;
				CLANG_WARN_CONSTANT_CONVERSION = YES;
				CLANG_WARN_DEPRECATED_OBJC_IMPLEMENTATIONS = YES;
				CLANG_WARN_DIRECT_OBJC_ISA_USAGE = YES_ERROR;
				CLANG_WARN_DOCUMENTATION_COMMENTS = YES;
				CLANG_WARN_EMPTY_BODY = YES;
				CLANG_WARN_ENUM_CONVERSION = YES;
				CLANG_WARN_INFINITE_RECURSION = YES;
				CLANG_WARN_INT_CONVERSION = YES;
				CLANG_WARN_NON_LITERAL_NULL_CONVERSION = YES;
				CLANG_WARN_OBJC_IMPLICIT_RETAIN_SELF = YES;
				CLANG_WARN_OBJC_LITERAL_CONVERSION = YES;
				CLANG_WARN_OBJC_ROOT_CLASS = YES_ERROR;
				CLANG_WARN_QUOTED_INCLUDE_IN_FRAMEWORK_HEADER = YES;
				CLANG_WARN_RANGE_LOOP_ANALYSIS = YES;
				CLANG_WARN_STRICT_PROTOTYPES = YES;
				CLANG_WARN_SUSPICIOUS_MOVE = YES;
				CLANG_WARN_UNGUARDED_AVAILABILITY = YES_AGGRESSIVE;
				CLANG_WARN_UNREACHABLE_CODE = YES;
				CLANG_WARN__DUPLICATE_METHOD_MATCH = YES;
				COPY_PHASE_STRIP = NO;
				DEAD_CODE_STRIPPING = YES;
				DEBUG_INFORMATION_FORMAT = "dwarf-with-dsym";
				ENABLE_NS_ASSERTIONS = NO;
				ENABLE_STRICT_OBJC_MSGSEND = YES;
				ENABLE_USER_SCRIPT_SANDBOXING = NO;
				GCC_C_LANGUAGE_STANDARD = gnu11;
				GCC_NO_COMMON_BLOCKS = YES;
				GCC_WARN_64_TO_32_BIT_CONVERSION = YES;
				GCC_WARN_ABOUT_RETURN_TYPE = YES_ERROR;
				GCC_WARN_UNDECLARED_SELECTOR = YES;
				GCC_WARN_UNINITIALIZED_AUTOS = YES_AGGRESSIVE;
				GCC_WARN_UNUSED_FUNCTION = YES;
				GCC_WARN_UNUSED_VARIABLE = YES;
				LOCALIZATION_PREFERS_STRING_CATALOGS = YES;
				MACOSX_DEPLOYMENT_TARGET = 13.0;
				MTL_ENABLE_DEBUG_INFO = NO;
				MTL_FAST_MATH = YES;
				SDKROOT = macosx;
				SWIFT_COMPILATION_MODE = wholemodule;
				SWIFT_VERSION = 5.0;
			};
			name = Release;
		};
		C99EEB2D2385796900FEE666 /* Debug */ = {
			isa = XCBuildConfiguration;
			baseConfigurationReference = 06E15747A7BD34D510ADC6A8 /* Pods-Easydict.debug.xcconfig */;
			buildSettings = {
				ASSETCATALOG_COMPILER_ALTERNATE_APPICON_NAMES = "";
				ASSETCATALOG_COMPILER_APPICON_NAME = "white-black-icon";
				ASSETCATALOG_COMPILER_INCLUDE_ALL_APPICON_ASSETS = NO;
				CLANG_ENABLE_MODULES = YES;
				CODE_SIGN_ENTITLEMENTS = "Easydict/App/Easydict-debug.entitlements";
				CODE_SIGN_IDENTITY = $CODE_SIGN_IDENTITY;
				CODE_SIGN_STYLE = $CODE_SIGN_STYLE;
				COMBINE_HIDPI_IMAGES = YES;
				COPY_PHASE_STRIP = NO;
				CURRENT_PROJECT_VERSION = 41;
				DEAD_CODE_STRIPPING = YES;
				DEVELOPMENT_TEAM = "$(DEVELOPMENT_TEAM)";
				ENABLE_HARDENED_RUNTIME = YES;
				ENABLE_TESTING_SEARCH_PATHS = NO;
				FRAMEWORK_SEARCH_PATHS = "$(inherited)";
				GCC_GENERATE_DEBUGGING_SYMBOLS = YES;
				GCC_PREFIX_HEADER = "$(SRCROOT)/Easydict/App/PrefixHeader.pch";
				INFOPLIST_FILE = "$(TARGET_NAME)/App/Info-debug.plist";
				INFOPLIST_KEY_LSApplicationCategoryType = "public.app-category.utilities";
				LD_RUNPATH_SEARCH_PATHS = (
					"$(inherited)",
					"@executable_path/../Frameworks",
				);
				MACOSX_DEPLOYMENT_TARGET = 13.0;
				MARKETING_VERSION = 2.10.1;
				PRODUCT_BUNDLE_IDENTIFIER = "com.izual.Easydict-debug";
				PRODUCT_MODULE_NAME = Easydict;
				PRODUCT_NAME = "Easydict-debug";
				SWIFT_ACTIVE_COMPILATION_CONDITIONS = "DEBUG $(inherited)";
				SWIFT_EMIT_LOC_STRINGS = YES;
				SWIFT_OBJC_BRIDGING_HEADER = "Easydict/App/Easydict-Bridging-Header.h";
				SWIFT_OPTIMIZATION_LEVEL = "-Onone";
				SWIFT_VERSION = 5.0;
			};
			name = Debug;
		};
		C99EEB2E2385796900FEE666 /* Release */ = {
			isa = XCBuildConfiguration;
			baseConfigurationReference = 91E3E579C6DB88658B4BB102 /* Pods-Easydict.release.xcconfig */;
			buildSettings = {
				ASSETCATALOG_COMPILER_ALTERNATE_APPICON_NAMES = "";
				ASSETCATALOG_COMPILER_APPICON_NAME = "white-black-icon";
				ASSETCATALOG_COMPILER_INCLUDE_ALL_APPICON_ASSETS = NO;
				CLANG_ENABLE_MODULES = YES;
				CODE_SIGN_ENTITLEMENTS = Easydict/App/Easydict.entitlements;
				CODE_SIGN_IDENTITY = $CODE_SIGN_IDENTITY;
				CODE_SIGN_STYLE = $CODE_SIGN_STYLE;
				COMBINE_HIDPI_IMAGES = YES;
				COPY_PHASE_STRIP = NO;
				CURRENT_PROJECT_VERSION = 41;
				DEAD_CODE_STRIPPING = YES;
				DEVELOPMENT_TEAM = "$(DEVELOPMENT_TEAM)";
				ENABLE_HARDENED_RUNTIME = YES;
				ENABLE_TESTING_SEARCH_PATHS = NO;
				FRAMEWORK_SEARCH_PATHS = "$(inherited)";
				GCC_GENERATE_DEBUGGING_SYMBOLS = YES;
				GCC_PREFIX_HEADER = "$(SRCROOT)/Easydict/App/PrefixHeader.pch";
				INFOPLIST_FILE = "$(TARGET_NAME)/App/Info.plist";
				INFOPLIST_KEY_LSApplicationCategoryType = "public.app-category.utilities";
				LD_RUNPATH_SEARCH_PATHS = (
					"$(inherited)",
					"@executable_path/../Frameworks",
				);
				MACOSX_DEPLOYMENT_TARGET = 13.0;
				MARKETING_VERSION = 2.10.1;
				PRODUCT_BUNDLE_IDENTIFIER = com.izual.Easydict;
				PRODUCT_MODULE_NAME = Easydict;
				PRODUCT_NAME = "$(TARGET_NAME)";
				SWIFT_ACTIVE_COMPILATION_CONDITIONS = "$(inherited)";
				SWIFT_EMIT_LOC_STRINGS = YES;
				SWIFT_OBJC_BRIDGING_HEADER = "Easydict/App/Easydict-Bridging-Header.h";
				SWIFT_VERSION = 5.0;
			};
			name = Release;
		};
/* End XCBuildConfiguration section */

/* Begin XCConfigurationList section */
		03022F362B370B7100B63209 /* Build configuration list for PBXNativeTarget "EasydictSwiftTests" */ = {
			isa = XCConfigurationList;
			buildConfigurations = (
				03022F342B370B7100B63209 /* Debug */,
				03022F352B370B7100B63209 /* Release */,
			);
			defaultConfigurationIsVisible = 0;
			defaultConfigurationName = Release;
		};
		0313F8732AD5577400A5CFB0 /* Build configuration list for PBXNativeTarget "EasydictTests" */ = {
			isa = XCConfigurationList;
			buildConfigurations = (
				0313F8742AD5577400A5CFB0 /* Debug */,
				0313F8752AD5577400A5CFB0 /* Release */,
			);
			defaultConfigurationIsVisible = 0;
			defaultConfigurationName = Release;
		};
		C99EEB132385796700FEE666 /* Build configuration list for PBXProject "Easydict" */ = {
			isa = XCConfigurationList;
			buildConfigurations = (
				C99EEB2A2385796900FEE666 /* Debug */,
				C99EEB2B2385796900FEE666 /* Release */,
			);
			defaultConfigurationIsVisible = 0;
			defaultConfigurationName = Release;
		};
		C99EEB2C2385796900FEE666 /* Build configuration list for PBXNativeTarget "Easydict" */ = {
			isa = XCConfigurationList;
			buildConfigurations = (
				C99EEB2D2385796900FEE666 /* Debug */,
				C99EEB2E2385796900FEE666 /* Release */,
			);
			defaultConfigurationIsVisible = 0;
			defaultConfigurationName = Release;
		};
/* End XCConfigurationList section */

/* Begin XCRemoteSwiftPackageReference section */
		03022F172B3591AE00B63209 /* XCRemoteSwiftPackageReference "generative-ai-swift" */ = {
			isa = XCRemoteSwiftPackageReference;
			repositoryURL = "https://github.com/google/generative-ai-swift";
			requirement = {
				kind = upToNextMajorVersion;
				minimumVersion = 0.5.3;
			};
		};
		03022F1A2B35DEBA00B63209 /* XCRemoteSwiftPackageReference "Hue" */ = {
			isa = XCRemoteSwiftPackageReference;
			repositoryURL = "https://github.com/zenangst/Hue";
			requirement = {
				kind = upToNextMajorVersion;
				minimumVersion = 5.0.1;
			};
		};
		03022F202B36D1A300B63209 /* XCRemoteSwiftPackageReference "SnapKit" */ = {
			isa = XCRemoteSwiftPackageReference;
			repositoryURL = "https://github.com/SnapKit/SnapKit";
			requirement = {
				kind = upToNextMajorVersion;
				minimumVersion = 5.6.0;
			};
		};
		033E181D2C5A970A0099A7B0 /* XCRemoteSwiftPackageReference "vapor" */ = {
			isa = XCRemoteSwiftPackageReference;
			repositoryURL = "https://github.com/vapor/vapor.git";
			requirement = {
				kind = upToNextMajorVersion;
				minimumVersion = 4.102.1;
			};
		};
		0364EC882C208EB40036B61B /* XCRemoteSwiftPackageReference "KeySender" */ = {
			isa = XCRemoteSwiftPackageReference;
			repositoryURL = "https://github.com/jordanbaird/KeySender";
			requirement = {
				kind = upToNextMajorVersion;
				minimumVersion = 0.0.5;
			};
		};
		036806562CA829F100800B76 /* XCRemoteSwiftPackageReference "SFSafeSymbols" */ = {
			isa = XCRemoteSwiftPackageReference;
			repositoryURL = "https://github.com/SFSafeSymbols/SFSafeSymbols";
			requirement = {
				kind = upToNextMajorVersion;
				minimumVersion = 5.3.0;
			};
		};
		03779F182BB25797008D3C42 /* XCRemoteSwiftPackageReference "OpenAI" */ = {
			isa = XCRemoteSwiftPackageReference;
			repositoryURL = "https://github.com/tisfeng/OpenAI";
			requirement = {
				branch = dev;
				kind = branch;
			};
		};
		038030932B4106800009230C /* XCRemoteSwiftPackageReference "CocoaLumberjack" */ = {
			isa = XCRemoteSwiftPackageReference;
			repositoryURL = "https://github.com/CocoaLumberjack/CocoaLumberjack.git";
			requirement = {
				kind = upToNextMinorVersion;
				minimumVersion = 3.7.1;
			};
		};
		038EA1A82B41169C008A6DD1 /* XCRemoteSwiftPackageReference "ZipArchive" */ = {
			isa = XCRemoteSwiftPackageReference;
			repositoryURL = "https://github.com/ZipArchive/ZipArchive.git";
			requirement = {
				kind = upToNextMajorVersion;
				minimumVersion = 2.5.5;
			};
		};
		038EA1AB2B41282F008A6DD1 /* XCRemoteSwiftPackageReference "MJExtension" */ = {
			isa = XCRemoteSwiftPackageReference;
			repositoryURL = "https://github.com/CoderMJLee/MJExtension";
			requirement = {
				kind = upToNextMajorVersion;
				minimumVersion = 3.4.1;
			};
		};
		03A173E52CD120E600791B51 /* XCRemoteSwiftPackageReference "SelectedTextKit" */ = {
			isa = XCRemoteSwiftPackageReference;
			repositoryURL = "https://github.com/tisfeng/SelectedTextKit.git";
			requirement = {
				kind = upToNextMajorVersion;
				minimumVersion = 1.0.3;
			};
		};
		03A8308B2B405F8E00112834 /* XCRemoteSwiftPackageReference "Sparkle" */ = {
			isa = XCRemoteSwiftPackageReference;
			repositoryURL = "https://github.com/sparkle-project/Sparkle";
			requirement = {
				kind = upToNextMajorVersion;
				minimumVersion = 2.5.2;
			};
		};
		03A8308E2B4073E700112834 /* XCRemoteSwiftPackageReference "appcenter-sdk-apple" */ = {
			isa = XCRemoteSwiftPackageReference;
			repositoryURL = "https://github.com/microsoft/appcenter-sdk-apple.git";
			requirement = {
				kind = upToNextMajorVersion;
				minimumVersion = 5.0.4;
			};
		};
		03A830932B4076FC00112834 /* XCRemoteSwiftPackageReference "firebase-ios-sdk" */ = {
			isa = XCRemoteSwiftPackageReference;
			repositoryURL = "https://github.com/firebase/firebase-ios-sdk";
			requirement = {
				kind = upToNextMajorVersion;
				minimumVersion = 10.19.1;
			};
		};
		03E534BA2CE0D38C00B37264 /* XCRemoteSwiftPackageReference "AcknowList" */ = {
			isa = XCRemoteSwiftPackageReference;
			repositoryURL = "https://github.com/tisfeng/AcknowList";
			requirement = {
				kind = revision;
				revision = 6a7af0bb6ec82f77e2835b290c7e4fe950b8f7d8;
			};
		};
		03FD68B92B1DC59600FD388E /* XCRemoteSwiftPackageReference "CryptoSwift" */ = {
			isa = XCRemoteSwiftPackageReference;
			repositoryURL = "https://github.com/krzyzanowskim/CryptoSwift";
			requirement = {
				kind = upToNextMajorVersion;
				minimumVersion = 1.8.0;
			};
		};
		0AC8A84D2B6DFDD4006DA5CC /* XCRemoteSwiftPackageReference "SettingsAccess" */ = {
			isa = XCRemoteSwiftPackageReference;
			repositoryURL = "https://github.com/orchetect/SettingsAccess";
			requirement = {
				kind = upToNextMajorVersion;
				minimumVersion = 1.4.0;
			};
		};
		2721E4CE2AFE920700A059AC /* XCRemoteSwiftPackageReference "Alamofire" */ = {
			isa = XCRemoteSwiftPackageReference;
			repositoryURL = "https://github.com/Alamofire/Alamofire.git";
			requirement = {
				kind = upToNextMajorVersion;
				minimumVersion = 5.8.1;
			};
		};
		967712E82B5B913600105E0F /* XCRemoteSwiftPackageReference "KeyHolder" */ = {
			isa = XCRemoteSwiftPackageReference;
			repositoryURL = "https://github.com/Clipy/KeyHolder.git";
			requirement = {
				kind = upToNextMajorVersion;
				minimumVersion = 4.2.0;
			};
		};
		C4BE8E1A2C72E5C500F53204 /* XCRemoteSwiftPackageReference "LaunchAtLogin-Modern" */ = {
			isa = XCRemoteSwiftPackageReference;
			repositoryURL = "https://github.com/sindresorhus/LaunchAtLogin-Modern";
			requirement = {
				kind = upToNextMajorVersion;
				minimumVersion = 1.1.0;
			};
		};
		C4BFDD782BE61F550094026B /* XCRemoteSwiftPackageReference "Vortex" */ = {
			isa = XCRemoteSwiftPackageReference;
			repositoryURL = "https://github.com/twostraws/Vortex";
			requirement = {
				kind = upToNextMajorVersion;
				minimumVersion = 1.0.1;
			};
		};
		EA3B81FA2B52555C004C0E8B /* XCRemoteSwiftPackageReference "Defaults" */ = {
			isa = XCRemoteSwiftPackageReference;
			repositoryURL = "https://github.com/sindresorhus/Defaults.git";
			requirement = {
				kind = upToNextMajorVersion;
				minimumVersion = 7.3.1;
			};
		};
/* End XCRemoteSwiftPackageReference section */

/* Begin XCSwiftPackageProductDependency section */
		03022F182B3591AE00B63209 /* GoogleGenerativeAI */ = {
			isa = XCSwiftPackageProductDependency;
			package = 03022F172B3591AE00B63209 /* XCRemoteSwiftPackageReference "generative-ai-swift" */;
			productName = GoogleGenerativeAI;
		};
		03022F1B2B35DEBA00B63209 /* Hue */ = {
			isa = XCSwiftPackageProductDependency;
			package = 03022F1A2B35DEBA00B63209 /* XCRemoteSwiftPackageReference "Hue" */;
			productName = Hue;
		};
		03022F212B36D1A400B63209 /* SnapKit */ = {
			isa = XCSwiftPackageProductDependency;
			package = 03022F202B36D1A300B63209 /* XCRemoteSwiftPackageReference "SnapKit" */;
			productName = SnapKit;
		};
		033E181E2C5A970A0099A7B0 /* Vapor */ = {
			isa = XCSwiftPackageProductDependency;
			package = 033E181D2C5A970A0099A7B0 /* XCRemoteSwiftPackageReference "vapor" */;
			productName = Vapor;
		};
		0364EC892C208EB50036B61B /* KeySender */ = {
			isa = XCSwiftPackageProductDependency;
			package = 0364EC882C208EB40036B61B /* XCRemoteSwiftPackageReference "KeySender" */;
			productName = KeySender;
		};
		036806572CA829F100800B76 /* SFSafeSymbols */ = {
			isa = XCSwiftPackageProductDependency;
			package = 036806562CA829F100800B76 /* XCRemoteSwiftPackageReference "SFSafeSymbols" */;
			productName = SFSafeSymbols;
		};
		03779F192BB25797008D3C42 /* OpenAI */ = {
			isa = XCSwiftPackageProductDependency;
			package = 03779F182BB25797008D3C42 /* XCRemoteSwiftPackageReference "OpenAI" */;
			productName = OpenAI;
		};
		038030942B4106800009230C /* CocoaLumberjack */ = {
			isa = XCSwiftPackageProductDependency;
			package = 038030932B4106800009230C /* XCRemoteSwiftPackageReference "CocoaLumberjack" */;
			productName = CocoaLumberjack;
		};
		038030962B4106800009230C /* CocoaLumberjackSwift */ = {
			isa = XCSwiftPackageProductDependency;
			package = 038030932B4106800009230C /* XCRemoteSwiftPackageReference "CocoaLumberjack" */;
			productName = CocoaLumberjackSwift;
		};
		038EA1A92B41169C008A6DD1 /* ZipArchive */ = {
			isa = XCSwiftPackageProductDependency;
			package = 038EA1A82B41169C008A6DD1 /* XCRemoteSwiftPackageReference "ZipArchive" */;
			productName = ZipArchive;
		};
		038EA1AC2B41282F008A6DD1 /* MJExtension */ = {
			isa = XCSwiftPackageProductDependency;
			package = 038EA1AB2B41282F008A6DD1 /* XCRemoteSwiftPackageReference "MJExtension" */;
			productName = MJExtension;
		};
		03A173E62CD120E600791B51 /* SelectedTextKit */ = {
			isa = XCSwiftPackageProductDependency;
			package = 03A173E52CD120E600791B51 /* XCRemoteSwiftPackageReference "SelectedTextKit" */;
			productName = SelectedTextKit;
		};
		03A8308C2B405F8E00112834 /* Sparkle */ = {
			isa = XCSwiftPackageProductDependency;
			package = 03A8308B2B405F8E00112834 /* XCRemoteSwiftPackageReference "Sparkle" */;
			productName = Sparkle;
		};
		03A8308F2B4073E700112834 /* AppCenterAnalytics */ = {
			isa = XCSwiftPackageProductDependency;
			package = 03A8308E2B4073E700112834 /* XCRemoteSwiftPackageReference "appcenter-sdk-apple" */;
			productName = AppCenterAnalytics;
		};
		03A830912B4073E700112834 /* AppCenterCrashes */ = {
			isa = XCSwiftPackageProductDependency;
			package = 03A8308E2B4073E700112834 /* XCRemoteSwiftPackageReference "appcenter-sdk-apple" */;
			productName = AppCenterCrashes;
		};
		03A830942B4076FC00112834 /* FirebaseAnalyticsSwift */ = {
			isa = XCSwiftPackageProductDependency;
			package = 03A830932B4076FC00112834 /* XCRemoteSwiftPackageReference "firebase-ios-sdk" */;
			productName = FirebaseAnalyticsSwift;
		};
		03E534BB2CE0D38C00B37264 /* AcknowList */ = {
			isa = XCSwiftPackageProductDependency;
			package = 03E534BA2CE0D38C00B37264 /* XCRemoteSwiftPackageReference "AcknowList" */;
			productName = AcknowList;
		};
		03FD68BA2B1DC59600FD388E /* CryptoSwift */ = {
			isa = XCSwiftPackageProductDependency;
			package = 03FD68B92B1DC59600FD388E /* XCRemoteSwiftPackageReference "CryptoSwift" */;
			productName = CryptoSwift;
		};
		0AC8A84E2B6DFDD4006DA5CC /* SettingsAccess */ = {
			isa = XCSwiftPackageProductDependency;
			package = 0AC8A84D2B6DFDD4006DA5CC /* XCRemoteSwiftPackageReference "SettingsAccess" */;
			productName = SettingsAccess;
		};
		2721E4CF2AFE920700A059AC /* Alamofire */ = {
			isa = XCSwiftPackageProductDependency;
			package = 2721E4CE2AFE920700A059AC /* XCRemoteSwiftPackageReference "Alamofire" */;
			productName = Alamofire;
		};
		967712E92B5B913600105E0F /* KeyHolder */ = {
			isa = XCSwiftPackageProductDependency;
			package = 967712E82B5B913600105E0F /* XCRemoteSwiftPackageReference "KeyHolder" */;
			productName = KeyHolder;
		};
		C4BE8E1B2C72E61B00F53204 /* LaunchAtLogin */ = {
			isa = XCSwiftPackageProductDependency;
			package = C4BE8E1A2C72E5C500F53204 /* XCRemoteSwiftPackageReference "LaunchAtLogin-Modern" */;
			productName = LaunchAtLogin;
		};
		C4BFDD792BE61F550094026B /* Vortex */ = {
			isa = XCSwiftPackageProductDependency;
			package = C4BFDD782BE61F550094026B /* XCRemoteSwiftPackageReference "Vortex" */;
			productName = Vortex;
		};
		EA3B81FB2B52555C004C0E8B /* Defaults */ = {
			isa = XCSwiftPackageProductDependency;
			package = EA3B81FA2B52555C004C0E8B /* XCRemoteSwiftPackageReference "Defaults" */;
			productName = Defaults;
		};
/* End XCSwiftPackageProductDependency section */
	};
	rootObject = C99EEB102385796700FEE666 /* Project object */;
}<|MERGE_RESOLUTION|>--- conflicted
+++ resolved
@@ -874,12 +874,9 @@
 		DC6D9C882B3969510055EFFC /* Appearance.swift */ = {isa = PBXFileReference; lastKnownFileType = sourcecode.swift; path = Appearance.swift; sourceTree = "<group>"; };
 		DCF176F12B57CED700CA6026 /* Configuration+UserData.swift */ = {isa = PBXFileReference; lastKnownFileType = sourcecode.swift; path = "Configuration+UserData.swift"; sourceTree = "<group>"; };
 		EA1013432B5DBDB1005E43F9 /* KeyCombo+Defaults.Serializable.swift */ = {isa = PBXFileReference; lastKnownFileType = sourcecode.swift; path = "KeyCombo+Defaults.Serializable.swift"; sourceTree = "<group>"; };
-<<<<<<< HEAD
 		EA3B81F82B5254AA004C0E8B /* Configuration+Defaults.swift */ = {isa = PBXFileReference; lastKnownFileType = sourcecode.swift; path = "Configuration+Defaults.swift"; sourceTree = "<group>"; };
 		EA5AEABA2C0C74030024E298 /* QueryView.swift */ = {isa = PBXFileReference; lastKnownFileType = sourcecode.swift; path = QueryView.swift; sourceTree = "<group>"; };
-=======
 		EA3B81F82B5254AA004C0E8B /* Defaults.Keys+Extension.swift */ = {isa = PBXFileReference; lastKnownFileType = sourcecode.swift; path = "Defaults.Keys+Extension.swift"; sourceTree = "<group>"; };
->>>>>>> 3fb7ff9f
 		EA9943E22B534C3300EE7B97 /* TTSServiceType.swift */ = {isa = PBXFileReference; lastKnownFileType = sourcecode.swift; path = TTSServiceType.swift; sourceTree = "<group>"; };
 		EA9943E72B534D8900EE7B97 /* LanguageDetectOptimizeExtensions.swift */ = {isa = PBXFileReference; lastKnownFileType = sourcecode.swift; path = LanguageDetectOptimizeExtensions.swift; sourceTree = "<group>"; };
 		EA9943ED2B5353AB00EE7B97 /* WindowTypeExtensions.swift */ = {isa = PBXFileReference; lastKnownFileType = sourcecode.swift; path = WindowTypeExtensions.swift; sourceTree = "<group>"; };
@@ -2296,12 +2293,9 @@
 		27FE98062B3DD525000AD654 /* View */ = {
 			isa = PBXGroup;
 			children = (
-<<<<<<< HEAD
 				EA5AEAB82C0C73F30024E298 /* QueryWindow */,
-=======
 				030D612F2CD9C947000DF298 /* Windows */,
 				030D61262CD9BA0F000DF298 /* AcknowListView */,
->>>>>>> 3fb7ff9f
 				9643D93E2B6FC405000FBEA6 /* MenuView */,
 				27FE980A2B3DD5D1000AD654 /* MenuItemView.swift */,
 				0AC11B212B4D16A500F07198 /* WindowAccessor.swift */,
@@ -2996,11 +2990,8 @@
 			files = (
 				EA9943EE2B5353AB00EE7B97 /* WindowTypeExtensions.swift in Sources */,
 				03991158292927E000E1B06D /* EZTitlebar.m in Sources */,
-<<<<<<< HEAD
 				03D8A65C2A433B4100D9A968 /* EZConfiguration+EZUserData.m in Sources */,
 				EA5AEABB2C0C74030024E298 /* QueryView.swift in Sources */,
-=======
->>>>>>> 3fb7ff9f
 				03BD282229486CF200F5891A /* EZBlueTextButton.m in Sources */,
 				0AC8A8472B6A4E3F006DA5CC /* ServiceConfigurationSecretSectionView.swift in Sources */,
 				03BDA7C22A26DA280079D04F /* NSString+Indenter.m in Sources */,
