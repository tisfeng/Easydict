// !$*UTF8*$!
{
	archiveVersion = 1;
	classes = {
	};
	objectVersion = 55;
	objects = {

/* Begin PBXBuildFile section */
		03008B2729408BF50062B821 /* NSObject+EZDarkMode.m in Sources */ = {isa = PBXBuildFile; fileRef = 03008B2629408BF50062B821 /* NSObject+EZDarkMode.m */; };
		03008B2B2940D3230062B821 /* EZDeepLTranslate.m in Sources */ = {isa = PBXBuildFile; fileRef = 03008B2A2940D3230062B821 /* EZDeepLTranslate.m */; };
		03008B2E2941956D0062B821 /* EZURLSchemeHandler.m in Sources */ = {isa = PBXBuildFile; fileRef = 03008B2D2941956D0062B821 /* EZURLSchemeHandler.m */; };
		03008B3F29444B0A0062B821 /* NSView+EZAnimatedHidden.m in Sources */ = {isa = PBXBuildFile; fileRef = 03008B3E29444B0A0062B821 /* NSView+EZAnimatedHidden.m */; };
		03022F192B3591AE00B63209 /* GoogleGenerativeAI in Frameworks */ = {isa = PBXBuildFile; productRef = 03022F182B3591AE00B63209 /* GoogleGenerativeAI */; };
		03022F1C2B35DEBA00B63209 /* Hue in Frameworks */ = {isa = PBXBuildFile; productRef = 03022F1B2B35DEBA00B63209 /* Hue */; };
		03022F1F2B36CF3100B63209 /* SwiftShell in Frameworks */ = {isa = PBXBuildFile; productRef = 03022F1E2B36CF3100B63209 /* SwiftShell */; };
		03022F222B36D1A400B63209 /* SnapKit in Frameworks */ = {isa = PBXBuildFile; productRef = 03022F212B36D1A400B63209 /* SnapKit */; };
		03022F312B370B7100B63209 /* EasydictSwiftTests.swift in Sources */ = {isa = PBXBuildFile; fileRef = 03022F302B370B7100B63209 /* EasydictSwiftTests.swift */; };
		030570E22ADB919900C9905E /* EZAppleScriptManager.m in Sources */ = {isa = PBXBuildFile; fileRef = 030570E12ADB919900C9905E /* EZAppleScriptManager.m */; };
		0309E1ED292B439A00AFB76A /* EZTextView.m in Sources */ = {isa = PBXBuildFile; fileRef = 0309E1EC292B439A00AFB76A /* EZTextView.m */; };
		0309E1F0292B4A5E00AFB76A /* NSView+EZGetViewController.m in Sources */ = {isa = PBXBuildFile; fileRef = 0309E1EF292B4A5E00AFB76A /* NSView+EZGetViewController.m */; };
		0309E1F4292BD6A100AFB76A /* EZQueryModel.m in Sources */ = {isa = PBXBuildFile; fileRef = 0309E1F3292BD6A100AFB76A /* EZQueryModel.m */; };
		030DB2612B56CC6500E27DEA /* BingLanguageVoice.swift in Sources */ = {isa = PBXBuildFile; fileRef = 030DB2602B56CC6500E27DEA /* BingLanguageVoice.swift */; };
		0310C8272A94F5DF00B1D81E /* apple-dictionary.html in Resources */ = {isa = PBXBuildFile; fileRef = 0310C8262A94EFA100B1D81E /* apple-dictionary.html */; };
		0313F8702AD5577400A5CFB0 /* EasydictTests.m in Sources */ = {isa = PBXBuildFile; fileRef = 0313F86F2AD5577400A5CFB0 /* EasydictTests.m */; };
		031DBD792AE01E130071CF85 /* easydict in Resources */ = {isa = PBXBuildFile; fileRef = 031DBD782AE01E130071CF85 /* easydict */; };
		0320C5872B29F35700861B3D /* QueryServiceRecord.swift in Sources */ = {isa = PBXBuildFile; fileRef = 0320C5862B29F35700861B3D /* QueryServiceRecord.swift */; };
		03247E362968158B00AFCD67 /* EZScriptExecutor.m in Sources */ = {isa = PBXBuildFile; fileRef = 03247E352968158B00AFCD67 /* EZScriptExecutor.m */; };
		03247E3A296AE8EC00AFCD67 /* EZLoadingAnimationView.m in Sources */ = {isa = PBXBuildFile; fileRef = 03247E39296AE8EC00AFCD67 /* EZLoadingAnimationView.m */; };
		03262C1C29EEE91700EFECA0 /* EZEnumTypes.m in Sources */ = {isa = PBXBuildFile; fileRef = 03262C1B29EEE91700EFECA0 /* EZEnumTypes.m */; };
		03262C2529EFE97B00EFECA0 /* NSViewController+EZWindow.m in Sources */ = {isa = PBXBuildFile; fileRef = 03262C2429EFE97B00EFECA0 /* NSViewController+EZWindow.m */; };
		03280B812C23FE4A00E75A24 /* StreamConfigurationView.swift in Sources */ = {isa = PBXBuildFile; fileRef = 03280B802C23FE4A00E75A24 /* StreamConfigurationView.swift */; };
		0329CD6F29EE924500963F78 /* EZRightClickDetector.m in Sources */ = {isa = PBXBuildFile; fileRef = 0329CD6E29EE924500963F78 /* EZRightClickDetector.m */; };
		033363A0293A05D200FED9C8 /* EZSelectLanguageButton.m in Sources */ = {isa = PBXBuildFile; fileRef = 0333639F293A05D200FED9C8 /* EZSelectLanguageButton.m */; };
		033363A6293C4AFA00FED9C8 /* PrintBeautifulLog.m in Sources */ = {isa = PBXBuildFile; fileRef = 033363A5293C4AFA00FED9C8 /* PrintBeautifulLog.m */; };
		0333FDA32A035BEC00891515 /* NSArray+EZChineseText.m in Sources */ = {isa = PBXBuildFile; fileRef = 0333FDA22A035BEC00891515 /* NSArray+EZChineseText.m */; };
		0333FDA62A035D5700891515 /* NSString+EZChineseText.m in Sources */ = {isa = PBXBuildFile; fileRef = 0333FDA52A035D5700891515 /* NSString+EZChineseText.m */; };
		0337D0092C109D0C002ACE72 /* ServiceUsageStatus.swift in Sources */ = {isa = PBXBuildFile; fileRef = 0337D0082C109D0C002ACE72 /* ServiceUsageStatus.swift */; };
		033A8EAE2BDFE09B00030C08 /* String+Extension.swift in Sources */ = {isa = PBXBuildFile; fileRef = 033A8EAD2BDFE09B00030C08 /* String+Extension.swift */; };
		033B7134293CE2430096E2DF /* EZWebViewTranslator.m in Sources */ = {isa = PBXBuildFile; fileRef = 033B7133293CE2430096E2DF /* EZWebViewTranslator.m */; };
		033C30FC2A7409C40095926A /* TTTDictionary.m in Sources */ = {isa = PBXBuildFile; fileRef = 033C30FB2A7409C40095926A /* TTTDictionary.m */; };
		033C31002A74CECE0095926A /* EZAppleDictionary.m in Sources */ = {isa = PBXBuildFile; fileRef = 033C30FF2A74CECE0095926A /* EZAppleDictionary.m */; };
		0342A9812AD64924002A9F5F /* NSString+EZSplit.m in Sources */ = {isa = PBXBuildFile; fileRef = 0342A9802AD64924002A9F5F /* NSString+EZSplit.m */; };
		03542A30293645DF00C34C33 /* EZAppleService.m in Sources */ = {isa = PBXBuildFile; fileRef = 03542A2F293645DF00C34C33 /* EZAppleService.m */; };
		03542A342936F70F00C34C33 /* EZLanguageManager.m in Sources */ = {isa = PBXBuildFile; fileRef = 03542A332936F70F00C34C33 /* EZLanguageManager.m */; };
		03542A3A2937AE6400C34C33 /* EZQueryService.m in Sources */ = {isa = PBXBuildFile; fileRef = 03542A392937AE6400C34C33 /* EZQueryService.m */; };
		03542A3D2937AF4F00C34C33 /* EZQueryResult.m in Sources */ = {isa = PBXBuildFile; fileRef = 03542A3C2937AF4F00C34C33 /* EZQueryResult.m */; };
		03542A402937B3C900C34C33 /* EZOCRResult.m in Sources */ = {isa = PBXBuildFile; fileRef = 03542A3F2937B3C900C34C33 /* EZOCRResult.m */; };
		03542A432937B45E00C34C33 /* EZBaiduTranslate.m in Sources */ = {isa = PBXBuildFile; fileRef = 03542A422937B45E00C34C33 /* EZBaiduTranslate.m */; };
		03542A462937B4C300C34C33 /* EZBaiduTranslateResponse.m in Sources */ = {isa = PBXBuildFile; fileRef = 03542A452937B4C300C34C33 /* EZBaiduTranslateResponse.m */; };
		03542A492937B5CF00C34C33 /* EZGoogleTranslate.m in Sources */ = {isa = PBXBuildFile; fileRef = 03542A482937B5CF00C34C33 /* EZGoogleTranslate.m */; };
		03542A4C2937B5F100C34C33 /* EZYoudaoTranslate.m in Sources */ = {isa = PBXBuildFile; fileRef = 03542A4B2937B5F100C34C33 /* EZYoudaoTranslate.m */; };
		03542A4F2937B64B00C34C33 /* EZYoudaoOCRResponse.m in Sources */ = {isa = PBXBuildFile; fileRef = 03542A4E2937B64B00C34C33 /* EZYoudaoOCRResponse.m */; };
		03542A522937B69200C34C33 /* EZYoudaoTranslateResponse.m in Sources */ = {isa = PBXBuildFile; fileRef = 03542A512937B69200C34C33 /* EZYoudaoTranslateResponse.m */; };
		03542A552937B7DE00C34C33 /* EZError.m in Sources */ = {isa = PBXBuildFile; fileRef = 03542A542937B7DE00C34C33 /* EZError.m */; };
		03542A5B2938DA2B00C34C33 /* EZDetectLanguageButton.m in Sources */ = {isa = PBXBuildFile; fileRef = 03542A5A2938DA2B00C34C33 /* EZDetectLanguageButton.m */; };
		03542A5E2938F05B00C34C33 /* EZLanguageModel.m in Sources */ = {isa = PBXBuildFile; fileRef = 03542A5D2938F05B00C34C33 /* EZLanguageModel.m */; };
		0357B95A2C04387D00A48CB0 /* TextEditorCell.swift in Sources */ = {isa = PBXBuildFile; fileRef = 0357B9592C04387D00A48CB0 /* TextEditorCell.swift */; };
		035E37E72A0953120061DFAF /* EZToast.m in Sources */ = {isa = PBXBuildFile; fileRef = 035E37E62A0953120061DFAF /* EZToast.m */; };
		0361965529FFECFC00806370 /* youdao-sign.js in Resources */ = {isa = PBXBuildFile; fileRef = 0361965429FFECFC00806370 /* youdao-sign.js */; };
		036196752A000F5900806370 /* FWEncryptorAES.m in Sources */ = {isa = PBXBuildFile; fileRef = 036196702A000F5800806370 /* FWEncryptorAES.m */; };
		036196762A000F5900806370 /* NSData+Base64.m in Sources */ = {isa = PBXBuildFile; fileRef = 036196722A000F5900806370 /* NSData+Base64.m */; };
		036196772A000F5900806370 /* NSData+CommonCrypto.m in Sources */ = {isa = PBXBuildFile; fileRef = 036196742A000F5900806370 /* NSData+CommonCrypto.m */; };
		0361967B2A0037F700806370 /* NSData+EZMD5.m in Sources */ = {isa = PBXBuildFile; fileRef = 0361967A2A0037F700806370 /* NSData+EZMD5.m */; };
		0364EC8A2C208EB50036B61B /* KeySender in Frameworks */ = {isa = PBXBuildFile; productRef = 0364EC892C208EB50036B61B /* KeySender */; };
		0364EC8D2C208FB70036B61B /* AXSwift in Frameworks */ = {isa = PBXBuildFile; productRef = 0364EC8C2C208FB70036B61B /* AXSwift */; };
		036A0DB82AD8403A006E6D4F /* NSString+EZHandleInputText.m in Sources */ = {isa = PBXBuildFile; fileRef = 036A0DB72AD8403A006E6D4F /* NSString+EZHandleInputText.m */; };
		036A0DBB2AD941F9006E6D4F /* EZReplaceTextButton.m in Sources */ = {isa = PBXBuildFile; fileRef = 036A0DBA2AD941F9006E6D4F /* EZReplaceTextButton.m */; };
		036BCD4A2BDE8A96009C893F /* DefaultsStoredKey.swift in Sources */ = {isa = PBXBuildFile; fileRef = 036BCD492BDE8A96009C893F /* DefaultsStoredKey.swift */; };
		036D62812BCAB613002C95C7 /* BuiltInAIService.swift in Sources */ = {isa = PBXBuildFile; fileRef = 036D62802BCAB613002C95C7 /* BuiltInAIService.swift */; };
		036E7D7B293F4FC8002675DF /* EZOpenLinkButton.m in Sources */ = {isa = PBXBuildFile; fileRef = 036E7D7A293F4FC8002675DF /* EZOpenLinkButton.m */; };
		03714B902C17FD9400BB4459 /* Notification.Name.swift in Sources */ = {isa = PBXBuildFile; fileRef = 03714B8F2C17FD9400BB4459 /* Notification.Name.swift */; };
		03779F0E2BB256A7008D3C42 /* OpenAIService.swift in Sources */ = {isa = PBXBuildFile; fileRef = 03779F0B2BB256A7008D3C42 /* OpenAIService.swift */; };
		03779F0F2BB256A7008D3C42 /* Prompt.swift in Sources */ = {isa = PBXBuildFile; fileRef = 03779F0C2BB256A7008D3C42 /* Prompt.swift */; };
		03779F132BB256B5008D3C42 /* APIKey.swift in Sources */ = {isa = PBXBuildFile; fileRef = 03779F102BB256B5008D3C42 /* APIKey.swift */; };
		03779F142BB256B5008D3C42 /* EncryptedSecretKeys.plist in Resources */ = {isa = PBXBuildFile; fileRef = 03779F112BB256B5008D3C42 /* EncryptedSecretKeys.plist */; };
		03779F172BB256C5008D3C42 /* URL+Extension.swift in Sources */ = {isa = PBXBuildFile; fileRef = 03779F152BB256C5008D3C42 /* URL+Extension.swift */; };
		03779F1A2BB25797008D3C42 /* OpenAI in Frameworks */ = {isa = PBXBuildFile; productRef = 03779F192BB25797008D3C42 /* OpenAI */; };
		037852B9295D49F900D0E2CF /* EZTableRowView.m in Sources */ = {isa = PBXBuildFile; fileRef = 037852B8295D49F900D0E2CF /* EZTableRowView.m */; };
		03792EA22C3831040074A145 /* OllamaService.swift in Sources */ = {isa = PBXBuildFile; fileRef = 03792EA12C3831040074A145 /* OllamaService.swift */; };
		038030952B4106800009230C /* CocoaLumberjack in Frameworks */ = {isa = PBXBuildFile; productRef = 038030942B4106800009230C /* CocoaLumberjack */; };
		038030972B4106800009230C /* CocoaLumberjackSwift in Frameworks */ = {isa = PBXBuildFile; productRef = 038030962B4106800009230C /* CocoaLumberjackSwift */; };
		03832F542B5F6BE200D0DC64 /* AdvancedTab.swift in Sources */ = {isa = PBXBuildFile; fileRef = 03832F532B5F6BE200D0DC64 /* AdvancedTab.swift */; };
		0387FB7A2BFBA990000A7A82 /* LLMStreamService.swift in Sources */ = {isa = PBXBuildFile; fileRef = 0387FB792BFBA990000A7A82 /* LLMStreamService.swift */; };
		03882F8D29D95044005B5A52 /* CTView.m in Sources */ = {isa = PBXBuildFile; fileRef = 03882F8429D95044005B5A52 /* CTView.m */; };
		03882F8E29D95044005B5A52 /* ToastWindowController.m in Sources */ = {isa = PBXBuildFile; fileRef = 03882F8629D95044005B5A52 /* ToastWindowController.m */; };
		03882F8F29D95044005B5A52 /* CTScreen.m in Sources */ = {isa = PBXBuildFile; fileRef = 03882F8729D95044005B5A52 /* CTScreen.m */; };
		03882F9029D95044005B5A52 /* ToastWindowController.xib in Resources */ = {isa = PBXBuildFile; fileRef = 03882F8829D95044005B5A52 /* ToastWindowController.xib */; };
		03882F9129D95044005B5A52 /* CTCommon.m in Sources */ = {isa = PBXBuildFile; fileRef = 03882F8929D95044005B5A52 /* CTCommon.m */; };
		03882F9229D95044005B5A52 /* Info.plist in Resources */ = {isa = PBXBuildFile; fileRef = 03882F8C29D95044005B5A52 /* Info.plist */; };
		038A72402B62C0B9004995E3 /* String+Regex.swift in Sources */ = {isa = PBXBuildFile; fileRef = 038A723F2B62C0B9004995E3 /* String+Regex.swift */; };
		038EA1AA2B41169C008A6DD1 /* ZipArchive in Frameworks */ = {isa = PBXBuildFile; productRef = 038EA1A92B41169C008A6DD1 /* ZipArchive */; };
		038EA1AD2B41282F008A6DD1 /* MJExtension in Frameworks */ = {isa = PBXBuildFile; productRef = 038EA1AC2B41282F008A6DD1 /* MJExtension */; };
		038F1F8F2BAD838F00CD2F65 /* NSMenu+PopUpBelowView.swift in Sources */ = {isa = PBXBuildFile; fileRef = 038F1F8E2BAD838F00CD2F65 /* NSMenu+PopUpBelowView.swift */; };
		039459F72BE7DD6300FD70F9 /* AppleScriptUtils.swift in Sources */ = {isa = PBXBuildFile; fileRef = 039459F62BE7DD6300FD70F9 /* AppleScriptUtils.swift */; };
		0396D611292C932F006A11D9 /* EZSelectLanguageCell.m in Sources */ = {isa = PBXBuildFile; fileRef = 0396D610292C932F006A11D9 /* EZSelectLanguageCell.m */; };
		0396D615292CC4C3006A11D9 /* EZLocalStorage.m in Sources */ = {isa = PBXBuildFile; fileRef = 0396D614292CC4C3006A11D9 /* EZLocalStorage.m */; };
		0396DE552BB5844A009FD2A5 /* BaseOpenAIService.swift in Sources */ = {isa = PBXBuildFile; fileRef = 0396DE542BB5844A009FD2A5 /* BaseOpenAIService.swift */; };
		03991158292927E000E1B06D /* EZTitlebar.m in Sources */ = {isa = PBXBuildFile; fileRef = 03991157292927E000E1B06D /* EZTitlebar.m */; };
		03991166292A8A4400E1B06D /* EZTitleBarMoveView.m in Sources */ = {isa = PBXBuildFile; fileRef = 03991165292A8A4400E1B06D /* EZTitleBarMoveView.m */; };
		0399116A292AA2EF00E1B06D /* EZLayoutManager.m in Sources */ = {isa = PBXBuildFile; fileRef = 03991169292AA2EF00E1B06D /* EZLayoutManager.m */; };
		0399C6A529A747E600B4AFCC /* EZDeepLTranslateResponse.m in Sources */ = {isa = PBXBuildFile; fileRef = 0399C6A429A747E600B4AFCC /* EZDeepLTranslateResponse.m */; };
		0399C6A829A74E0F00B4AFCC /* EZQueryResult+EZDeepLTranslateResponse.m in Sources */ = {isa = PBXBuildFile; fileRef = 0399C6A729A74E0F00B4AFCC /* EZQueryResult+EZDeepLTranslateResponse.m */; };
		0399C6B829A9F4B800B4AFCC /* EZSchemeParser.m in Sources */ = {isa = PBXBuildFile; fileRef = 0399C6B729A9F4B800B4AFCC /* EZSchemeParser.m */; };
		039B694F2A9D9F370063709D /* EZWebViewManager.m in Sources */ = {isa = PBXBuildFile; fileRef = 039B694E2A9D9F370063709D /* EZWebViewManager.m */; };
		039CC90D292F664E0037B91E /* NSObject+EZWindowType.m in Sources */ = {isa = PBXBuildFile; fileRef = 039CC90C292F664E0037B91E /* NSObject+EZWindowType.m */; };
		039CC910292F86F40037B91E /* NSImage+EZResize.m in Sources */ = {isa = PBXBuildFile; fileRef = 039CC90F292F86F40037B91E /* NSImage+EZResize.m */; };
		039CC914292FB3180037B91E /* EZPopUpButton.m in Sources */ = {isa = PBXBuildFile; fileRef = 039CC913292FB3180037B91E /* EZPopUpButton.m */; };
		039D119929D5E26300C93F46 /* EZAudioUtils.m in Sources */ = {isa = PBXBuildFile; fileRef = 039D119829D5E26300C93F46 /* EZAudioUtils.m */; };
		03A3E1552BEBDB2000E7E210 /* Throttler.swift in Sources */ = {isa = PBXBuildFile; fileRef = 03A3E1542BEBDB2000E7E210 /* Throttler.swift */; };
		03A8308D2B405F8E00112834 /* Sparkle in Frameworks */ = {isa = PBXBuildFile; productRef = 03A8308C2B405F8E00112834 /* Sparkle */; };
		03A830902B4073E700112834 /* AppCenterAnalytics in Frameworks */ = {isa = PBXBuildFile; productRef = 03A8308F2B4073E700112834 /* AppCenterAnalytics */; };
		03A830922B4073E700112834 /* AppCenterCrashes in Frameworks */ = {isa = PBXBuildFile; productRef = 03A830912B4073E700112834 /* AppCenterCrashes */; };
		03A830952B4076FC00112834 /* FirebaseAnalyticsSwift in Frameworks */ = {isa = PBXBuildFile; productRef = 03A830942B4076FC00112834 /* FirebaseAnalyticsSwift */; };
		03B022E629231FA6001C7E63 /* Assets.xcassets in Resources */ = {isa = PBXBuildFile; fileRef = 03B0221D29231FA6001C7E63 /* Assets.xcassets */; };
		03B022E829231FA6001C7E63 /* entry.m in Sources */ = {isa = PBXBuildFile; fileRef = 03B0222129231FA6001C7E63 /* entry.m */; };
		03B022E929231FA6001C7E63 /* AppDelegate.m in Sources */ = {isa = PBXBuildFile; fileRef = 03B0222329231FA6001C7E63 /* AppDelegate.m */; };
		03B022EC29231FA6001C7E63 /* baidu-translate-sign.js in Resources */ = {isa = PBXBuildFile; fileRef = 03B0222F29231FA6001C7E63 /* baidu-translate-sign.js */; };
		03B022F029231FA6001C7E63 /* google-translate-sign.js in Resources */ = {isa = PBXBuildFile; fileRef = 03B0223529231FA6001C7E63 /* google-translate-sign.js */; };
		03B022F529231FA6001C7E63 /* EZDetectManager.m in Sources */ = {isa = PBXBuildFile; fileRef = 03B0224429231FA6001C7E63 /* EZDetectManager.m */; };
		03B022FA29231FA6001C7E63 /* EZServiceTypes.m in Sources */ = {isa = PBXBuildFile; fileRef = 03B0224B29231FA6001C7E63 /* EZServiceTypes.m */; };
		03B022FD29231FA6001C7E63 /* EZFixedQueryWindow.m in Sources */ = {isa = PBXBuildFile; fileRef = 03B0225229231FA6001C7E63 /* EZFixedQueryWindow.m */; };
		03B022FE29231FA6001C7E63 /* EZBaseQueryViewController.m in Sources */ = {isa = PBXBuildFile; fileRef = 03B0225329231FA6001C7E63 /* EZBaseQueryViewController.m */; };
		03B0230129231FA6001C7E63 /* EZQueryView.m in Sources */ = {isa = PBXBuildFile; fileRef = 03B0225C29231FA6001C7E63 /* EZQueryView.m */; };
		03B0230229231FA6001C7E63 /* EZWordResultView.m in Sources */ = {isa = PBXBuildFile; fileRef = 03B0225F29231FA6001C7E63 /* EZWordResultView.m */; };
		03B0230329231FA6001C7E63 /* EZResultView.m in Sources */ = {isa = PBXBuildFile; fileRef = 03B0226229231FA6001C7E63 /* EZResultView.m */; };
		03B0230429231FA6001C7E63 /* EZHoverButton.m in Sources */ = {isa = PBXBuildFile; fileRef = 03B0226629231FA6001C7E63 /* EZHoverButton.m */; };
		03B0230529231FA6001C7E63 /* EZButton.m in Sources */ = {isa = PBXBuildFile; fileRef = 03B0226829231FA6001C7E63 /* EZButton.m */; };
		03B0230629231FA6001C7E63 /* EZLabel.m in Sources */ = {isa = PBXBuildFile; fileRef = 03B0226C29231FA6001C7E63 /* EZLabel.m */; };
		03B0230729231FA6001C7E63 /* EZCommonView.m in Sources */ = {isa = PBXBuildFile; fileRef = 03B0226E29231FA6001C7E63 /* EZCommonView.m */; };
		03B0231229231FA6001C7E63 /* NSObject+DarkMode.m in Sources */ = {isa = PBXBuildFile; fileRef = 03B0228729231FA6001C7E63 /* NSObject+DarkMode.m */; };
		03B0231329231FA6001C7E63 /* NSView+HiddenDebug.m in Sources */ = {isa = PBXBuildFile; fileRef = 03B0228A29231FA6001C7E63 /* NSView+HiddenDebug.m */; };
		03B0231429231FA6001C7E63 /* DarkModeManager.m in Sources */ = {isa = PBXBuildFile; fileRef = 03B0228C29231FA6001C7E63 /* DarkModeManager.m */; };
		03B0231529231FA6001C7E63 /* SnipWindow.m in Sources */ = {isa = PBXBuildFile; fileRef = 03B0229329231FA6001C7E63 /* SnipWindow.m */; };
		03B0231629231FA6001C7E63 /* SnipFocusView.m in Sources */ = {isa = PBXBuildFile; fileRef = 03B0229429231FA6001C7E63 /* SnipFocusView.m */; };
		03B0231729231FA6001C7E63 /* Snip.m in Sources */ = {isa = PBXBuildFile; fileRef = 03B0229529231FA6001C7E63 /* Snip.m */; };
		03B0231829231FA6001C7E63 /* SnipWindowController.m in Sources */ = {isa = PBXBuildFile; fileRef = 03B0229729231FA6001C7E63 /* SnipWindowController.m */; };
		03B0231929231FA6001C7E63 /* SnipViewController.m in Sources */ = {isa = PBXBuildFile; fileRef = 03B0229829231FA6001C7E63 /* SnipViewController.m */; };
		03B0232029231FA6001C7E63 /* NSWindow+MM.m in Sources */ = {isa = PBXBuildFile; fileRef = 03B022A829231FA6001C7E63 /* NSWindow+MM.m */; };
		03B0232129231FA6001C7E63 /* NSPasteboard+MM.m in Sources */ = {isa = PBXBuildFile; fileRef = 03B022AA29231FA6001C7E63 /* NSPasteboard+MM.m */; };
		03B0232229231FA6001C7E63 /* NSImage+MM.m in Sources */ = {isa = PBXBuildFile; fileRef = 03B022AB29231FA6001C7E63 /* NSImage+MM.m */; };
		03B0232329231FA6001C7E63 /* NSString+MM.m in Sources */ = {isa = PBXBuildFile; fileRef = 03B022AC29231FA6001C7E63 /* NSString+MM.m */; };
		03B0232429231FA6001C7E63 /* NSUserDefaults+MM.m in Sources */ = {isa = PBXBuildFile; fileRef = 03B022AD29231FA6001C7E63 /* NSUserDefaults+MM.m */; };
		03B0232529231FA6001C7E63 /* NSButton+MM.m in Sources */ = {isa = PBXBuildFile; fileRef = 03B022AE29231FA6001C7E63 /* NSButton+MM.m */; };
		03B0232629231FA6001C7E63 /* NSAttributedString+MM.m in Sources */ = {isa = PBXBuildFile; fileRef = 03B022B429231FA6001C7E63 /* NSAttributedString+MM.m */; };
		03B0232729231FA6001C7E63 /* NSColor+MM.m in Sources */ = {isa = PBXBuildFile; fileRef = 03B022B529231FA6001C7E63 /* NSColor+MM.m */; };
		03B0232829231FA6001C7E63 /* NSTextView+Height.m in Sources */ = {isa = PBXBuildFile; fileRef = 03B022BD29231FA6001C7E63 /* NSTextView+Height.m */; };
		03B0232929231FA6001C7E63 /* NSDictionary+MM.m in Sources */ = {isa = PBXBuildFile; fileRef = 03B022BE29231FA6001C7E63 /* NSDictionary+MM.m */; };
		03B0232A29231FA6001C7E63 /* NSColor+MyColors.m in Sources */ = {isa = PBXBuildFile; fileRef = 03B022C129231FA6001C7E63 /* NSColor+MyColors.m */; };
		03B0232B29231FA6001C7E63 /* NSMutableAttributedString+MM.m in Sources */ = {isa = PBXBuildFile; fileRef = 03B022C229231FA6001C7E63 /* NSMutableAttributedString+MM.m */; };
		03B0232C29231FA6001C7E63 /* NSView+MM.m in Sources */ = {isa = PBXBuildFile; fileRef = 03B022C329231FA6001C7E63 /* NSView+MM.m */; };
		03B0232D29231FA6001C7E63 /* NSArray+MM.m in Sources */ = {isa = PBXBuildFile; fileRef = 03B022C429231FA6001C7E63 /* NSArray+MM.m */; };
		03B0232E29231FA6001C7E63 /* MMCrashSignalExceptionHandler.m in Sources */ = {isa = PBXBuildFile; fileRef = 03B022C829231FA6001C7E63 /* MMCrashSignalExceptionHandler.m */; };
		03B0232F29231FA6001C7E63 /* MMCrashFileTool.m in Sources */ = {isa = PBXBuildFile; fileRef = 03B022CA29231FA6001C7E63 /* MMCrashFileTool.m */; };
		03B0233029231FA6001C7E63 /* MMCrashUncaughtExceptionHandler.m in Sources */ = {isa = PBXBuildFile; fileRef = 03B022CC29231FA6001C7E63 /* MMCrashUncaughtExceptionHandler.m */; };
		03B0233129231FA6001C7E63 /* MMCrash.m in Sources */ = {isa = PBXBuildFile; fileRef = 03B022CD29231FA6001C7E63 /* MMCrash.m */; };
		03B0233229231FA6001C7E63 /* MMLog.swift in Sources */ = {isa = PBXBuildFile; fileRef = 03B022D229231FA6001C7E63 /* MMLog.swift */; };
		03B0233329231FA6001C7E63 /* MMLog.m in Sources */ = {isa = PBXBuildFile; fileRef = 03B022D329231FA6001C7E63 /* MMLog.m */; };
		03B0233429231FA6001C7E63 /* MMConsoleLogFormatter.m in Sources */ = {isa = PBXBuildFile; fileRef = 03B022D429231FA6001C7E63 /* MMConsoleLogFormatter.m */; };
		03B0233529231FA6001C7E63 /* MMFileLogFormatter.m in Sources */ = {isa = PBXBuildFile; fileRef = 03B022D529231FA6001C7E63 /* MMFileLogFormatter.m */; };
		03B0233629231FA6001C7E63 /* MMEventMonitor.m in Sources */ = {isa = PBXBuildFile; fileRef = 03B022D729231FA6001C7E63 /* MMEventMonitor.m */; };
		03B0233729231FA6001C7E63 /* MMMake.m in Sources */ = {isa = PBXBuildFile; fileRef = 03B022D829231FA6001C7E63 /* MMMake.m */; };
		03B0233829231FA6001C7E63 /* MMOrderedDictionary.m in Sources */ = {isa = PBXBuildFile; fileRef = 03B022D929231FA6001C7E63 /* MMOrderedDictionary.m */; };
		03B0233929231FA6001C7E63 /* MMTool.m in Sources */ = {isa = PBXBuildFile; fileRef = 03B022DE29231FA6001C7E63 /* MMTool.m */; };
		03B3B8B22925D5B200168E8D /* EZPopButtonWindow.m in Sources */ = {isa = PBXBuildFile; fileRef = 03B3B8B12925D5B200168E8D /* EZPopButtonWindow.m */; };
		03B3B8B52925DD3D00168E8D /* EZPopButtonViewController.m in Sources */ = {isa = PBXBuildFile; fileRef = 03B3B8B42925DD3D00168E8D /* EZPopButtonViewController.m */; };
		03B63ABF2A86967800E155ED /* CoreServices.framework in Frameworks */ = {isa = PBXBuildFile; fileRef = 03B63ABE2A86967800E155ED /* CoreServices.framework */; };
		03BB2DE329F5772F00447EDD /* EZAudioButton.m in Sources */ = {isa = PBXBuildFile; fileRef = 03BB2DE229F5772F00447EDD /* EZAudioButton.m */; };
		03BB2DEB29F57DC000447EDD /* NSImage+EZSymbolmage.m in Sources */ = {isa = PBXBuildFile; fileRef = 03BB2DEA29F57DC000447EDD /* NSImage+EZSymbolmage.m */; };
		03BB2DEF29F59C8A00447EDD /* EZSymbolImageButton.m in Sources */ = {isa = PBXBuildFile; fileRef = 03BB2DEE29F59C8A00447EDD /* EZSymbolImageButton.m */; };
		03BB2DF329F6350200447EDD /* EZCopyButton.m in Sources */ = {isa = PBXBuildFile; fileRef = 03BB2DF229F6350200447EDD /* EZCopyButton.m */; };
		03BD281E29481C0400F5891A /* EZAudioPlayer.m in Sources */ = {isa = PBXBuildFile; fileRef = 03BD281D29481C0400F5891A /* EZAudioPlayer.m */; };
		03BD282229486CF200F5891A /* EZBlueTextButton.m in Sources */ = {isa = PBXBuildFile; fileRef = 03BD282129486CF200F5891A /* EZBlueTextButton.m */; };
		03BD2825294875AE00F5891A /* EZMyLabel.m in Sources */ = {isa = PBXBuildFile; fileRef = 03BD2824294875AE00F5891A /* EZMyLabel.m */; };
		03BDA7B82A26DA280079D04F /* XPMValuedArgument.m in Sources */ = {isa = PBXBuildFile; fileRef = 03BDA79F2A26DA280079D04F /* XPMValuedArgument.m */; };
		03BDA7B92A26DA280079D04F /* NSProcessInfo+XPMArgumentParser.m in Sources */ = {isa = PBXBuildFile; fileRef = 03BDA7A22A26DA280079D04F /* NSProcessInfo+XPMArgumentParser.m */; };
		03BDA7BA2A26DA280079D04F /* XPMMutableAttributedArray.m in Sources */ = {isa = PBXBuildFile; fileRef = 03BDA7A32A26DA280079D04F /* XPMMutableAttributedArray.m */; };
		03BDA7BB2A26DA280079D04F /* XPMArgsKonstants.m in Sources */ = {isa = PBXBuildFile; fileRef = 03BDA7A62A26DA280079D04F /* XPMArgsKonstants.m */; };
		03BDA7BC2A26DA280079D04F /* XPMArgumentSignature.m in Sources */ = {isa = PBXBuildFile; fileRef = 03BDA7A72A26DA280079D04F /* XPMArgumentSignature.m */; };
		03BDA7BD2A26DA280079D04F /* XPMArguments_Coalescer_Internal.m in Sources */ = {isa = PBXBuildFile; fileRef = 03BDA7A82A26DA280079D04F /* XPMArguments_Coalescer_Internal.m */; };
		03BDA7BE2A26DA280079D04F /* XPMCountedArgument.m in Sources */ = {isa = PBXBuildFile; fileRef = 03BDA7A92A26DA280079D04F /* XPMCountedArgument.m */; };
		03BDA7BF2A26DA280079D04F /* NSScanner+EscapedScanning.m in Sources */ = {isa = PBXBuildFile; fileRef = 03BDA7AA2A26DA280079D04F /* NSScanner+EscapedScanning.m */; };
		03BDA7C02A26DA280079D04F /* XPMArgumentPackage.m in Sources */ = {isa = PBXBuildFile; fileRef = 03BDA7AB2A26DA280079D04F /* XPMArgumentPackage.m */; };
		03BDA7C12A26DA280079D04F /* XPMArgumentParser.m in Sources */ = {isa = PBXBuildFile; fileRef = 03BDA7AD2A26DA280079D04F /* XPMArgumentParser.m */; };
		03BDA7C22A26DA280079D04F /* NSString+Indenter.m in Sources */ = {isa = PBXBuildFile; fileRef = 03BDA7AE2A26DA280079D04F /* NSString+Indenter.m */; };
		03BDA7C32A26DA280079D04F /* NSArray+XPMArgumentsNormalizer.m in Sources */ = {isa = PBXBuildFile; fileRef = 03BDA7AF2A26DA280079D04F /* NSArray+XPMArgumentsNormalizer.m */; };
		03BDA7C42A26DA280079D04F /* NSDictionary+RubyDescription.m in Sources */ = {isa = PBXBuildFile; fileRef = 03BDA7B12A26DA280079D04F /* NSDictionary+RubyDescription.m */; };
		03BE26EB2A24B2AF00FB7117 /* AppDelegate+EZURLScheme.m in Sources */ = {isa = PBXBuildFile; fileRef = 03BE26EA2A24B2AF00FB7117 /* AppDelegate+EZURLScheme.m */; };
		03BFBB652923998300C48725 /* black-white-icon@2x.png in Resources */ = {isa = PBXBuildFile; fileRef = 03BFBB632923998300C48725 /* black-white-icon@2x.png */; };
		03BFBB662923998300C48725 /* black-white-icon@3x.png in Resources */ = {isa = PBXBuildFile; fileRef = 03BFBB642923998300C48725 /* black-white-icon@3x.png */; };
		03BFBB7229239E9F00C48725 /* blue-white-icon@3x.png in Resources */ = {isa = PBXBuildFile; fileRef = 03BFBB7029239E9F00C48725 /* blue-white-icon@3x.png */; };
		03BFBB7329239E9F00C48725 /* blue-white-icon@2x.png in Resources */ = {isa = PBXBuildFile; fileRef = 03BFBB7129239E9F00C48725 /* blue-white-icon@2x.png */; };
		03BFBB772923A09B00C48725 /* white-blue-icon@2x.png in Resources */ = {isa = PBXBuildFile; fileRef = 03BFBB752923A09B00C48725 /* white-blue-icon@2x.png */; };
		03BFBB782923A09B00C48725 /* white-blue-icon@3x.png in Resources */ = {isa = PBXBuildFile; fileRef = 03BFBB762923A09B00C48725 /* white-blue-icon@3x.png */; };
		03BFBB7C2923A1D900C48725 /* cyan-white-icon@3x.png in Resources */ = {isa = PBXBuildFile; fileRef = 03BFBB7A2923A1D900C48725 /* cyan-white-icon@3x.png */; };
		03BFBB7D2923A1D900C48725 /* cyan-white-icon@2x.png in Resources */ = {isa = PBXBuildFile; fileRef = 03BFBB7B2923A1D900C48725 /* cyan-white-icon@2x.png */; };
		03BFBB802923A2FA00C48725 /* white-black-icon@2x.png in Resources */ = {isa = PBXBuildFile; fileRef = 03BFBB7E2923A2FA00C48725 /* white-black-icon@2x.png */; };
		03BFBB812923A2FA00C48725 /* white-black-icon@3x.png in Resources */ = {isa = PBXBuildFile; fileRef = 03BFBB7F2923A2FA00C48725 /* white-black-icon@3x.png */; };
		03BFFC68295F4B87004E033E /* EZYoudaoDictModel.m in Sources */ = {isa = PBXBuildFile; fileRef = 03BFFC67295F4B87004E033E /* EZYoudaoDictModel.m */; };
		03BFFC6E295FE59C004E033E /* EZQueryResult+EZYoudaoDictModel.m in Sources */ = {isa = PBXBuildFile; fileRef = 03BFFC6D295FE59C004E033E /* EZQueryResult+EZYoudaoDictModel.m */; };
		03BFFC7129612E10004E033E /* NSString+EZConvenience.m in Sources */ = {isa = PBXBuildFile; fileRef = 03BFFC7029612E10004E033E /* NSString+EZConvenience.m */; };
		03CAB9552ADBF0FF00DA94A3 /* EZSystemUtility.m in Sources */ = {isa = PBXBuildFile; fileRef = 03CAB9542ADBF0FF00DA94A3 /* EZSystemUtility.m */; };
		03CF27FE2B3DA7D500E19B57 /* Realm in Frameworks */ = {isa = PBXBuildFile; productRef = 03CF27FD2B3DA7D500E19B57 /* Realm */; };
		03CF28002B3DA7D500E19B57 /* RealmSwift in Frameworks */ = {isa = PBXBuildFile; productRef = 03CF27FF2B3DA7D500E19B57 /* RealmSwift */; };
		03CF5E642C39B2310058F9DB /* OllamaModel.swift in Sources */ = {isa = PBXBuildFile; fileRef = 03CF5E632C39B2310058F9DB /* OllamaModel.swift */; };
		03CF88632B137F650030C199 /* Array+Convenience.swift in Sources */ = {isa = PBXBuildFile; fileRef = 03CF88622B137F650030C199 /* Array+Convenience.swift */; };
		03D0434E292886D200E7559E /* EZMiniQueryWindow.m in Sources */ = {isa = PBXBuildFile; fileRef = 03D0434D292886D200E7559E /* EZMiniQueryWindow.m */; };
		03D043522928935300E7559E /* EZMainQueryWindow.m in Sources */ = {isa = PBXBuildFile; fileRef = 03D043512928935300E7559E /* EZMainQueryWindow.m */; };
		03D043562928940500E7559E /* EZBaseQueryWindow.m in Sources */ = {isa = PBXBuildFile; fileRef = 03D043552928940500E7559E /* EZBaseQueryWindow.m */; };
		03D0435A2928C4C800E7559E /* EZWindowManager.m in Sources */ = {isa = PBXBuildFile; fileRef = 03D043592928C4C800E7559E /* EZWindowManager.m */; };
		03D1C8782952B1CD00F2C7BD /* GoogleService-Info.plist in Resources */ = {isa = PBXBuildFile; fileRef = 03D1C8772952B1CD00F2C7BD /* GoogleService-Info.plist */; };
		03D2A3DF29F42B290035CED4 /* bd.js in Resources */ = {isa = PBXBuildFile; fileRef = 03D2A3DE29F42B280035CED4 /* bd.js */; };
		03D2A3E329F4C6F50035CED4 /* EZNetworkManager.m in Sources */ = {isa = PBXBuildFile; fileRef = 03D2A3E229F4C6F50035CED4 /* EZNetworkManager.m */; };
		03D35DAA2AA6C49B00B023FE /* NSString+EZRegex.m in Sources */ = {isa = PBXBuildFile; fileRef = 03D35DA92AA6C49B00B023FE /* NSString+EZRegex.m */; };
		03D5FCFF2A5EF4E400AD26BE /* EZDeviceSystemInfo.m in Sources */ = {isa = PBXBuildFile; fileRef = 03D5FCFE2A5EF4E400AD26BE /* EZDeviceSystemInfo.m */; };
		03D8B26E292DBD2000D5A811 /* EZCoordinateUtils.m in Sources */ = {isa = PBXBuildFile; fileRef = 03D8B26D292DBD2000D5A811 /* EZCoordinateUtils.m */; };
		03DC38C1292CC97900922CB2 /* EZServiceInfo.m in Sources */ = {isa = PBXBuildFile; fileRef = 03DC38C0292CC97900922CB2 /* EZServiceInfo.m */; };
		03DC7C5E2A3ABE28000BF7C9 /* EZConstKey.m in Sources */ = {isa = PBXBuildFile; fileRef = 03DC7C5D2A3ABE28000BF7C9 /* EZConstKey.m */; };
		03DC7C662A3CA465000BF7C9 /* HWSegmentedControl.m in Sources */ = {isa = PBXBuildFile; fileRef = 03DC7C652A3CA465000BF7C9 /* HWSegmentedControl.m */; };
		03E02A2629250D1D00A10260 /* EZEventMonitor.m in Sources */ = {isa = PBXBuildFile; fileRef = 03E02A2529250D1D00A10260 /* EZEventMonitor.m */; };
		03E2BF752A298F2B00E010F3 /* NSString+EZUtils.m in Sources */ = {isa = PBXBuildFile; fileRef = 03E2BF742A298F2B00E010F3 /* NSString+EZUtils.m */; };
		03E3E7C22ADE318800812C84 /* EZQueryMenuTextView.m in Sources */ = {isa = PBXBuildFile; fileRef = 03E3E7C12ADE318800812C84 /* EZQueryMenuTextView.m */; };
		03F0DB382953428300EBF9C1 /* EZLog.m in Sources */ = {isa = PBXBuildFile; fileRef = 03F0DB372953428300EBF9C1 /* EZLog.m */; };
		03F14A3B2956016B00CB7379 /* EZVolcanoTranslate.m in Sources */ = {isa = PBXBuildFile; fileRef = 03F14A3A2956016B00CB7379 /* EZVolcanoTranslate.m */; };
		03F639952AA6CFBB009B9914 /* EZBingConfig.m in Sources */ = {isa = PBXBuildFile; fileRef = 03F639942AA6CFBB009B9914 /* EZBingConfig.m */; };
		03FA677E2C2EFB10000FEA64 /* LLMStreamService+Configuration.swift in Sources */ = {isa = PBXBuildFile; fileRef = 03FA677D2C2EFB10000FEA64 /* LLMStreamService+Configuration.swift */; };
		03FB3EDD2B1B405B004C3238 /* TencentSigning.swift in Sources */ = {isa = PBXBuildFile; fileRef = 03FB3EDC2B1B405B004C3238 /* TencentSigning.swift */; };
		03FD68BB2B1DC59600FD388E /* CryptoSwift in Frameworks */ = {isa = PBXBuildFile; productRef = 03FD68BA2B1DC59600FD388E /* CryptoSwift */; };
		03FD68BE2B1E151A00FD388E /* String+EncryptAES.swift in Sources */ = {isa = PBXBuildFile; fileRef = 03FD68BD2B1E151A00FD388E /* String+EncryptAES.swift */; };
		0A057D6D2B499A000025C51D /* ServiceTab.swift in Sources */ = {isa = PBXBuildFile; fileRef = 0A057D6C2B499A000025C51D /* ServiceTab.swift */; };
		0A2A05A62B59757100EEA142 /* Bundle+AppInfo.swift in Sources */ = {isa = PBXBuildFile; fileRef = 0A2A05A52B59757100EEA142 /* Bundle+AppInfo.swift */; };
		0A2BA9602B49A989002872A4 /* Binding+DidSet.swift in Sources */ = {isa = PBXBuildFile; fileRef = 0A2BA95F2B49A989002872A4 /* Binding+DidSet.swift */; };
		0A2BA9642B4A3CCD002872A4 /* Notification+Name.swift in Sources */ = {isa = PBXBuildFile; fileRef = 0A2BA9632B4A3CCD002872A4 /* Notification+Name.swift */; };
		0A8685C82B552A590022534F /* DisabledAppTab.swift in Sources */ = {isa = PBXBuildFile; fileRef = 0A8685C72B552A590022534F /* DisabledAppTab.swift */; };
		0A9AFBAB2B7F8D7E0064C9A8 /* CustomOpenAIService.swift in Sources */ = {isa = PBXBuildFile; fileRef = 0A9AFBAA2B7F8D7E0064C9A8 /* CustomOpenAIService.swift */; };
		0AC11B222B4D16A500F07198 /* WindowAccessor.swift in Sources */ = {isa = PBXBuildFile; fileRef = 0AC11B212B4D16A500F07198 /* WindowAccessor.swift */; };
		0AC11B242B4E46B300F07198 /* TapHandlerView.swift in Sources */ = {isa = PBXBuildFile; fileRef = 0AC11B232B4E46B300F07198 /* TapHandlerView.swift */; };
		0AC8A8352B6641A7006DA5CC /* TencentService+ConfigurableService.swift in Sources */ = {isa = PBXBuildFile; fileRef = 0AC8A8342B6641A7006DA5CC /* TencentService+ConfigurableService.swift */; };
		0AC8A8372B6659A8006DA5CC /* NiuTransTranslate+ConfigurableService.swift in Sources */ = {isa = PBXBuildFile; fileRef = 0AC8A8362B6659A8006DA5CC /* NiuTransTranslate+ConfigurableService.swift */; };
		0AC8A8392B666F07006DA5CC /* CaiyunService+ConfigurableService.swift in Sources */ = {isa = PBXBuildFile; fileRef = 0AC8A8382B666F07006DA5CC /* CaiyunService+ConfigurableService.swift */; };
		0AC8A83B2B6682D4006DA5CC /* AliService+ConfigurableService.swift in Sources */ = {isa = PBXBuildFile; fileRef = 0AC8A83A2B6682D4006DA5CC /* AliService+ConfigurableService.swift */; };
		0AC8A83D2B6685EE006DA5CC /* SecureTextField.swift in Sources */ = {isa = PBXBuildFile; fileRef = 0AC8A83C2B6685EE006DA5CC /* SecureTextField.swift */; };
		0AC8A83F2B689E68006DA5CC /* ServiceSecretConfigreValidatable.swift in Sources */ = {isa = PBXBuildFile; fileRef = 0AC8A83E2B689E68006DA5CC /* ServiceSecretConfigreValidatable.swift */; };
		0AC8A8412B695480006DA5CC /* DeepLTranslate+ConfigurableService.swift in Sources */ = {isa = PBXBuildFile; fileRef = 0AC8A8402B695480006DA5CC /* DeepLTranslate+ConfigurableService.swift */; };
		0AC8A8432B6957B0006DA5CC /* BingService+ConfigurableService.swift in Sources */ = {isa = PBXBuildFile; fileRef = 0AC8A8422B6957B0006DA5CC /* BingService+ConfigurableService.swift */; };
		0AC8A8452B6A4D97006DA5CC /* ServiceConfigurationCells.swift in Sources */ = {isa = PBXBuildFile; fileRef = 0AC8A8442B6A4D97006DA5CC /* ServiceConfigurationCells.swift */; };
		0AC8A8472B6A4E3F006DA5CC /* ServiceConfigurationSecretSectionView.swift in Sources */ = {isa = PBXBuildFile; fileRef = 0AC8A8462B6A4E3F006DA5CC /* ServiceConfigurationSecretSectionView.swift */; };
		0AC8A84F2B6DFDD4006DA5CC /* SettingsAccess in Frameworks */ = {isa = PBXBuildFile; productRef = 0AC8A84E2B6DFDD4006DA5CC /* SettingsAccess */; };
		17BCAEF72B0DFF9000A7D372 /* EZNiuTransTranslateResponse.m in Sources */ = {isa = PBXBuildFile; fileRef = 17BCAEF52B0DFF9000A7D372 /* EZNiuTransTranslateResponse.m */; };
		17BCAEF82B0DFF9000A7D372 /* EZNiuTransTranslate.m in Sources */ = {isa = PBXBuildFile; fileRef = 17BCAEF62B0DFF9000A7D372 /* EZNiuTransTranslate.m */; };
		2721E4D02AFE920700A059AC /* Alamofire in Frameworks */ = {isa = PBXBuildFile; productRef = 2721E4CF2AFE920700A059AC /* Alamofire */; };
		2746AEC12AF95138005FE0A1 /* CaiyunService.swift in Sources */ = {isa = PBXBuildFile; fileRef = 2746AEC02AF95138005FE0A1 /* CaiyunService.swift */; };
		276742082B3DC230002A2C75 /* PrivacyTab.swift in Sources */ = {isa = PBXBuildFile; fileRef = 276742042B3DC230002A2C75 /* PrivacyTab.swift */; };
		276742092B3DC230002A2C75 /* AboutTab.swift in Sources */ = {isa = PBXBuildFile; fileRef = 276742052B3DC230002A2C75 /* AboutTab.swift */; };
		278322602B0FB0EA0026644C /* CaiyunResponse.swift in Sources */ = {isa = PBXBuildFile; fileRef = 2783225F2B0FB0EA0026644C /* CaiyunResponse.swift */; };
		278322622B0FB8EF0026644C /* CaiyunTranslateType.swift in Sources */ = {isa = PBXBuildFile; fileRef = 278322612B0FB8EF0026644C /* CaiyunTranslateType.swift */; };
		278540342B3DE04F004E9488 /* GeneralTab.swift in Sources */ = {isa = PBXBuildFile; fileRef = 278540332B3DE04F004E9488 /* GeneralTab.swift */; };
		27FE95272B3DC55F000AD654 /* EasydictApp.swift in Sources */ = {isa = PBXBuildFile; fileRef = 27FE95262B3DC55F000AD654 /* EasydictApp.swift */; };
		27FE98092B3DD536000AD654 /* SettingView.swift in Sources */ = {isa = PBXBuildFile; fileRef = 27FE98082B3DD536000AD654 /* SettingView.swift */; };
		27FE980B2B3DD5D1000AD654 /* MenuItemView.swift in Sources */ = {isa = PBXBuildFile; fileRef = 27FE980A2B3DD5D1000AD654 /* MenuItemView.swift */; };
		6220AD5B2A82812300BBFB52 /* EZBingService.m in Sources */ = {isa = PBXBuildFile; fileRef = 6220AD5A2A82812300BBFB52 /* EZBingService.m */; };
		6295DE312A84D82E006145F4 /* EZBingTranslateModel.m in Sources */ = {isa = PBXBuildFile; fileRef = 6295DE302A84D82E006145F4 /* EZBingTranslateModel.m */; };
		6295DE342A84EF76006145F4 /* EZBingLookupModel.m in Sources */ = {isa = PBXBuildFile; fileRef = 6295DE332A84EF76006145F4 /* EZBingLookupModel.m */; };
		62A2D03F2A82967F007EEB01 /* EZBingRequest.m in Sources */ = {isa = PBXBuildFile; fileRef = 62A2D03E2A82967F007EEB01 /* EZBingRequest.m */; };
		62E2BF4A2B4082BA00E42D38 /* AliService.swift in Sources */ = {isa = PBXBuildFile; fileRef = 62E2BF472B4082BA00E42D38 /* AliService.swift */; };
		62E2BF4B2B4082BA00E42D38 /* AliResponse.swift in Sources */ = {isa = PBXBuildFile; fileRef = 62E2BF482B4082BA00E42D38 /* AliResponse.swift */; };
		62E2BF4C2B4082BA00E42D38 /* AliTranslateType.swift in Sources */ = {isa = PBXBuildFile; fileRef = 62E2BF492B4082BA00E42D38 /* AliTranslateType.swift */; };
		62ED29A22B15F1F500901F51 /* EZWrapView.m in Sources */ = {isa = PBXBuildFile; fileRef = 62ED29A12B15F1F500901F51 /* EZWrapView.m */; };
		6A8C988E2BAC88B500DB835A /* LanguageState.swift in Sources */ = {isa = PBXBuildFile; fileRef = 6A8C988C2BAC88B500DB835A /* LanguageState.swift */; };
		6A8C988F2BAC88B500DB835A /* I18nHelper.swift in Sources */ = {isa = PBXBuildFile; fileRef = 6A8C988D2BAC88B500DB835A /* I18nHelper.swift */; };
		6A8C98952BAE841600DB835A /* LocalizedBundle.swift in Sources */ = {isa = PBXBuildFile; fileRef = 6A8C98942BAE841600DB835A /* LocalizedBundle.swift */; };
		6ADED1552BAE8809004A15BE /* NSBundle+Localization.m in Sources */ = {isa = PBXBuildFile; fileRef = 6ADED1542BAE8809004A15BE /* NSBundle+Localization.m */; };
		960835502B6791F200C6A931 /* Shortcut+Validator.swift in Sources */ = {isa = PBXBuildFile; fileRef = 9608354F2B6791F200C6A931 /* Shortcut+Validator.swift */; };
		96099AE22B5D40330055C4DD /* ShortcutTab.swift in Sources */ = {isa = PBXBuildFile; fileRef = 96099AE12B5D40330055C4DD /* ShortcutTab.swift */; };
		9627F9382B59956800B1E999 /* GlobalShortcutSetting.swift in Sources */ = {isa = PBXBuildFile; fileRef = 9627F9352B59956800B1E999 /* GlobalShortcutSetting.swift */; };
		9627F9392B59956800B1E999 /* KeyHolderWrapper.swift in Sources */ = {isa = PBXBuildFile; fileRef = 9627F9362B59956800B1E999 /* KeyHolderWrapper.swift */; };
		962B9ACE2BFA03270080F4D4 /* EZAppModel.m in Sources */ = {isa = PBXBuildFile; fileRef = 962B9ACD2BFA03270080F4D4 /* EZAppModel.m */; };
		9643D9392B6F49E0000FBEA6 /* AppShortcutSetting.swift in Sources */ = {isa = PBXBuildFile; fileRef = 9643D9382B6F49E0000FBEA6 /* AppShortcutSetting.swift */; };
		9643D93D2B6F829C000FBEA6 /* MainMenuCommand.swift in Sources */ = {isa = PBXBuildFile; fileRef = 9643D93C2B6F829C000FBEA6 /* MainMenuCommand.swift */; };
		9643D9402B6FC426000FBEA6 /* MainMenuShortcutCommand.swift in Sources */ = {isa = PBXBuildFile; fileRef = 9643D93F2B6FC426000FBEA6 /* MainMenuShortcutCommand.swift */; };
		9643D9422B6FE4AF000FBEA6 /* Shortcut+Bind.swift in Sources */ = {isa = PBXBuildFile; fileRef = 9643D9412B6FE4AF000FBEA6 /* Shortcut+Bind.swift */; };
		9643D9442B6FEF5F000FBEA6 /* Shortcut+Default.swift in Sources */ = {isa = PBXBuildFile; fileRef = 9643D9432B6FEF5F000FBEA6 /* Shortcut+Default.swift */; };
		9643D9462B71D103000FBEA6 /* KeyHolderRowView.swift in Sources */ = {isa = PBXBuildFile; fileRef = 9643D9452B71D103000FBEA6 /* KeyHolderRowView.swift */; };
		9643D94A2B71EABE000FBEA6 /* KeyHolderAlterView.swift in Sources */ = {isa = PBXBuildFile; fileRef = 9643D9492B71EABE000FBEA6 /* KeyHolderAlterView.swift */; };
		9643D94C2B71F74D000FBEA6 /* MainMenuShortcutCommandItem.swift in Sources */ = {isa = PBXBuildFile; fileRef = 9643D94B2B71F74D000FBEA6 /* MainMenuShortcutCommandItem.swift */; };
		9643D9562B73B3CD000FBEA6 /* Shortcut+Menu.swift in Sources */ = {isa = PBXBuildFile; fileRef = 9643D9552B73B3CD000FBEA6 /* Shortcut+Menu.swift */; };
		967712EA2B5B913600105E0F /* KeyHolder in Frameworks */ = {isa = PBXBuildFile; productRef = 967712E92B5B913600105E0F /* KeyHolder */; };
		967712EE2B5B943400105E0F /* Shortcut.swift in Sources */ = {isa = PBXBuildFile; fileRef = 967712ED2B5B943400105E0F /* Shortcut.swift */; };
		96B2F1C52C07782400AD3126 /* RepoInfoHelper.swift in Sources */ = {isa = PBXBuildFile; fileRef = 96B2F1C42C07782400AD3126 /* RepoInfoHelper.swift */; };
		96DFEB832B82588000F5C7EF /* EZTableTipsCell.m in Sources */ = {isa = PBXBuildFile; fileRef = 96DFEB822B82588000F5C7EF /* EZTableTipsCell.m */; };
		A0B65CA0F31AC8ECFB8347CC /* Pods_EasydictTests.framework in Frameworks */ = {isa = PBXBuildFile; fileRef = 378E73A7EA8FC8FB9C975A63 /* Pods_EasydictTests.framework */; };
		B87AC7E36367075BA5D13234 /* Pods_Easydict.framework in Frameworks */ = {isa = PBXBuildFile; fileRef = 6372B33DFF803C7096A82250 /* Pods_Easydict.framework */; };
		C415C0AD2B450D4800A9D231 /* GeminiService.swift in Sources */ = {isa = PBXBuildFile; fileRef = C415C0AC2B450D4800A9D231 /* GeminiService.swift */; };
		C477BF912C0E2C61006A3F27 /* InfoPlist.xcstrings in Resources */ = {isa = PBXBuildFile; fileRef = C477BF902C0E2C61006A3F27 /* InfoPlist.xcstrings */; };
		C490BF722BE910B70021E40A /* AdvancedTabItemView.swift in Sources */ = {isa = PBXBuildFile; fileRef = C490BF712BE910B70021E40A /* AdvancedTabItemView.swift */; };
		C4BFDD7A2BE61F550094026B /* Vortex in Frameworks */ = {isa = PBXBuildFile; productRef = C4BFDD792BE61F550094026B /* Vortex */; };
		C4DD01E92B12B3C80025EE8E /* TencentService.swift in Sources */ = {isa = PBXBuildFile; fileRef = C4DD01E82B12B3C80025EE8E /* TencentService.swift */; };
		C4DD01EB2B12BA250025EE8E /* TencentResponse.swift in Sources */ = {isa = PBXBuildFile; fileRef = C4DD01EA2B12BA250025EE8E /* TencentResponse.swift */; };
		C4DD01ED2B12BE9B0025EE8E /* TencentTranslateType.swift in Sources */ = {isa = PBXBuildFile; fileRef = C4DD01EC2B12BE9B0025EE8E /* TencentTranslateType.swift */; };
		C4DE3D6D2AC00EB500C2B85D /* Localizable.xcstrings in Resources */ = {isa = PBXBuildFile; fileRef = C4DE3D6C2AC00EB500C2B85D /* Localizable.xcstrings */; };
<<<<<<< HEAD
		C98CAE75239F4619005F7DCA /* EasydictHelper.app in CopyFiles */ = {isa = PBXBuildFile; fileRef = C90BE309239F38EB00ADE88B /* EasydictHelper.app */; settings = {ATTRIBUTES = (RemoveHeadersOnCopy, ); }; };
		CB46AD812C43E8E5002472B4 /* BaiduApiTranslate.swift in Sources */ = {isa = PBXBuildFile; fileRef = CB46AD7F2C43E8E4002472B4 /* BaiduApiTranslate.swift */; };
		CB46AD822C43E8E5002472B4 /* BaiduApiResponse.swift in Sources */ = {isa = PBXBuildFile; fileRef = CB46AD802C43E8E4002472B4 /* BaiduApiResponse.swift */; };
		CB46AD842C43E925002472B4 /* BaiduTranslate+ConfigurableService.swift in Sources */ = {isa = PBXBuildFile; fileRef = CB46AD832C43E925002472B4 /* BaiduTranslate+ConfigurableService.swift */; };
		DC3C643F2B187119008EEDD8 /* ChangeFontSizeView.swift in Sources */ = {isa = PBXBuildFile; fileRef = DC3C643E2B187119008EEDD8 /* ChangeFontSizeView.swift */; };
=======
>>>>>>> dced9d27
		DC46DF802B4417B900DEAE3E /* Configuration.swift in Sources */ = {isa = PBXBuildFile; fileRef = DC46DF7F2B4417B900DEAE3E /* Configuration.swift */; };
		DC6D9C892B3969510055EFFC /* Appearance.swift in Sources */ = {isa = PBXBuildFile; fileRef = DC6D9C882B3969510055EFFC /* Appearance.swift */; };
		DCF176F22B57CED700CA6026 /* Configuration+UserData.swift in Sources */ = {isa = PBXBuildFile; fileRef = DCF176F12B57CED700CA6026 /* Configuration+UserData.swift */; };
		EA1013442B5DBDB1005E43F9 /* KeyCombo+Defaults.Serializable.swift in Sources */ = {isa = PBXBuildFile; fileRef = EA1013432B5DBDB1005E43F9 /* KeyCombo+Defaults.Serializable.swift */; };
		EA3B81F92B5254AA004C0E8B /* Configuration+Defaults.swift in Sources */ = {isa = PBXBuildFile; fileRef = EA3B81F82B5254AA004C0E8B /* Configuration+Defaults.swift */; };
		EA3B81FC2B52555C004C0E8B /* Defaults in Frameworks */ = {isa = PBXBuildFile; productRef = EA3B81FB2B52555C004C0E8B /* Defaults */; };
		EA9943E32B534C3300EE7B97 /* TTSServiceType.swift in Sources */ = {isa = PBXBuildFile; fileRef = EA9943E22B534C3300EE7B97 /* TTSServiceType.swift */; };
		EA9943E82B534D8900EE7B97 /* LanguageDetectOptimizeExtensions.swift in Sources */ = {isa = PBXBuildFile; fileRef = EA9943E72B534D8900EE7B97 /* LanguageDetectOptimizeExtensions.swift */; };
		EA9943EE2B5353AB00EE7B97 /* WindowTypeExtensions.swift in Sources */ = {isa = PBXBuildFile; fileRef = EA9943ED2B5353AB00EE7B97 /* WindowTypeExtensions.swift */; };
		EA9943F02B5354C400EE7B97 /* ShowWindowPositionExtensions.swift in Sources */ = {isa = PBXBuildFile; fileRef = EA9943EF2B5354C400EE7B97 /* ShowWindowPositionExtensions.swift */; };
		EA9943F22B5358BF00EE7B97 /* LanguageExtensions.swift in Sources */ = {isa = PBXBuildFile; fileRef = EA9943F12B5358BF00EE7B97 /* LanguageExtensions.swift */; };
		EAE3D3502B62E9DE001EE3E3 /* GlobalContext.swift in Sources */ = {isa = PBXBuildFile; fileRef = EAE3D34F2B62E9DE001EE3E3 /* GlobalContext.swift */; };
		EAED41EC2B54AA920005FE0A /* ServiceConfigurationSection.swift in Sources */ = {isa = PBXBuildFile; fileRef = EAED41EB2B54AA920005FE0A /* ServiceConfigurationSection.swift */; };
/* End PBXBuildFile section */

/* Begin PBXContainerItemProxy section */
		03022F322B370B7100B63209 /* PBXContainerItemProxy */ = {
			isa = PBXContainerItemProxy;
			containerPortal = C99EEB102385796700FEE666 /* Project object */;
			proxyType = 1;
			remoteGlobalIDString = C99EEB172385796700FEE666;
			remoteInfo = Easydict;
		};
		0313F8712AD5577400A5CFB0 /* PBXContainerItemProxy */ = {
			isa = PBXContainerItemProxy;
			containerPortal = C99EEB102385796700FEE666 /* Project object */;
			proxyType = 1;
			remoteGlobalIDString = C99EEB172385796700FEE666;
			remoteInfo = Easydict;
		};
/* End PBXContainerItemProxy section */

/* Begin PBXCopyFilesBuildPhase section */
		C98CAE74239F45DA005F7DCA /* CopyFiles */ = {
			isa = PBXCopyFilesBuildPhase;
			buildActionMask = 2147483647;
			dstPath = Contents/Library/LoginItems;
			dstSubfolderSpec = 1;
			files = (
			);
			runOnlyForDeploymentPostprocessing = 0;
		};
/* End PBXCopyFilesBuildPhase section */

/* Begin PBXFileReference section */
		03008B2529408BF50062B821 /* NSObject+EZDarkMode.h */ = {isa = PBXFileReference; lastKnownFileType = sourcecode.c.h; path = "NSObject+EZDarkMode.h"; sourceTree = "<group>"; };
		03008B2629408BF50062B821 /* NSObject+EZDarkMode.m */ = {isa = PBXFileReference; lastKnownFileType = sourcecode.c.objc; path = "NSObject+EZDarkMode.m"; sourceTree = "<group>"; };
		03008B292940D3230062B821 /* EZDeepLTranslate.h */ = {isa = PBXFileReference; lastKnownFileType = sourcecode.c.h; path = EZDeepLTranslate.h; sourceTree = "<group>"; };
		03008B2A2940D3230062B821 /* EZDeepLTranslate.m */ = {isa = PBXFileReference; lastKnownFileType = sourcecode.c.objc; path = EZDeepLTranslate.m; sourceTree = "<group>"; };
		03008B2C2941956D0062B821 /* EZURLSchemeHandler.h */ = {isa = PBXFileReference; lastKnownFileType = sourcecode.c.h; path = EZURLSchemeHandler.h; sourceTree = "<group>"; };
		03008B2D2941956D0062B821 /* EZURLSchemeHandler.m */ = {isa = PBXFileReference; lastKnownFileType = sourcecode.c.objc; path = EZURLSchemeHandler.m; sourceTree = "<group>"; };
		03008B3D29444B0A0062B821 /* NSView+EZAnimatedHidden.h */ = {isa = PBXFileReference; lastKnownFileType = sourcecode.c.h; path = "NSView+EZAnimatedHidden.h"; sourceTree = "<group>"; };
		03008B3E29444B0A0062B821 /* NSView+EZAnimatedHidden.m */ = {isa = PBXFileReference; lastKnownFileType = sourcecode.c.objc; path = "NSView+EZAnimatedHidden.m"; sourceTree = "<group>"; };
		03022F2E2B370B7100B63209 /* EasydictSwiftTests.xctest */ = {isa = PBXFileReference; explicitFileType = wrapper.cfbundle; includeInIndex = 0; path = EasydictSwiftTests.xctest; sourceTree = BUILT_PRODUCTS_DIR; };
		03022F302B370B7100B63209 /* EasydictSwiftTests.swift */ = {isa = PBXFileReference; lastKnownFileType = sourcecode.swift; path = EasydictSwiftTests.swift; sourceTree = "<group>"; };
		03022F372B370BE300B63209 /* EasydictSwiftTests-Bridging-Header.h */ = {isa = PBXFileReference; lastKnownFileType = sourcecode.c.h; path = "EasydictSwiftTests-Bridging-Header.h"; sourceTree = "<group>"; };
		030570E02ADB919900C9905E /* EZAppleScriptManager.h */ = {isa = PBXFileReference; lastKnownFileType = sourcecode.c.h; path = EZAppleScriptManager.h; sourceTree = "<group>"; };
		030570E12ADB919900C9905E /* EZAppleScriptManager.m */ = {isa = PBXFileReference; lastKnownFileType = sourcecode.c.objc; path = EZAppleScriptManager.m; sourceTree = "<group>"; };
		0309E1EB292B439A00AFB76A /* EZTextView.h */ = {isa = PBXFileReference; lastKnownFileType = sourcecode.c.h; path = EZTextView.h; sourceTree = "<group>"; };
		0309E1EC292B439A00AFB76A /* EZTextView.m */ = {isa = PBXFileReference; lastKnownFileType = sourcecode.c.objc; path = EZTextView.m; sourceTree = "<group>"; };
		0309E1EE292B4A5E00AFB76A /* NSView+EZGetViewController.h */ = {isa = PBXFileReference; lastKnownFileType = sourcecode.c.h; path = "NSView+EZGetViewController.h"; sourceTree = "<group>"; };
		0309E1EF292B4A5E00AFB76A /* NSView+EZGetViewController.m */ = {isa = PBXFileReference; lastKnownFileType = sourcecode.c.objc; path = "NSView+EZGetViewController.m"; sourceTree = "<group>"; };
		0309E1F2292BD6A100AFB76A /* EZQueryModel.h */ = {isa = PBXFileReference; lastKnownFileType = sourcecode.c.h; path = EZQueryModel.h; sourceTree = "<group>"; };
		0309E1F3292BD6A100AFB76A /* EZQueryModel.m */ = {isa = PBXFileReference; lastKnownFileType = sourcecode.c.objc; path = EZQueryModel.m; sourceTree = "<group>"; };
		030DB2602B56CC6500E27DEA /* BingLanguageVoice.swift */ = {isa = PBXFileReference; fileEncoding = 4; lastKnownFileType = sourcecode.swift; path = BingLanguageVoice.swift; sourceTree = "<group>"; };
		0310C8262A94EFA100B1D81E /* apple-dictionary.html */ = {isa = PBXFileReference; lastKnownFileType = text.html; path = "apple-dictionary.html"; sourceTree = "<group>"; };
		0313F86D2AD5577400A5CFB0 /* EasydictTests.xctest */ = {isa = PBXFileReference; explicitFileType = wrapper.cfbundle; includeInIndex = 0; path = EasydictTests.xctest; sourceTree = BUILT_PRODUCTS_DIR; };
		0313F86F2AD5577400A5CFB0 /* EasydictTests.m */ = {isa = PBXFileReference; lastKnownFileType = sourcecode.c.objc; path = EasydictTests.m; sourceTree = "<group>"; };
		031DBD782AE01E130071CF85 /* easydict */ = {isa = PBXFileReference; fileEncoding = 4; lastKnownFileType = text.script.sh; path = easydict; sourceTree = "<group>"; };
		0320C5862B29F35700861B3D /* QueryServiceRecord.swift */ = {isa = PBXFileReference; lastKnownFileType = sourcecode.swift; path = QueryServiceRecord.swift; sourceTree = "<group>"; };
		03247E342968158B00AFCD67 /* EZScriptExecutor.h */ = {isa = PBXFileReference; lastKnownFileType = sourcecode.c.h; path = EZScriptExecutor.h; sourceTree = "<group>"; };
		03247E352968158B00AFCD67 /* EZScriptExecutor.m */ = {isa = PBXFileReference; lastKnownFileType = sourcecode.c.objc; path = EZScriptExecutor.m; sourceTree = "<group>"; };
		03247E38296AE8EC00AFCD67 /* EZLoadingAnimationView.h */ = {isa = PBXFileReference; lastKnownFileType = sourcecode.c.h; path = EZLoadingAnimationView.h; sourceTree = "<group>"; };
		03247E39296AE8EC00AFCD67 /* EZLoadingAnimationView.m */ = {isa = PBXFileReference; lastKnownFileType = sourcecode.c.objc; path = EZLoadingAnimationView.m; sourceTree = "<group>"; };
		03262C1A29EEE91700EFECA0 /* EZEnumTypes.h */ = {isa = PBXFileReference; lastKnownFileType = sourcecode.c.h; path = EZEnumTypes.h; sourceTree = "<group>"; };
		03262C1B29EEE91700EFECA0 /* EZEnumTypes.m */ = {isa = PBXFileReference; lastKnownFileType = sourcecode.c.objc; path = EZEnumTypes.m; sourceTree = "<group>"; };
		03262C2329EFE97B00EFECA0 /* NSViewController+EZWindow.h */ = {isa = PBXFileReference; lastKnownFileType = sourcecode.c.h; path = "NSViewController+EZWindow.h"; sourceTree = "<group>"; };
		03262C2429EFE97B00EFECA0 /* NSViewController+EZWindow.m */ = {isa = PBXFileReference; lastKnownFileType = sourcecode.c.objc; path = "NSViewController+EZWindow.m"; sourceTree = "<group>"; };
		03280B802C23FE4A00E75A24 /* StreamConfigurationView.swift */ = {isa = PBXFileReference; lastKnownFileType = sourcecode.swift; path = StreamConfigurationView.swift; sourceTree = "<group>"; };
		0329CD6D29EE924500963F78 /* EZRightClickDetector.h */ = {isa = PBXFileReference; lastKnownFileType = sourcecode.c.h; path = EZRightClickDetector.h; sourceTree = "<group>"; };
		0329CD6E29EE924500963F78 /* EZRightClickDetector.m */ = {isa = PBXFileReference; lastKnownFileType = sourcecode.c.objc; path = EZRightClickDetector.m; sourceTree = "<group>"; };
		0333639E293A05D200FED9C8 /* EZSelectLanguageButton.h */ = {isa = PBXFileReference; lastKnownFileType = sourcecode.c.h; path = EZSelectLanguageButton.h; sourceTree = "<group>"; };
		0333639F293A05D200FED9C8 /* EZSelectLanguageButton.m */ = {isa = PBXFileReference; lastKnownFileType = sourcecode.c.objc; path = EZSelectLanguageButton.m; sourceTree = "<group>"; };
		033363A4293C4AFA00FED9C8 /* PrintBeautifulLog.h */ = {isa = PBXFileReference; fileEncoding = 4; lastKnownFileType = sourcecode.c.h; path = PrintBeautifulLog.h; sourceTree = "<group>"; };
		033363A5293C4AFA00FED9C8 /* PrintBeautifulLog.m */ = {isa = PBXFileReference; fileEncoding = 4; lastKnownFileType = sourcecode.c.objc; path = PrintBeautifulLog.m; sourceTree = "<group>"; };
		0333FDA12A035BEC00891515 /* NSArray+EZChineseText.h */ = {isa = PBXFileReference; lastKnownFileType = sourcecode.c.h; path = "NSArray+EZChineseText.h"; sourceTree = "<group>"; };
		0333FDA22A035BEC00891515 /* NSArray+EZChineseText.m */ = {isa = PBXFileReference; lastKnownFileType = sourcecode.c.objc; path = "NSArray+EZChineseText.m"; sourceTree = "<group>"; };
		0333FDA42A035D5700891515 /* NSString+EZChineseText.h */ = {isa = PBXFileReference; lastKnownFileType = sourcecode.c.h; path = "NSString+EZChineseText.h"; sourceTree = "<group>"; };
		0333FDA52A035D5700891515 /* NSString+EZChineseText.m */ = {isa = PBXFileReference; lastKnownFileType = sourcecode.c.objc; path = "NSString+EZChineseText.m"; sourceTree = "<group>"; };
		0337D0082C109D0C002ACE72 /* ServiceUsageStatus.swift */ = {isa = PBXFileReference; lastKnownFileType = sourcecode.swift; path = ServiceUsageStatus.swift; sourceTree = "<group>"; };
		033A8EAD2BDFE09B00030C08 /* String+Extension.swift */ = {isa = PBXFileReference; lastKnownFileType = sourcecode.swift; path = "String+Extension.swift"; sourceTree = "<group>"; };
		033B7132293CE2430096E2DF /* EZWebViewTranslator.h */ = {isa = PBXFileReference; lastKnownFileType = sourcecode.c.h; path = EZWebViewTranslator.h; sourceTree = "<group>"; };
		033B7133293CE2430096E2DF /* EZWebViewTranslator.m */ = {isa = PBXFileReference; lastKnownFileType = sourcecode.c.objc; path = EZWebViewTranslator.m; sourceTree = "<group>"; };
		033C30F92A7409C40095926A /* DictionaryKit.h */ = {isa = PBXFileReference; fileEncoding = 4; lastKnownFileType = sourcecode.c.h; path = DictionaryKit.h; sourceTree = "<group>"; };
		033C30FA2A7409C40095926A /* TTTDictionary.h */ = {isa = PBXFileReference; fileEncoding = 4; lastKnownFileType = sourcecode.c.h; path = TTTDictionary.h; sourceTree = "<group>"; };
		033C30FB2A7409C40095926A /* TTTDictionary.m */ = {isa = PBXFileReference; fileEncoding = 4; lastKnownFileType = sourcecode.c.objc; path = TTTDictionary.m; sourceTree = "<group>"; };
		033C30FE2A74CECE0095926A /* EZAppleDictionary.h */ = {isa = PBXFileReference; lastKnownFileType = sourcecode.c.h; path = EZAppleDictionary.h; sourceTree = "<group>"; };
		033C30FF2A74CECE0095926A /* EZAppleDictionary.m */ = {isa = PBXFileReference; lastKnownFileType = sourcecode.c.objc; path = EZAppleDictionary.m; sourceTree = "<group>"; };
		0342A97F2AD64924002A9F5F /* NSString+EZSplit.h */ = {isa = PBXFileReference; lastKnownFileType = sourcecode.c.h; path = "NSString+EZSplit.h"; sourceTree = "<group>"; };
		0342A9802AD64924002A9F5F /* NSString+EZSplit.m */ = {isa = PBXFileReference; lastKnownFileType = sourcecode.c.objc; path = "NSString+EZSplit.m"; sourceTree = "<group>"; };
		03542A2E293645DF00C34C33 /* EZAppleService.h */ = {isa = PBXFileReference; lastKnownFileType = sourcecode.c.h; path = EZAppleService.h; sourceTree = "<group>"; };
		03542A2F293645DF00C34C33 /* EZAppleService.m */ = {isa = PBXFileReference; lastKnownFileType = sourcecode.c.objc; path = EZAppleService.m; sourceTree = "<group>"; };
		03542A322936F70F00C34C33 /* EZLanguageManager.h */ = {isa = PBXFileReference; lastKnownFileType = sourcecode.c.h; path = EZLanguageManager.h; sourceTree = "<group>"; };
		03542A332936F70F00C34C33 /* EZLanguageManager.m */ = {isa = PBXFileReference; lastKnownFileType = sourcecode.c.objc; path = EZLanguageManager.m; sourceTree = "<group>"; };
		03542A382937AE6400C34C33 /* EZQueryService.h */ = {isa = PBXFileReference; lastKnownFileType = sourcecode.c.h; path = EZQueryService.h; sourceTree = "<group>"; };
		03542A392937AE6400C34C33 /* EZQueryService.m */ = {isa = PBXFileReference; lastKnownFileType = sourcecode.c.objc; path = EZQueryService.m; sourceTree = "<group>"; };
		03542A3B2937AF4F00C34C33 /* EZQueryResult.h */ = {isa = PBXFileReference; lastKnownFileType = sourcecode.c.h; path = EZQueryResult.h; sourceTree = "<group>"; };
		03542A3C2937AF4F00C34C33 /* EZQueryResult.m */ = {isa = PBXFileReference; lastKnownFileType = sourcecode.c.objc; path = EZQueryResult.m; sourceTree = "<group>"; };
		03542A3E2937B3C900C34C33 /* EZOCRResult.h */ = {isa = PBXFileReference; lastKnownFileType = sourcecode.c.h; path = EZOCRResult.h; sourceTree = "<group>"; };
		03542A3F2937B3C900C34C33 /* EZOCRResult.m */ = {isa = PBXFileReference; lastKnownFileType = sourcecode.c.objc; path = EZOCRResult.m; sourceTree = "<group>"; };
		03542A412937B45E00C34C33 /* EZBaiduTranslate.h */ = {isa = PBXFileReference; lastKnownFileType = sourcecode.c.h; path = EZBaiduTranslate.h; sourceTree = "<group>"; };
		03542A422937B45E00C34C33 /* EZBaiduTranslate.m */ = {isa = PBXFileReference; lastKnownFileType = sourcecode.c.objc; path = EZBaiduTranslate.m; sourceTree = "<group>"; };
		03542A442937B4C300C34C33 /* EZBaiduTranslateResponse.h */ = {isa = PBXFileReference; lastKnownFileType = sourcecode.c.h; path = EZBaiduTranslateResponse.h; sourceTree = "<group>"; };
		03542A452937B4C300C34C33 /* EZBaiduTranslateResponse.m */ = {isa = PBXFileReference; lastKnownFileType = sourcecode.c.objc; path = EZBaiduTranslateResponse.m; sourceTree = "<group>"; };
		03542A472937B5CF00C34C33 /* EZGoogleTranslate.h */ = {isa = PBXFileReference; lastKnownFileType = sourcecode.c.h; path = EZGoogleTranslate.h; sourceTree = "<group>"; };
		03542A482937B5CF00C34C33 /* EZGoogleTranslate.m */ = {isa = PBXFileReference; lastKnownFileType = sourcecode.c.objc; path = EZGoogleTranslate.m; sourceTree = "<group>"; };
		03542A4A2937B5F100C34C33 /* EZYoudaoTranslate.h */ = {isa = PBXFileReference; lastKnownFileType = sourcecode.c.h; path = EZYoudaoTranslate.h; sourceTree = "<group>"; };
		03542A4B2937B5F100C34C33 /* EZYoudaoTranslate.m */ = {isa = PBXFileReference; lastKnownFileType = sourcecode.c.objc; path = EZYoudaoTranslate.m; sourceTree = "<group>"; };
		03542A4D2937B64B00C34C33 /* EZYoudaoOCRResponse.h */ = {isa = PBXFileReference; lastKnownFileType = sourcecode.c.h; path = EZYoudaoOCRResponse.h; sourceTree = "<group>"; };
		03542A4E2937B64B00C34C33 /* EZYoudaoOCRResponse.m */ = {isa = PBXFileReference; lastKnownFileType = sourcecode.c.objc; path = EZYoudaoOCRResponse.m; sourceTree = "<group>"; };
		03542A502937B69200C34C33 /* EZYoudaoTranslateResponse.h */ = {isa = PBXFileReference; lastKnownFileType = sourcecode.c.h; path = EZYoudaoTranslateResponse.h; sourceTree = "<group>"; };
		03542A512937B69200C34C33 /* EZYoudaoTranslateResponse.m */ = {isa = PBXFileReference; lastKnownFileType = sourcecode.c.objc; path = EZYoudaoTranslateResponse.m; sourceTree = "<group>"; };
		03542A532937B7DD00C34C33 /* EZError.h */ = {isa = PBXFileReference; lastKnownFileType = sourcecode.c.h; path = EZError.h; sourceTree = "<group>"; };
		03542A542937B7DE00C34C33 /* EZError.m */ = {isa = PBXFileReference; lastKnownFileType = sourcecode.c.objc; path = EZError.m; sourceTree = "<group>"; };
		03542A592938DA2B00C34C33 /* EZDetectLanguageButton.h */ = {isa = PBXFileReference; lastKnownFileType = sourcecode.c.h; path = EZDetectLanguageButton.h; sourceTree = "<group>"; };
		03542A5A2938DA2B00C34C33 /* EZDetectLanguageButton.m */ = {isa = PBXFileReference; lastKnownFileType = sourcecode.c.objc; path = EZDetectLanguageButton.m; sourceTree = "<group>"; };
		03542A5C2938F05B00C34C33 /* EZLanguageModel.h */ = {isa = PBXFileReference; lastKnownFileType = sourcecode.c.h; path = EZLanguageModel.h; sourceTree = "<group>"; };
		03542A5D2938F05B00C34C33 /* EZLanguageModel.m */ = {isa = PBXFileReference; lastKnownFileType = sourcecode.c.objc; path = EZLanguageModel.m; sourceTree = "<group>"; };
		0357B9592C04387D00A48CB0 /* TextEditorCell.swift */ = {isa = PBXFileReference; lastKnownFileType = sourcecode.swift; path = TextEditorCell.swift; sourceTree = "<group>"; };
		035E37E52A0953120061DFAF /* EZToast.h */ = {isa = PBXFileReference; lastKnownFileType = sourcecode.c.h; path = EZToast.h; sourceTree = "<group>"; };
		035E37E62A0953120061DFAF /* EZToast.m */ = {isa = PBXFileReference; lastKnownFileType = sourcecode.c.objc; path = EZToast.m; sourceTree = "<group>"; };
		0361965429FFECFC00806370 /* youdao-sign.js */ = {isa = PBXFileReference; fileEncoding = 4; lastKnownFileType = sourcecode.javascript; path = "youdao-sign.js"; sourceTree = "<group>"; };
		0361966F2A000F5800806370 /* NSData+Base64.h */ = {isa = PBXFileReference; fileEncoding = 4; lastKnownFileType = sourcecode.c.h; path = "NSData+Base64.h"; sourceTree = "<group>"; };
		036196702A000F5800806370 /* FWEncryptorAES.m */ = {isa = PBXFileReference; fileEncoding = 4; lastKnownFileType = sourcecode.c.objc; path = FWEncryptorAES.m; sourceTree = "<group>"; };
		036196712A000F5900806370 /* FWEncryptorAES.h */ = {isa = PBXFileReference; fileEncoding = 4; lastKnownFileType = sourcecode.c.h; path = FWEncryptorAES.h; sourceTree = "<group>"; };
		036196722A000F5900806370 /* NSData+Base64.m */ = {isa = PBXFileReference; fileEncoding = 4; lastKnownFileType = sourcecode.c.objc; path = "NSData+Base64.m"; sourceTree = "<group>"; };
		036196732A000F5900806370 /* NSData+CommonCrypto.h */ = {isa = PBXFileReference; fileEncoding = 4; lastKnownFileType = sourcecode.c.h; path = "NSData+CommonCrypto.h"; sourceTree = "<group>"; };
		036196742A000F5900806370 /* NSData+CommonCrypto.m */ = {isa = PBXFileReference; fileEncoding = 4; lastKnownFileType = sourcecode.c.objc; path = "NSData+CommonCrypto.m"; sourceTree = "<group>"; };
		036196792A0037F700806370 /* NSData+EZMD5.h */ = {isa = PBXFileReference; lastKnownFileType = sourcecode.c.h; path = "NSData+EZMD5.h"; sourceTree = "<group>"; };
		0361967A2A0037F700806370 /* NSData+EZMD5.m */ = {isa = PBXFileReference; lastKnownFileType = sourcecode.c.objc; path = "NSData+EZMD5.m"; sourceTree = "<group>"; };
		036A0DB62AD8403A006E6D4F /* NSString+EZHandleInputText.h */ = {isa = PBXFileReference; lastKnownFileType = sourcecode.c.h; path = "NSString+EZHandleInputText.h"; sourceTree = "<group>"; };
		036A0DB72AD8403A006E6D4F /* NSString+EZHandleInputText.m */ = {isa = PBXFileReference; lastKnownFileType = sourcecode.c.objc; path = "NSString+EZHandleInputText.m"; sourceTree = "<group>"; };
		036A0DB92AD941F9006E6D4F /* EZReplaceTextButton.h */ = {isa = PBXFileReference; fileEncoding = 4; lastKnownFileType = sourcecode.c.h; path = EZReplaceTextButton.h; sourceTree = "<group>"; };
		036A0DBA2AD941F9006E6D4F /* EZReplaceTextButton.m */ = {isa = PBXFileReference; fileEncoding = 4; lastKnownFileType = sourcecode.c.objc; path = EZReplaceTextButton.m; sourceTree = "<group>"; };
		036BCD492BDE8A96009C893F /* DefaultsStoredKey.swift */ = {isa = PBXFileReference; lastKnownFileType = sourcecode.swift; path = DefaultsStoredKey.swift; sourceTree = "<group>"; };
		036D62802BCAB613002C95C7 /* BuiltInAIService.swift */ = {isa = PBXFileReference; lastKnownFileType = sourcecode.swift; path = BuiltInAIService.swift; sourceTree = "<group>"; };
		036E7D79293F4FC8002675DF /* EZOpenLinkButton.h */ = {isa = PBXFileReference; lastKnownFileType = sourcecode.c.h; path = EZOpenLinkButton.h; sourceTree = "<group>"; };
		036E7D7A293F4FC8002675DF /* EZOpenLinkButton.m */ = {isa = PBXFileReference; lastKnownFileType = sourcecode.c.objc; path = EZOpenLinkButton.m; sourceTree = "<group>"; };
		03714B8F2C17FD9400BB4459 /* Notification.Name.swift */ = {isa = PBXFileReference; lastKnownFileType = sourcecode.swift; path = Notification.Name.swift; sourceTree = "<group>"; };
		03779F0B2BB256A7008D3C42 /* OpenAIService.swift */ = {isa = PBXFileReference; fileEncoding = 4; lastKnownFileType = sourcecode.swift; path = OpenAIService.swift; sourceTree = "<group>"; };
		03779F0C2BB256A7008D3C42 /* Prompt.swift */ = {isa = PBXFileReference; fileEncoding = 4; lastKnownFileType = sourcecode.swift; path = Prompt.swift; sourceTree = "<group>"; };
		03779F102BB256B5008D3C42 /* APIKey.swift */ = {isa = PBXFileReference; fileEncoding = 4; lastKnownFileType = sourcecode.swift; path = APIKey.swift; sourceTree = "<group>"; };
		03779F112BB256B5008D3C42 /* EncryptedSecretKeys.plist */ = {isa = PBXFileReference; fileEncoding = 4; lastKnownFileType = text.plist.xml; path = EncryptedSecretKeys.plist; sourceTree = "<group>"; };
		03779F152BB256C5008D3C42 /* URL+Extension.swift */ = {isa = PBXFileReference; fileEncoding = 4; lastKnownFileType = sourcecode.swift; path = "URL+Extension.swift"; sourceTree = "<group>"; };
		037852B7295D49F900D0E2CF /* EZTableRowView.h */ = {isa = PBXFileReference; lastKnownFileType = sourcecode.c.h; path = EZTableRowView.h; sourceTree = "<group>"; };
		037852B8295D49F900D0E2CF /* EZTableRowView.m */ = {isa = PBXFileReference; lastKnownFileType = sourcecode.c.objc; path = EZTableRowView.m; sourceTree = "<group>"; };
		03792EA12C3831040074A145 /* OllamaService.swift */ = {isa = PBXFileReference; lastKnownFileType = sourcecode.swift; path = OllamaService.swift; sourceTree = "<group>"; };
		03832F532B5F6BE200D0DC64 /* AdvancedTab.swift */ = {isa = PBXFileReference; lastKnownFileType = sourcecode.swift; path = AdvancedTab.swift; sourceTree = "<group>"; };
		0387FB792BFBA990000A7A82 /* LLMStreamService.swift */ = {isa = PBXFileReference; lastKnownFileType = sourcecode.swift; path = LLMStreamService.swift; sourceTree = "<group>"; };
		03882F8229D95044005B5A52 /* CTScreen.h */ = {isa = PBXFileReference; fileEncoding = 4; lastKnownFileType = sourcecode.c.h; path = CTScreen.h; sourceTree = "<group>"; };
		03882F8329D95044005B5A52 /* ToastWindowController.h */ = {isa = PBXFileReference; fileEncoding = 4; lastKnownFileType = sourcecode.c.h; path = ToastWindowController.h; sourceTree = "<group>"; };
		03882F8429D95044005B5A52 /* CTView.m */ = {isa = PBXFileReference; fileEncoding = 4; lastKnownFileType = sourcecode.c.objc; path = CTView.m; sourceTree = "<group>"; };
		03882F8529D95044005B5A52 /* CTCommon.h */ = {isa = PBXFileReference; fileEncoding = 4; lastKnownFileType = sourcecode.c.h; path = CTCommon.h; sourceTree = "<group>"; };
		03882F8629D95044005B5A52 /* ToastWindowController.m */ = {isa = PBXFileReference; fileEncoding = 4; lastKnownFileType = sourcecode.c.objc; path = ToastWindowController.m; sourceTree = "<group>"; };
		03882F8729D95044005B5A52 /* CTScreen.m */ = {isa = PBXFileReference; fileEncoding = 4; lastKnownFileType = sourcecode.c.objc; path = CTScreen.m; sourceTree = "<group>"; };
		03882F8829D95044005B5A52 /* ToastWindowController.xib */ = {isa = PBXFileReference; fileEncoding = 4; lastKnownFileType = file.xib; path = ToastWindowController.xib; sourceTree = "<group>"; };
		03882F8929D95044005B5A52 /* CTCommon.m */ = {isa = PBXFileReference; fileEncoding = 4; lastKnownFileType = sourcecode.c.objc; path = CTCommon.m; sourceTree = "<group>"; };
		03882F8A29D95044005B5A52 /* CTView.h */ = {isa = PBXFileReference; fileEncoding = 4; lastKnownFileType = sourcecode.c.h; path = CTView.h; sourceTree = "<group>"; };
		03882F8B29D95044005B5A52 /* CoolToast.h */ = {isa = PBXFileReference; fileEncoding = 4; lastKnownFileType = sourcecode.c.h; path = CoolToast.h; sourceTree = "<group>"; };
		03882F8C29D95044005B5A52 /* Info.plist */ = {isa = PBXFileReference; fileEncoding = 4; lastKnownFileType = text.plist.xml; path = Info.plist; sourceTree = "<group>"; };
		038A723F2B62C0B9004995E3 /* String+Regex.swift */ = {isa = PBXFileReference; lastKnownFileType = sourcecode.swift; path = "String+Regex.swift"; sourceTree = "<group>"; };
		038F1F8E2BAD838F00CD2F65 /* NSMenu+PopUpBelowView.swift */ = {isa = PBXFileReference; lastKnownFileType = sourcecode.swift; path = "NSMenu+PopUpBelowView.swift"; sourceTree = "<group>"; };
		039459F62BE7DD6300FD70F9 /* AppleScriptUtils.swift */ = {isa = PBXFileReference; lastKnownFileType = sourcecode.swift; path = AppleScriptUtils.swift; sourceTree = "<group>"; };
		0396D60F292C932F006A11D9 /* EZSelectLanguageCell.h */ = {isa = PBXFileReference; lastKnownFileType = sourcecode.c.h; path = EZSelectLanguageCell.h; sourceTree = "<group>"; };
		0396D610292C932F006A11D9 /* EZSelectLanguageCell.m */ = {isa = PBXFileReference; lastKnownFileType = sourcecode.c.objc; path = EZSelectLanguageCell.m; sourceTree = "<group>"; };
		0396D613292CC4C3006A11D9 /* EZLocalStorage.h */ = {isa = PBXFileReference; lastKnownFileType = sourcecode.c.h; path = EZLocalStorage.h; sourceTree = "<group>"; };
		0396D614292CC4C3006A11D9 /* EZLocalStorage.m */ = {isa = PBXFileReference; lastKnownFileType = sourcecode.c.objc; path = EZLocalStorage.m; sourceTree = "<group>"; };
		0396DE542BB5844A009FD2A5 /* BaseOpenAIService.swift */ = {isa = PBXFileReference; lastKnownFileType = sourcecode.swift; path = BaseOpenAIService.swift; sourceTree = "<group>"; };
		03991156292927E000E1B06D /* EZTitlebar.h */ = {isa = PBXFileReference; lastKnownFileType = sourcecode.c.h; path = EZTitlebar.h; sourceTree = "<group>"; };
		03991157292927E000E1B06D /* EZTitlebar.m */ = {isa = PBXFileReference; lastKnownFileType = sourcecode.c.objc; path = EZTitlebar.m; sourceTree = "<group>"; };
		03991164292A8A4400E1B06D /* EZTitleBarMoveView.h */ = {isa = PBXFileReference; lastKnownFileType = sourcecode.c.h; path = EZTitleBarMoveView.h; sourceTree = "<group>"; };
		03991165292A8A4400E1B06D /* EZTitleBarMoveView.m */ = {isa = PBXFileReference; lastKnownFileType = sourcecode.c.objc; path = EZTitleBarMoveView.m; sourceTree = "<group>"; };
		03991168292AA2EF00E1B06D /* EZLayoutManager.h */ = {isa = PBXFileReference; lastKnownFileType = sourcecode.c.h; path = EZLayoutManager.h; sourceTree = "<group>"; };
		03991169292AA2EF00E1B06D /* EZLayoutManager.m */ = {isa = PBXFileReference; lastKnownFileType = sourcecode.c.objc; path = EZLayoutManager.m; sourceTree = "<group>"; };
		0399C6A329A747E600B4AFCC /* EZDeepLTranslateResponse.h */ = {isa = PBXFileReference; lastKnownFileType = sourcecode.c.h; path = EZDeepLTranslateResponse.h; sourceTree = "<group>"; };
		0399C6A429A747E600B4AFCC /* EZDeepLTranslateResponse.m */ = {isa = PBXFileReference; lastKnownFileType = sourcecode.c.objc; path = EZDeepLTranslateResponse.m; sourceTree = "<group>"; };
		0399C6A629A74E0F00B4AFCC /* EZQueryResult+EZDeepLTranslateResponse.h */ = {isa = PBXFileReference; lastKnownFileType = sourcecode.c.h; path = "EZQueryResult+EZDeepLTranslateResponse.h"; sourceTree = "<group>"; };
		0399C6A729A74E0F00B4AFCC /* EZQueryResult+EZDeepLTranslateResponse.m */ = {isa = PBXFileReference; lastKnownFileType = sourcecode.c.objc; path = "EZQueryResult+EZDeepLTranslateResponse.m"; sourceTree = "<group>"; };
		0399C6B629A9F4B800B4AFCC /* EZSchemeParser.h */ = {isa = PBXFileReference; lastKnownFileType = sourcecode.c.h; path = EZSchemeParser.h; sourceTree = "<group>"; };
		0399C6B729A9F4B800B4AFCC /* EZSchemeParser.m */ = {isa = PBXFileReference; lastKnownFileType = sourcecode.c.objc; path = EZSchemeParser.m; sourceTree = "<group>"; };
		039B694D2A9D9F370063709D /* EZWebViewManager.h */ = {isa = PBXFileReference; lastKnownFileType = sourcecode.c.h; path = EZWebViewManager.h; sourceTree = "<group>"; };
		039B694E2A9D9F370063709D /* EZWebViewManager.m */ = {isa = PBXFileReference; lastKnownFileType = sourcecode.c.objc; path = EZWebViewManager.m; sourceTree = "<group>"; };
		039CC90B292F664E0037B91E /* NSObject+EZWindowType.h */ = {isa = PBXFileReference; lastKnownFileType = sourcecode.c.h; path = "NSObject+EZWindowType.h"; sourceTree = "<group>"; };
		039CC90C292F664E0037B91E /* NSObject+EZWindowType.m */ = {isa = PBXFileReference; lastKnownFileType = sourcecode.c.objc; path = "NSObject+EZWindowType.m"; sourceTree = "<group>"; };
		039CC90E292F86F40037B91E /* NSImage+EZResize.h */ = {isa = PBXFileReference; lastKnownFileType = sourcecode.c.h; path = "NSImage+EZResize.h"; sourceTree = "<group>"; };
		039CC90F292F86F40037B91E /* NSImage+EZResize.m */ = {isa = PBXFileReference; lastKnownFileType = sourcecode.c.objc; path = "NSImage+EZResize.m"; sourceTree = "<group>"; };
		039CC912292FB3180037B91E /* EZPopUpButton.h */ = {isa = PBXFileReference; lastKnownFileType = sourcecode.c.h; path = EZPopUpButton.h; sourceTree = "<group>"; };
		039CC913292FB3180037B91E /* EZPopUpButton.m */ = {isa = PBXFileReference; lastKnownFileType = sourcecode.c.objc; path = EZPopUpButton.m; sourceTree = "<group>"; };
		039D119729D5E26300C93F46 /* EZAudioUtils.h */ = {isa = PBXFileReference; lastKnownFileType = sourcecode.c.h; path = EZAudioUtils.h; sourceTree = "<group>"; };
		039D119829D5E26300C93F46 /* EZAudioUtils.m */ = {isa = PBXFileReference; lastKnownFileType = sourcecode.c.objc; path = EZAudioUtils.m; sourceTree = "<group>"; };
		03A3E1542BEBDB2000E7E210 /* Throttler.swift */ = {isa = PBXFileReference; lastKnownFileType = sourcecode.swift; path = Throttler.swift; sourceTree = "<group>"; };
		03B0221B29231FA6001C7E63 /* Easydict-Bridging-Header.h */ = {isa = PBXFileReference; fileEncoding = 4; lastKnownFileType = sourcecode.c.h; path = "Easydict-Bridging-Header.h"; sourceTree = "<group>"; };
		03B0221C29231FA6001C7E63 /* AppDelegate.h */ = {isa = PBXFileReference; fileEncoding = 4; lastKnownFileType = sourcecode.c.h; path = AppDelegate.h; sourceTree = "<group>"; };
		03B0221D29231FA6001C7E63 /* Assets.xcassets */ = {isa = PBXFileReference; lastKnownFileType = folder.assetcatalog; path = Assets.xcassets; sourceTree = "<group>"; };
		03B0221E29231FA6001C7E63 /* Easydict.entitlements */ = {isa = PBXFileReference; fileEncoding = 4; lastKnownFileType = text.plist.entitlements; path = Easydict.entitlements; sourceTree = "<group>"; };
		03B0222129231FA6001C7E63 /* entry.m */ = {isa = PBXFileReference; fileEncoding = 4; lastKnownFileType = sourcecode.c.objc; path = entry.m; sourceTree = "<group>"; };
		03B0222229231FA6001C7E63 /* EZConst.h */ = {isa = PBXFileReference; fileEncoding = 4; lastKnownFileType = sourcecode.c.h; path = EZConst.h; sourceTree = "<group>"; };
		03B0222329231FA6001C7E63 /* AppDelegate.m */ = {isa = PBXFileReference; fileEncoding = 4; lastKnownFileType = sourcecode.c.objc; path = AppDelegate.m; sourceTree = "<group>"; };
		03B0222F29231FA6001C7E63 /* baidu-translate-sign.js */ = {isa = PBXFileReference; fileEncoding = 4; lastKnownFileType = sourcecode.javascript; path = "baidu-translate-sign.js"; sourceTree = "<group>"; };
		03B0223529231FA6001C7E63 /* google-translate-sign.js */ = {isa = PBXFileReference; fileEncoding = 4; lastKnownFileType = sourcecode.javascript; path = "google-translate-sign.js"; sourceTree = "<group>"; };
		03B0224329231FA6001C7E63 /* EZServiceTypes.h */ = {isa = PBXFileReference; fileEncoding = 4; lastKnownFileType = sourcecode.c.h; path = EZServiceTypes.h; sourceTree = "<group>"; };
		03B0224429231FA6001C7E63 /* EZDetectManager.m */ = {isa = PBXFileReference; fileEncoding = 4; lastKnownFileType = sourcecode.c.objc; path = EZDetectManager.m; sourceTree = "<group>"; };
		03B0224A29231FA6001C7E63 /* EZDetectManager.h */ = {isa = PBXFileReference; fileEncoding = 4; lastKnownFileType = sourcecode.c.h; path = EZDetectManager.h; sourceTree = "<group>"; };
		03B0224B29231FA6001C7E63 /* EZServiceTypes.m */ = {isa = PBXFileReference; fileEncoding = 4; lastKnownFileType = sourcecode.c.objc; path = EZServiceTypes.m; sourceTree = "<group>"; };
		03B0225129231FA6001C7E63 /* EZBaseQueryViewController.h */ = {isa = PBXFileReference; fileEncoding = 4; lastKnownFileType = sourcecode.c.h; path = EZBaseQueryViewController.h; sourceTree = "<group>"; };
		03B0225229231FA6001C7E63 /* EZFixedQueryWindow.m */ = {isa = PBXFileReference; fileEncoding = 4; lastKnownFileType = sourcecode.c.objc; path = EZFixedQueryWindow.m; sourceTree = "<group>"; };
		03B0225329231FA6001C7E63 /* EZBaseQueryViewController.m */ = {isa = PBXFileReference; fileEncoding = 4; lastKnownFileType = sourcecode.c.objc; path = EZBaseQueryViewController.m; sourceTree = "<group>"; };
		03B0225429231FA6001C7E63 /* EZFixedQueryWindow.h */ = {isa = PBXFileReference; fileEncoding = 4; lastKnownFileType = sourcecode.c.h; path = EZFixedQueryWindow.h; sourceTree = "<group>"; };
		03B0225C29231FA6001C7E63 /* EZQueryView.m */ = {isa = PBXFileReference; fileEncoding = 4; lastKnownFileType = sourcecode.c.objc; path = EZQueryView.m; sourceTree = "<group>"; };
		03B0225D29231FA6001C7E63 /* EZQueryView.h */ = {isa = PBXFileReference; fileEncoding = 4; lastKnownFileType = sourcecode.c.h; path = EZQueryView.h; sourceTree = "<group>"; };
		03B0225F29231FA6001C7E63 /* EZWordResultView.m */ = {isa = PBXFileReference; fileEncoding = 4; lastKnownFileType = sourcecode.c.objc; path = EZWordResultView.m; sourceTree = "<group>"; };
		03B0226029231FA6001C7E63 /* EZWordResultView.h */ = {isa = PBXFileReference; fileEncoding = 4; lastKnownFileType = sourcecode.c.h; path = EZWordResultView.h; sourceTree = "<group>"; };
		03B0226229231FA6001C7E63 /* EZResultView.m */ = {isa = PBXFileReference; fileEncoding = 4; lastKnownFileType = sourcecode.c.objc; path = EZResultView.m; sourceTree = "<group>"; };
		03B0226329231FA6001C7E63 /* EZResultView.h */ = {isa = PBXFileReference; fileEncoding = 4; lastKnownFileType = sourcecode.c.h; path = EZResultView.h; sourceTree = "<group>"; };
		03B0226529231FA6001C7E63 /* EZHoverButton.h */ = {isa = PBXFileReference; fileEncoding = 4; lastKnownFileType = sourcecode.c.h; path = EZHoverButton.h; sourceTree = "<group>"; };
		03B0226629231FA6001C7E63 /* EZHoverButton.m */ = {isa = PBXFileReference; fileEncoding = 4; lastKnownFileType = sourcecode.c.objc; path = EZHoverButton.m; sourceTree = "<group>"; };
		03B0226829231FA6001C7E63 /* EZButton.m */ = {isa = PBXFileReference; fileEncoding = 4; lastKnownFileType = sourcecode.c.objc; path = EZButton.m; sourceTree = "<group>"; };
		03B0226929231FA6001C7E63 /* EZButton.h */ = {isa = PBXFileReference; fileEncoding = 4; lastKnownFileType = sourcecode.c.h; path = EZButton.h; sourceTree = "<group>"; };
		03B0226B29231FA6001C7E63 /* EZLabel.h */ = {isa = PBXFileReference; fileEncoding = 4; lastKnownFileType = sourcecode.c.h; path = EZLabel.h; sourceTree = "<group>"; };
		03B0226C29231FA6001C7E63 /* EZLabel.m */ = {isa = PBXFileReference; fileEncoding = 4; lastKnownFileType = sourcecode.c.objc; path = EZLabel.m; sourceTree = "<group>"; };
		03B0226E29231FA6001C7E63 /* EZCommonView.m */ = {isa = PBXFileReference; fileEncoding = 4; lastKnownFileType = sourcecode.c.objc; path = EZCommonView.m; sourceTree = "<group>"; };
		03B0226F29231FA6001C7E63 /* EZCommonView.h */ = {isa = PBXFileReference; fileEncoding = 4; lastKnownFileType = sourcecode.c.h; path = EZCommonView.h; sourceTree = "<group>"; };
		03B0228729231FA6001C7E63 /* NSObject+DarkMode.m */ = {isa = PBXFileReference; fileEncoding = 4; lastKnownFileType = sourcecode.c.objc; path = "NSObject+DarkMode.m"; sourceTree = "<group>"; };
		03B0228829231FA6001C7E63 /* Singleton.h */ = {isa = PBXFileReference; fileEncoding = 4; lastKnownFileType = sourcecode.c.h; path = Singleton.h; sourceTree = "<group>"; };
		03B0228929231FA6001C7E63 /* DarkModeManager.h */ = {isa = PBXFileReference; fileEncoding = 4; lastKnownFileType = sourcecode.c.h; path = DarkModeManager.h; sourceTree = "<group>"; };
		03B0228A29231FA6001C7E63 /* NSView+HiddenDebug.m */ = {isa = PBXFileReference; fileEncoding = 4; lastKnownFileType = sourcecode.c.objc; path = "NSView+HiddenDebug.m"; sourceTree = "<group>"; };
		03B0228B29231FA6001C7E63 /* NSObject+DarkMode.h */ = {isa = PBXFileReference; fileEncoding = 4; lastKnownFileType = sourcecode.c.h; path = "NSObject+DarkMode.h"; sourceTree = "<group>"; };
		03B0228C29231FA6001C7E63 /* DarkModeManager.m */ = {isa = PBXFileReference; fileEncoding = 4; lastKnownFileType = sourcecode.c.objc; path = DarkModeManager.m; sourceTree = "<group>"; };
		03B0228D29231FA6001C7E63 /* NSView+HiddenDebug.h */ = {isa = PBXFileReference; fileEncoding = 4; lastKnownFileType = sourcecode.c.h; path = "NSView+HiddenDebug.h"; sourceTree = "<group>"; };
		03B0228F29231FA6001C7E63 /* Snip.h */ = {isa = PBXFileReference; fileEncoding = 4; lastKnownFileType = sourcecode.c.h; path = Snip.h; sourceTree = "<group>"; };
		03B0229029231FA6001C7E63 /* SnipFocusView.h */ = {isa = PBXFileReference; fileEncoding = 4; lastKnownFileType = sourcecode.c.h; path = SnipFocusView.h; sourceTree = "<group>"; };
		03B0229129231FA6001C7E63 /* SnipViewController.h */ = {isa = PBXFileReference; fileEncoding = 4; lastKnownFileType = sourcecode.c.h; path = SnipViewController.h; sourceTree = "<group>"; };
		03B0229229231FA6001C7E63 /* SnipWindowController.h */ = {isa = PBXFileReference; fileEncoding = 4; lastKnownFileType = sourcecode.c.h; path = SnipWindowController.h; sourceTree = "<group>"; };
		03B0229329231FA6001C7E63 /* SnipWindow.m */ = {isa = PBXFileReference; fileEncoding = 4; lastKnownFileType = sourcecode.c.objc; path = SnipWindow.m; sourceTree = "<group>"; };
		03B0229429231FA6001C7E63 /* SnipFocusView.m */ = {isa = PBXFileReference; fileEncoding = 4; lastKnownFileType = sourcecode.c.objc; path = SnipFocusView.m; sourceTree = "<group>"; };
		03B0229529231FA6001C7E63 /* Snip.m */ = {isa = PBXFileReference; fileEncoding = 4; lastKnownFileType = sourcecode.c.objc; path = Snip.m; sourceTree = "<group>"; };
		03B0229629231FA6001C7E63 /* SnipWindow.h */ = {isa = PBXFileReference; fileEncoding = 4; lastKnownFileType = sourcecode.c.h; path = SnipWindow.h; sourceTree = "<group>"; };
		03B0229729231FA6001C7E63 /* SnipWindowController.m */ = {isa = PBXFileReference; fileEncoding = 4; lastKnownFileType = sourcecode.c.objc; path = SnipWindowController.m; sourceTree = "<group>"; };
		03B0229829231FA6001C7E63 /* SnipViewController.m */ = {isa = PBXFileReference; fileEncoding = 4; lastKnownFileType = sourcecode.c.objc; path = SnipViewController.m; sourceTree = "<group>"; };
		03B022A729231FA6001C7E63 /* NSAttributedString+MM.h */ = {isa = PBXFileReference; fileEncoding = 4; lastKnownFileType = sourcecode.c.h; path = "NSAttributedString+MM.h"; sourceTree = "<group>"; };
		03B022A829231FA6001C7E63 /* NSWindow+MM.m */ = {isa = PBXFileReference; fileEncoding = 4; lastKnownFileType = sourcecode.c.objc; path = "NSWindow+MM.m"; sourceTree = "<group>"; };
		03B022A929231FA6001C7E63 /* NSColor+MM.h */ = {isa = PBXFileReference; fileEncoding = 4; lastKnownFileType = sourcecode.c.h; path = "NSColor+MM.h"; sourceTree = "<group>"; };
		03B022AA29231FA6001C7E63 /* NSPasteboard+MM.m */ = {isa = PBXFileReference; fileEncoding = 4; lastKnownFileType = sourcecode.c.objc; path = "NSPasteboard+MM.m"; sourceTree = "<group>"; };
		03B022AB29231FA6001C7E63 /* NSImage+MM.m */ = {isa = PBXFileReference; fileEncoding = 4; lastKnownFileType = sourcecode.c.objc; path = "NSImage+MM.m"; sourceTree = "<group>"; };
		03B022AC29231FA6001C7E63 /* NSString+MM.m */ = {isa = PBXFileReference; fileEncoding = 4; lastKnownFileType = sourcecode.c.objc; path = "NSString+MM.m"; sourceTree = "<group>"; };
		03B022AD29231FA6001C7E63 /* NSUserDefaults+MM.m */ = {isa = PBXFileReference; fileEncoding = 4; lastKnownFileType = sourcecode.c.objc; path = "NSUserDefaults+MM.m"; sourceTree = "<group>"; };
		03B022AE29231FA6001C7E63 /* NSButton+MM.m */ = {isa = PBXFileReference; fileEncoding = 4; lastKnownFileType = sourcecode.c.objc; path = "NSButton+MM.m"; sourceTree = "<group>"; };
		03B022AF29231FA6001C7E63 /* NSArray+MM.h */ = {isa = PBXFileReference; fileEncoding = 4; lastKnownFileType = sourcecode.c.h; path = "NSArray+MM.h"; sourceTree = "<group>"; };
		03B022B029231FA6001C7E63 /* NSView+MM.h */ = {isa = PBXFileReference; fileEncoding = 4; lastKnownFileType = sourcecode.c.h; path = "NSView+MM.h"; sourceTree = "<group>"; };
		03B022B129231FA6001C7E63 /* NSMutableAttributedString+MM.h */ = {isa = PBXFileReference; fileEncoding = 4; lastKnownFileType = sourcecode.c.h; path = "NSMutableAttributedString+MM.h"; sourceTree = "<group>"; };
		03B022B229231FA6001C7E63 /* NSDictionary+MM.h */ = {isa = PBXFileReference; fileEncoding = 4; lastKnownFileType = sourcecode.c.h; path = "NSDictionary+MM.h"; sourceTree = "<group>"; };
		03B022B329231FA6001C7E63 /* NSWindow+MM.h */ = {isa = PBXFileReference; fileEncoding = 4; lastKnownFileType = sourcecode.c.h; path = "NSWindow+MM.h"; sourceTree = "<group>"; };
		03B022B429231FA6001C7E63 /* NSAttributedString+MM.m */ = {isa = PBXFileReference; fileEncoding = 4; lastKnownFileType = sourcecode.c.objc; path = "NSAttributedString+MM.m"; sourceTree = "<group>"; };
		03B022B529231FA6001C7E63 /* NSColor+MM.m */ = {isa = PBXFileReference; fileEncoding = 4; lastKnownFileType = sourcecode.c.objc; path = "NSColor+MM.m"; sourceTree = "<group>"; };
		03B022B629231FA6001C7E63 /* NSButton+MM.h */ = {isa = PBXFileReference; fileEncoding = 4; lastKnownFileType = sourcecode.c.h; path = "NSButton+MM.h"; sourceTree = "<group>"; };
		03B022B729231FA6001C7E63 /* NSUserDefaults+MM.h */ = {isa = PBXFileReference; fileEncoding = 4; lastKnownFileType = sourcecode.c.h; path = "NSUserDefaults+MM.h"; sourceTree = "<group>"; };
		03B022B829231FA6001C7E63 /* NSString+MM.h */ = {isa = PBXFileReference; fileEncoding = 4; lastKnownFileType = sourcecode.c.h; path = "NSString+MM.h"; sourceTree = "<group>"; };
		03B022B929231FA6001C7E63 /* NSImage+MM.h */ = {isa = PBXFileReference; fileEncoding = 4; lastKnownFileType = sourcecode.c.h; path = "NSImage+MM.h"; sourceTree = "<group>"; };
		03B022BA29231FA6001C7E63 /* NSPasteboard+MM.h */ = {isa = PBXFileReference; fileEncoding = 4; lastKnownFileType = sourcecode.c.h; path = "NSPasteboard+MM.h"; sourceTree = "<group>"; };
		03B022BC29231FA6001C7E63 /* NSTextView+Height.h */ = {isa = PBXFileReference; fileEncoding = 4; lastKnownFileType = sourcecode.c.h; path = "NSTextView+Height.h"; sourceTree = "<group>"; };
		03B022BD29231FA6001C7E63 /* NSTextView+Height.m */ = {isa = PBXFileReference; fileEncoding = 4; lastKnownFileType = sourcecode.c.objc; path = "NSTextView+Height.m"; sourceTree = "<group>"; };
		03B022BE29231FA6001C7E63 /* NSDictionary+MM.m */ = {isa = PBXFileReference; fileEncoding = 4; lastKnownFileType = sourcecode.c.objc; path = "NSDictionary+MM.m"; sourceTree = "<group>"; };
		03B022C029231FA6001C7E63 /* NSColor+MyColors.h */ = {isa = PBXFileReference; fileEncoding = 4; lastKnownFileType = sourcecode.c.h; path = "NSColor+MyColors.h"; sourceTree = "<group>"; };
		03B022C129231FA6001C7E63 /* NSColor+MyColors.m */ = {isa = PBXFileReference; fileEncoding = 4; lastKnownFileType = sourcecode.c.objc; path = "NSColor+MyColors.m"; sourceTree = "<group>"; };
		03B022C229231FA6001C7E63 /* NSMutableAttributedString+MM.m */ = {isa = PBXFileReference; fileEncoding = 4; lastKnownFileType = sourcecode.c.objc; path = "NSMutableAttributedString+MM.m"; sourceTree = "<group>"; };
		03B022C329231FA6001C7E63 /* NSView+MM.m */ = {isa = PBXFileReference; fileEncoding = 4; lastKnownFileType = sourcecode.c.objc; path = "NSView+MM.m"; sourceTree = "<group>"; };
		03B022C429231FA6001C7E63 /* NSArray+MM.m */ = {isa = PBXFileReference; fileEncoding = 4; lastKnownFileType = sourcecode.c.objc; path = "NSArray+MM.m"; sourceTree = "<group>"; };
		03B022C629231FA6001C7E63 /* MMCrashFileTool.h */ = {isa = PBXFileReference; fileEncoding = 4; lastKnownFileType = sourcecode.c.h; path = MMCrashFileTool.h; sourceTree = "<group>"; };
		03B022C729231FA6001C7E63 /* MMCrashUncaughtExceptionHandler.h */ = {isa = PBXFileReference; fileEncoding = 4; lastKnownFileType = sourcecode.c.h; path = MMCrashUncaughtExceptionHandler.h; sourceTree = "<group>"; };
		03B022C829231FA6001C7E63 /* MMCrashSignalExceptionHandler.m */ = {isa = PBXFileReference; fileEncoding = 4; lastKnownFileType = sourcecode.c.objc; path = MMCrashSignalExceptionHandler.m; sourceTree = "<group>"; };
		03B022C929231FA6001C7E63 /* MMCrash.h */ = {isa = PBXFileReference; fileEncoding = 4; lastKnownFileType = sourcecode.c.h; path = MMCrash.h; sourceTree = "<group>"; };
		03B022CA29231FA6001C7E63 /* MMCrashFileTool.m */ = {isa = PBXFileReference; fileEncoding = 4; lastKnownFileType = sourcecode.c.objc; path = MMCrashFileTool.m; sourceTree = "<group>"; };
		03B022CB29231FA6001C7E63 /* MMCrashSignalExceptionHandler.h */ = {isa = PBXFileReference; fileEncoding = 4; lastKnownFileType = sourcecode.c.h; path = MMCrashSignalExceptionHandler.h; sourceTree = "<group>"; };
		03B022CC29231FA6001C7E63 /* MMCrashUncaughtExceptionHandler.m */ = {isa = PBXFileReference; fileEncoding = 4; lastKnownFileType = sourcecode.c.objc; path = MMCrashUncaughtExceptionHandler.m; sourceTree = "<group>"; };
		03B022CD29231FA6001C7E63 /* MMCrash.m */ = {isa = PBXFileReference; fileEncoding = 4; lastKnownFileType = sourcecode.c.objc; path = MMCrash.m; sourceTree = "<group>"; };
		03B022CF29231FA6001C7E63 /* MMLog.h */ = {isa = PBXFileReference; fileEncoding = 4; lastKnownFileType = sourcecode.c.h; path = MMLog.h; sourceTree = "<group>"; };
		03B022D029231FA6001C7E63 /* MMFileLogFormatter.h */ = {isa = PBXFileReference; fileEncoding = 4; lastKnownFileType = sourcecode.c.h; path = MMFileLogFormatter.h; sourceTree = "<group>"; };
		03B022D129231FA6001C7E63 /* MMConsoleLogFormatter.h */ = {isa = PBXFileReference; fileEncoding = 4; lastKnownFileType = sourcecode.c.h; path = MMConsoleLogFormatter.h; sourceTree = "<group>"; };
		03B022D229231FA6001C7E63 /* MMLog.swift */ = {isa = PBXFileReference; fileEncoding = 4; lastKnownFileType = sourcecode.swift; path = MMLog.swift; sourceTree = "<group>"; };
		03B022D329231FA6001C7E63 /* MMLog.m */ = {isa = PBXFileReference; fileEncoding = 4; lastKnownFileType = sourcecode.c.objc; path = MMLog.m; sourceTree = "<group>"; };
		03B022D429231FA6001C7E63 /* MMConsoleLogFormatter.m */ = {isa = PBXFileReference; fileEncoding = 4; lastKnownFileType = sourcecode.c.objc; path = MMConsoleLogFormatter.m; sourceTree = "<group>"; };
		03B022D529231FA6001C7E63 /* MMFileLogFormatter.m */ = {isa = PBXFileReference; fileEncoding = 4; lastKnownFileType = sourcecode.c.objc; path = MMFileLogFormatter.m; sourceTree = "<group>"; };
		03B022D729231FA6001C7E63 /* MMEventMonitor.m */ = {isa = PBXFileReference; fileEncoding = 4; lastKnownFileType = sourcecode.c.objc; path = MMEventMonitor.m; sourceTree = "<group>"; };
		03B022D829231FA6001C7E63 /* MMMake.m */ = {isa = PBXFileReference; fileEncoding = 4; lastKnownFileType = sourcecode.c.objc; path = MMMake.m; sourceTree = "<group>"; };
		03B022D929231FA6001C7E63 /* MMOrderedDictionary.m */ = {isa = PBXFileReference; fileEncoding = 4; lastKnownFileType = sourcecode.c.objc; path = MMOrderedDictionary.m; sourceTree = "<group>"; };
		03B022DA29231FA6001C7E63 /* MMTool.h */ = {isa = PBXFileReference; fileEncoding = 4; lastKnownFileType = sourcecode.c.h; path = MMTool.h; sourceTree = "<group>"; };
		03B022DB29231FA6001C7E63 /* MMMake.h */ = {isa = PBXFileReference; fileEncoding = 4; lastKnownFileType = sourcecode.c.h; path = MMMake.h; sourceTree = "<group>"; };
		03B022DC29231FA6001C7E63 /* MMEventMonitor.h */ = {isa = PBXFileReference; fileEncoding = 4; lastKnownFileType = sourcecode.c.h; path = MMEventMonitor.h; sourceTree = "<group>"; };
		03B022DD29231FA6001C7E63 /* MMMacro.h */ = {isa = PBXFileReference; fileEncoding = 4; lastKnownFileType = sourcecode.c.h; path = MMMacro.h; sourceTree = "<group>"; };
		03B022DE29231FA6001C7E63 /* MMTool.m */ = {isa = PBXFileReference; fileEncoding = 4; lastKnownFileType = sourcecode.c.objc; path = MMTool.m; sourceTree = "<group>"; };
		03B022DF29231FA6001C7E63 /* MMOrderedDictionary.h */ = {isa = PBXFileReference; fileEncoding = 4; lastKnownFileType = sourcecode.c.h; path = MMOrderedDictionary.h; sourceTree = "<group>"; };
		03B022E329231FA6001C7E63 /* PrefixHeader.pch */ = {isa = PBXFileReference; fileEncoding = 4; lastKnownFileType = sourcecode.c.h; path = PrefixHeader.pch; sourceTree = "<group>"; };
		03B022E429231FA6001C7E63 /* Info.plist */ = {isa = PBXFileReference; fileEncoding = 4; lastKnownFileType = text.plist.xml; path = Info.plist; sourceTree = "<group>"; };
		03B3B8B02925D5B200168E8D /* EZPopButtonWindow.h */ = {isa = PBXFileReference; lastKnownFileType = sourcecode.c.h; path = EZPopButtonWindow.h; sourceTree = "<group>"; };
		03B3B8B12925D5B200168E8D /* EZPopButtonWindow.m */ = {isa = PBXFileReference; lastKnownFileType = sourcecode.c.objc; path = EZPopButtonWindow.m; sourceTree = "<group>"; };
		03B3B8B32925DD3D00168E8D /* EZPopButtonViewController.h */ = {isa = PBXFileReference; lastKnownFileType = sourcecode.c.h; path = EZPopButtonViewController.h; sourceTree = "<group>"; };
		03B3B8B42925DD3D00168E8D /* EZPopButtonViewController.m */ = {isa = PBXFileReference; lastKnownFileType = sourcecode.c.objc; path = EZPopButtonViewController.m; sourceTree = "<group>"; };
		03B63ABE2A86967800E155ED /* CoreServices.framework */ = {isa = PBXFileReference; lastKnownFileType = wrapper.framework; name = CoreServices.framework; path = System/Library/Frameworks/CoreServices.framework; sourceTree = SDKROOT; };
		03BB2DE129F5772F00447EDD /* EZAudioButton.h */ = {isa = PBXFileReference; lastKnownFileType = sourcecode.c.h; path = EZAudioButton.h; sourceTree = "<group>"; };
		03BB2DE229F5772F00447EDD /* EZAudioButton.m */ = {isa = PBXFileReference; lastKnownFileType = sourcecode.c.objc; path = EZAudioButton.m; sourceTree = "<group>"; };
		03BB2DE929F57DC000447EDD /* NSImage+EZSymbolmage.h */ = {isa = PBXFileReference; lastKnownFileType = sourcecode.c.h; path = "NSImage+EZSymbolmage.h"; sourceTree = "<group>"; };
		03BB2DEA29F57DC000447EDD /* NSImage+EZSymbolmage.m */ = {isa = PBXFileReference; lastKnownFileType = sourcecode.c.objc; path = "NSImage+EZSymbolmage.m"; sourceTree = "<group>"; };
		03BB2DED29F59C8A00447EDD /* EZSymbolImageButton.h */ = {isa = PBXFileReference; lastKnownFileType = sourcecode.c.h; path = EZSymbolImageButton.h; sourceTree = "<group>"; };
		03BB2DEE29F59C8A00447EDD /* EZSymbolImageButton.m */ = {isa = PBXFileReference; lastKnownFileType = sourcecode.c.objc; path = EZSymbolImageButton.m; sourceTree = "<group>"; };
		03BB2DF129F6350200447EDD /* EZCopyButton.h */ = {isa = PBXFileReference; lastKnownFileType = sourcecode.c.h; path = EZCopyButton.h; sourceTree = "<group>"; };
		03BB2DF229F6350200447EDD /* EZCopyButton.m */ = {isa = PBXFileReference; lastKnownFileType = sourcecode.c.objc; path = EZCopyButton.m; sourceTree = "<group>"; };
		03BD281C29481C0400F5891A /* EZAudioPlayer.h */ = {isa = PBXFileReference; lastKnownFileType = sourcecode.c.h; path = EZAudioPlayer.h; sourceTree = "<group>"; };
		03BD281D29481C0400F5891A /* EZAudioPlayer.m */ = {isa = PBXFileReference; lastKnownFileType = sourcecode.c.objc; path = EZAudioPlayer.m; sourceTree = "<group>"; };
		03BD282029486CF200F5891A /* EZBlueTextButton.h */ = {isa = PBXFileReference; lastKnownFileType = sourcecode.c.h; path = EZBlueTextButton.h; sourceTree = "<group>"; };
		03BD282129486CF200F5891A /* EZBlueTextButton.m */ = {isa = PBXFileReference; lastKnownFileType = sourcecode.c.objc; path = EZBlueTextButton.m; sourceTree = "<group>"; };
		03BD2823294875AE00F5891A /* EZMyLabel.h */ = {isa = PBXFileReference; lastKnownFileType = sourcecode.c.h; path = EZMyLabel.h; sourceTree = "<group>"; };
		03BD2824294875AE00F5891A /* EZMyLabel.m */ = {isa = PBXFileReference; lastKnownFileType = sourcecode.c.objc; path = EZMyLabel.m; sourceTree = "<group>"; };
		03BDA79A2A26DA280079D04F /* XPMArgumentPackage_Private.h */ = {isa = PBXFileReference; fileEncoding = 4; lastKnownFileType = sourcecode.c.h; path = XPMArgumentPackage_Private.h; sourceTree = "<group>"; };
		03BDA79B2A26DA280079D04F /* NSScanner+EscapedScanning.h */ = {isa = PBXFileReference; fileEncoding = 4; lastKnownFileType = sourcecode.c.h; path = "NSScanner+EscapedScanning.h"; sourceTree = "<group>"; };
		03BDA79C2A26DA280079D04F /* NSArray+XPMArgumentsNormalizer.h */ = {isa = PBXFileReference; fileEncoding = 4; lastKnownFileType = sourcecode.c.h; path = "NSArray+XPMArgumentsNormalizer.h"; sourceTree = "<group>"; };
		03BDA79D2A26DA280079D04F /* NSString+Indenter.h */ = {isa = PBXFileReference; fileEncoding = 4; lastKnownFileType = sourcecode.c.h; path = "NSString+Indenter.h"; sourceTree = "<group>"; };
		03BDA79E2A26DA280079D04F /* XPMArgumentParser.h */ = {isa = PBXFileReference; fileEncoding = 4; lastKnownFileType = sourcecode.c.h; path = XPMArgumentParser.h; sourceTree = "<group>"; };
		03BDA79F2A26DA280079D04F /* XPMValuedArgument.m */ = {isa = PBXFileReference; fileEncoding = 4; lastKnownFileType = sourcecode.c.objc; path = XPMValuedArgument.m; sourceTree = "<group>"; };
		03BDA7A02A26DA280079D04F /* XPMArgumentPackage.h */ = {isa = PBXFileReference; fileEncoding = 4; lastKnownFileType = sourcecode.c.h; path = XPMArgumentPackage.h; sourceTree = "<group>"; };
		03BDA7A12A26DA280079D04F /* ArgumentParser-Prefix.pch */ = {isa = PBXFileReference; fileEncoding = 4; lastKnownFileType = sourcecode.c.h; path = "ArgumentParser-Prefix.pch"; sourceTree = "<group>"; };
		03BDA7A22A26DA280079D04F /* NSProcessInfo+XPMArgumentParser.m */ = {isa = PBXFileReference; fileEncoding = 4; lastKnownFileType = sourcecode.c.objc; path = "NSProcessInfo+XPMArgumentParser.m"; sourceTree = "<group>"; };
		03BDA7A32A26DA280079D04F /* XPMMutableAttributedArray.m */ = {isa = PBXFileReference; fileEncoding = 4; lastKnownFileType = sourcecode.c.objc; path = XPMMutableAttributedArray.m; sourceTree = "<group>"; };
		03BDA7A42A26DA280079D04F /* XPMArgumentSignature_Private.h */ = {isa = PBXFileReference; fileEncoding = 4; lastKnownFileType = sourcecode.c.h; path = XPMArgumentSignature_Private.h; sourceTree = "<group>"; };
		03BDA7A52A26DA280079D04F /* NSDictionary+RubyDescription.h */ = {isa = PBXFileReference; fileEncoding = 4; lastKnownFileType = sourcecode.c.h; path = "NSDictionary+RubyDescription.h"; sourceTree = "<group>"; };
		03BDA7A62A26DA280079D04F /* XPMArgsKonstants.m */ = {isa = PBXFileReference; fileEncoding = 4; lastKnownFileType = sourcecode.c.objc; path = XPMArgsKonstants.m; sourceTree = "<group>"; };
		03BDA7A72A26DA280079D04F /* XPMArgumentSignature.m */ = {isa = PBXFileReference; fileEncoding = 4; lastKnownFileType = sourcecode.c.objc; path = XPMArgumentSignature.m; sourceTree = "<group>"; };
		03BDA7A82A26DA280079D04F /* XPMArguments_Coalescer_Internal.m */ = {isa = PBXFileReference; fileEncoding = 4; lastKnownFileType = sourcecode.c.objc; path = XPMArguments_Coalescer_Internal.m; sourceTree = "<group>"; };
		03BDA7A92A26DA280079D04F /* XPMCountedArgument.m */ = {isa = PBXFileReference; fileEncoding = 4; lastKnownFileType = sourcecode.c.objc; path = XPMCountedArgument.m; sourceTree = "<group>"; };
		03BDA7AA2A26DA280079D04F /* NSScanner+EscapedScanning.m */ = {isa = PBXFileReference; fileEncoding = 4; lastKnownFileType = sourcecode.c.objc; path = "NSScanner+EscapedScanning.m"; sourceTree = "<group>"; };
		03BDA7AB2A26DA280079D04F /* XPMArgumentPackage.m */ = {isa = PBXFileReference; fileEncoding = 4; lastKnownFileType = sourcecode.c.objc; path = XPMArgumentPackage.m; sourceTree = "<group>"; };
		03BDA7AC2A26DA280079D04F /* XPMValuedArgument.h */ = {isa = PBXFileReference; fileEncoding = 4; lastKnownFileType = sourcecode.c.h; path = XPMValuedArgument.h; sourceTree = "<group>"; };
		03BDA7AD2A26DA280079D04F /* XPMArgumentParser.m */ = {isa = PBXFileReference; fileEncoding = 4; lastKnownFileType = sourcecode.c.objc; path = XPMArgumentParser.m; sourceTree = "<group>"; };
		03BDA7AE2A26DA280079D04F /* NSString+Indenter.m */ = {isa = PBXFileReference; fileEncoding = 4; lastKnownFileType = sourcecode.c.objc; path = "NSString+Indenter.m"; sourceTree = "<group>"; };
		03BDA7AF2A26DA280079D04F /* NSArray+XPMArgumentsNormalizer.m */ = {isa = PBXFileReference; fileEncoding = 4; lastKnownFileType = sourcecode.c.objc; path = "NSArray+XPMArgumentsNormalizer.m"; sourceTree = "<group>"; };
		03BDA7B02A26DA280079D04F /* XPMArgsKonstants.h */ = {isa = PBXFileReference; fileEncoding = 4; lastKnownFileType = sourcecode.c.h; path = XPMArgsKonstants.h; sourceTree = "<group>"; };
		03BDA7B12A26DA280079D04F /* NSDictionary+RubyDescription.m */ = {isa = PBXFileReference; fileEncoding = 4; lastKnownFileType = sourcecode.c.objc; path = "NSDictionary+RubyDescription.m"; sourceTree = "<group>"; };
		03BDA7B22A26DA280079D04F /* XPMMutableAttributedArray.h */ = {isa = PBXFileReference; fileEncoding = 4; lastKnownFileType = sourcecode.c.h; path = XPMMutableAttributedArray.h; sourceTree = "<group>"; };
		03BDA7B32A26DA280079D04F /* NSProcessInfo+XPMArgumentParser.h */ = {isa = PBXFileReference; fileEncoding = 4; lastKnownFileType = sourcecode.c.h; path = "NSProcessInfo+XPMArgumentParser.h"; sourceTree = "<group>"; };
		03BDA7B42A26DA280079D04F /* XPMCountedArgument.h */ = {isa = PBXFileReference; fileEncoding = 4; lastKnownFileType = sourcecode.c.h; path = XPMCountedArgument.h; sourceTree = "<group>"; };
		03BDA7B52A26DA280079D04F /* XPMArguments_Coalescer_Internal.h */ = {isa = PBXFileReference; fileEncoding = 4; lastKnownFileType = sourcecode.c.h; path = XPMArguments_Coalescer_Internal.h; sourceTree = "<group>"; };
		03BDA7B62A26DA280079D04F /* XPMArguments.h */ = {isa = PBXFileReference; fileEncoding = 4; lastKnownFileType = sourcecode.c.h; path = XPMArguments.h; sourceTree = "<group>"; };
		03BDA7B72A26DA280079D04F /* XPMArgumentSignature.h */ = {isa = PBXFileReference; fileEncoding = 4; lastKnownFileType = sourcecode.c.h; path = XPMArgumentSignature.h; sourceTree = "<group>"; };
		03BE26E92A24B2AF00FB7117 /* AppDelegate+EZURLScheme.h */ = {isa = PBXFileReference; lastKnownFileType = sourcecode.c.h; path = "AppDelegate+EZURLScheme.h"; sourceTree = "<group>"; };
		03BE26EA2A24B2AF00FB7117 /* AppDelegate+EZURLScheme.m */ = {isa = PBXFileReference; lastKnownFileType = sourcecode.c.objc; path = "AppDelegate+EZURLScheme.m"; sourceTree = "<group>"; };
		03BFBB632923998300C48725 /* black-white-icon@2x.png */ = {isa = PBXFileReference; lastKnownFileType = image.png; path = "black-white-icon@2x.png"; sourceTree = "<group>"; };
		03BFBB642923998300C48725 /* black-white-icon@3x.png */ = {isa = PBXFileReference; lastKnownFileType = image.png; path = "black-white-icon@3x.png"; sourceTree = "<group>"; };
		03BFBB7029239E9F00C48725 /* blue-white-icon@3x.png */ = {isa = PBXFileReference; lastKnownFileType = image.png; path = "blue-white-icon@3x.png"; sourceTree = "<group>"; };
		03BFBB7129239E9F00C48725 /* blue-white-icon@2x.png */ = {isa = PBXFileReference; lastKnownFileType = image.png; path = "blue-white-icon@2x.png"; sourceTree = "<group>"; };
		03BFBB752923A09B00C48725 /* white-blue-icon@2x.png */ = {isa = PBXFileReference; lastKnownFileType = image.png; path = "white-blue-icon@2x.png"; sourceTree = "<group>"; };
		03BFBB762923A09B00C48725 /* white-blue-icon@3x.png */ = {isa = PBXFileReference; lastKnownFileType = image.png; path = "white-blue-icon@3x.png"; sourceTree = "<group>"; };
		03BFBB7A2923A1D900C48725 /* cyan-white-icon@3x.png */ = {isa = PBXFileReference; lastKnownFileType = image.png; path = "cyan-white-icon@3x.png"; sourceTree = "<group>"; };
		03BFBB7B2923A1D900C48725 /* cyan-white-icon@2x.png */ = {isa = PBXFileReference; lastKnownFileType = image.png; path = "cyan-white-icon@2x.png"; sourceTree = "<group>"; };
		03BFBB7E2923A2FA00C48725 /* white-black-icon@2x.png */ = {isa = PBXFileReference; lastKnownFileType = image.png; path = "white-black-icon@2x.png"; sourceTree = "<group>"; };
		03BFBB7F2923A2FA00C48725 /* white-black-icon@3x.png */ = {isa = PBXFileReference; lastKnownFileType = image.png; path = "white-black-icon@3x.png"; sourceTree = "<group>"; };
		03BFFC66295F4B87004E033E /* EZYoudaoDictModel.h */ = {isa = PBXFileReference; lastKnownFileType = sourcecode.c.h; path = EZYoudaoDictModel.h; sourceTree = "<group>"; };
		03BFFC67295F4B87004E033E /* EZYoudaoDictModel.m */ = {isa = PBXFileReference; lastKnownFileType = sourcecode.c.objc; path = EZYoudaoDictModel.m; sourceTree = "<group>"; };
		03BFFC6C295FE59C004E033E /* EZQueryResult+EZYoudaoDictModel.h */ = {isa = PBXFileReference; lastKnownFileType = sourcecode.c.h; path = "EZQueryResult+EZYoudaoDictModel.h"; sourceTree = "<group>"; };
		03BFFC6D295FE59C004E033E /* EZQueryResult+EZYoudaoDictModel.m */ = {isa = PBXFileReference; lastKnownFileType = sourcecode.c.objc; path = "EZQueryResult+EZYoudaoDictModel.m"; sourceTree = "<group>"; };
		03BFFC6F29612E10004E033E /* NSString+EZConvenience.h */ = {isa = PBXFileReference; lastKnownFileType = sourcecode.c.h; path = "NSString+EZConvenience.h"; sourceTree = "<group>"; };
		03BFFC7029612E10004E033E /* NSString+EZConvenience.m */ = {isa = PBXFileReference; lastKnownFileType = sourcecode.c.objc; path = "NSString+EZConvenience.m"; sourceTree = "<group>"; };
		03CAB9532ADBF0FF00DA94A3 /* EZSystemUtility.h */ = {isa = PBXFileReference; lastKnownFileType = sourcecode.c.h; path = EZSystemUtility.h; sourceTree = "<group>"; };
		03CAB9542ADBF0FF00DA94A3 /* EZSystemUtility.m */ = {isa = PBXFileReference; lastKnownFileType = sourcecode.c.objc; path = EZSystemUtility.m; sourceTree = "<group>"; };
		03CC6C092B21B0DC0049ED29 /* Info-debug.plist */ = {isa = PBXFileReference; fileEncoding = 4; lastKnownFileType = text.plist.xml; path = "Info-debug.plist"; sourceTree = "<group>"; };
		03CF5E632C39B2310058F9DB /* OllamaModel.swift */ = {isa = PBXFileReference; lastKnownFileType = sourcecode.swift; path = OllamaModel.swift; sourceTree = "<group>"; };
		03CF88622B137F650030C199 /* Array+Convenience.swift */ = {isa = PBXFileReference; lastKnownFileType = sourcecode.swift; path = "Array+Convenience.swift"; sourceTree = "<group>"; };
		03D0434C292886D200E7559E /* EZMiniQueryWindow.h */ = {isa = PBXFileReference; lastKnownFileType = sourcecode.c.h; path = EZMiniQueryWindow.h; sourceTree = "<group>"; };
		03D0434D292886D200E7559E /* EZMiniQueryWindow.m */ = {isa = PBXFileReference; lastKnownFileType = sourcecode.c.objc; path = EZMiniQueryWindow.m; sourceTree = "<group>"; };
		03D043502928935300E7559E /* EZMainQueryWindow.h */ = {isa = PBXFileReference; lastKnownFileType = sourcecode.c.h; path = EZMainQueryWindow.h; sourceTree = "<group>"; };
		03D043512928935300E7559E /* EZMainQueryWindow.m */ = {isa = PBXFileReference; lastKnownFileType = sourcecode.c.objc; path = EZMainQueryWindow.m; sourceTree = "<group>"; };
		03D043542928940500E7559E /* EZBaseQueryWindow.h */ = {isa = PBXFileReference; lastKnownFileType = sourcecode.c.h; path = EZBaseQueryWindow.h; sourceTree = "<group>"; };
		03D043552928940500E7559E /* EZBaseQueryWindow.m */ = {isa = PBXFileReference; lastKnownFileType = sourcecode.c.objc; path = EZBaseQueryWindow.m; sourceTree = "<group>"; };
		03D043582928C4C800E7559E /* EZWindowManager.h */ = {isa = PBXFileReference; lastKnownFileType = sourcecode.c.h; path = EZWindowManager.h; sourceTree = "<group>"; };
		03D043592928C4C800E7559E /* EZWindowManager.m */ = {isa = PBXFileReference; lastKnownFileType = sourcecode.c.objc; path = EZWindowManager.m; sourceTree = "<group>"; };
		03D1C8772952B1CD00F2C7BD /* GoogleService-Info.plist */ = {isa = PBXFileReference; fileEncoding = 4; lastKnownFileType = text.plist.xml; path = "GoogleService-Info.plist"; sourceTree = "<group>"; };
		03D2A3DE29F42B280035CED4 /* bd.js */ = {isa = PBXFileReference; fileEncoding = 4; lastKnownFileType = sourcecode.javascript; path = bd.js; sourceTree = "<group>"; };
		03D2A3E129F4C6F50035CED4 /* EZNetworkManager.h */ = {isa = PBXFileReference; lastKnownFileType = sourcecode.c.h; path = EZNetworkManager.h; sourceTree = "<group>"; };
		03D2A3E229F4C6F50035CED4 /* EZNetworkManager.m */ = {isa = PBXFileReference; lastKnownFileType = sourcecode.c.objc; path = EZNetworkManager.m; sourceTree = "<group>"; };
		03D35DA82AA6C49B00B023FE /* NSString+EZRegex.h */ = {isa = PBXFileReference; lastKnownFileType = sourcecode.c.h; path = "NSString+EZRegex.h"; sourceTree = "<group>"; };
		03D35DA92AA6C49B00B023FE /* NSString+EZRegex.m */ = {isa = PBXFileReference; lastKnownFileType = sourcecode.c.objc; path = "NSString+EZRegex.m"; sourceTree = "<group>"; };
		03D5FCFD2A5EF4E400AD26BE /* EZDeviceSystemInfo.h */ = {isa = PBXFileReference; lastKnownFileType = sourcecode.c.h; path = EZDeviceSystemInfo.h; sourceTree = "<group>"; };
		03D5FCFE2A5EF4E400AD26BE /* EZDeviceSystemInfo.m */ = {isa = PBXFileReference; lastKnownFileType = sourcecode.c.objc; path = EZDeviceSystemInfo.m; sourceTree = "<group>"; };
		03D8B26C292DBD2000D5A811 /* EZCoordinateUtils.h */ = {isa = PBXFileReference; lastKnownFileType = sourcecode.c.h; path = EZCoordinateUtils.h; sourceTree = "<group>"; };
		03D8B26D292DBD2000D5A811 /* EZCoordinateUtils.m */ = {isa = PBXFileReference; lastKnownFileType = sourcecode.c.objc; path = EZCoordinateUtils.m; sourceTree = "<group>"; };
		03DC38BF292CC97900922CB2 /* EZServiceInfo.h */ = {isa = PBXFileReference; lastKnownFileType = sourcecode.c.h; path = EZServiceInfo.h; sourceTree = "<group>"; };
		03DC38C0292CC97900922CB2 /* EZServiceInfo.m */ = {isa = PBXFileReference; lastKnownFileType = sourcecode.c.objc; path = EZServiceInfo.m; sourceTree = "<group>"; };
		03DC7C5C2A3ABE28000BF7C9 /* EZConstKey.h */ = {isa = PBXFileReference; lastKnownFileType = sourcecode.c.h; path = EZConstKey.h; sourceTree = "<group>"; };
		03DC7C5D2A3ABE28000BF7C9 /* EZConstKey.m */ = {isa = PBXFileReference; lastKnownFileType = sourcecode.c.objc; path = EZConstKey.m; sourceTree = "<group>"; };
		03DC7C642A3CA465000BF7C9 /* HWSegmentedControl.h */ = {isa = PBXFileReference; fileEncoding = 4; lastKnownFileType = sourcecode.c.h; path = HWSegmentedControl.h; sourceTree = "<group>"; };
		03DC7C652A3CA465000BF7C9 /* HWSegmentedControl.m */ = {isa = PBXFileReference; fileEncoding = 4; lastKnownFileType = sourcecode.c.objc; path = HWSegmentedControl.m; sourceTree = "<group>"; };
		03E02A2429250D1D00A10260 /* EZEventMonitor.h */ = {isa = PBXFileReference; lastKnownFileType = sourcecode.c.h; path = EZEventMonitor.h; sourceTree = "<group>"; };
		03E02A2529250D1D00A10260 /* EZEventMonitor.m */ = {isa = PBXFileReference; lastKnownFileType = sourcecode.c.objc; path = EZEventMonitor.m; sourceTree = "<group>"; };
		03E2BF732A298F2B00E010F3 /* NSString+EZUtils.h */ = {isa = PBXFileReference; lastKnownFileType = sourcecode.c.h; path = "NSString+EZUtils.h"; sourceTree = "<group>"; };
		03E2BF742A298F2B00E010F3 /* NSString+EZUtils.m */ = {isa = PBXFileReference; lastKnownFileType = sourcecode.c.objc; path = "NSString+EZUtils.m"; sourceTree = "<group>"; };
		03E3E7C02ADE318800812C84 /* EZQueryMenuTextView.h */ = {isa = PBXFileReference; lastKnownFileType = sourcecode.c.h; path = EZQueryMenuTextView.h; sourceTree = "<group>"; };
		03E3E7C12ADE318800812C84 /* EZQueryMenuTextView.m */ = {isa = PBXFileReference; lastKnownFileType = sourcecode.c.objc; path = EZQueryMenuTextView.m; sourceTree = "<group>"; };
		03F0DB362953428300EBF9C1 /* EZLog.h */ = {isa = PBXFileReference; lastKnownFileType = sourcecode.c.h; path = EZLog.h; sourceTree = "<group>"; };
		03F0DB372953428300EBF9C1 /* EZLog.m */ = {isa = PBXFileReference; lastKnownFileType = sourcecode.c.objc; path = EZLog.m; sourceTree = "<group>"; };
		03F14A392956016B00CB7379 /* EZVolcanoTranslate.h */ = {isa = PBXFileReference; lastKnownFileType = sourcecode.c.h; path = EZVolcanoTranslate.h; sourceTree = "<group>"; };
		03F14A3A2956016B00CB7379 /* EZVolcanoTranslate.m */ = {isa = PBXFileReference; lastKnownFileType = sourcecode.c.objc; path = EZVolcanoTranslate.m; sourceTree = "<group>"; };
		03F639932AA6CFBB009B9914 /* EZBingConfig.h */ = {isa = PBXFileReference; lastKnownFileType = sourcecode.c.h; path = EZBingConfig.h; sourceTree = "<group>"; };
		03F639942AA6CFBB009B9914 /* EZBingConfig.m */ = {isa = PBXFileReference; lastKnownFileType = sourcecode.c.objc; path = EZBingConfig.m; sourceTree = "<group>"; };
		03FA677D2C2EFB10000FEA64 /* LLMStreamService+Configuration.swift */ = {isa = PBXFileReference; lastKnownFileType = sourcecode.swift; path = "LLMStreamService+Configuration.swift"; sourceTree = "<group>"; };
		03FB3EDC2B1B405B004C3238 /* TencentSigning.swift */ = {isa = PBXFileReference; lastKnownFileType = sourcecode.swift; path = TencentSigning.swift; sourceTree = "<group>"; };
		03FD68BD2B1E151A00FD388E /* String+EncryptAES.swift */ = {isa = PBXFileReference; lastKnownFileType = sourcecode.swift; path = "String+EncryptAES.swift"; sourceTree = "<group>"; };
		06E15747A7BD34D510ADC6A8 /* Pods-Easydict.debug.xcconfig */ = {isa = PBXFileReference; includeInIndex = 1; lastKnownFileType = text.xcconfig; name = "Pods-Easydict.debug.xcconfig"; path = "Target Support Files/Pods-Easydict/Pods-Easydict.debug.xcconfig"; sourceTree = "<group>"; };
		0A057D6C2B499A000025C51D /* ServiceTab.swift */ = {isa = PBXFileReference; fileEncoding = 4; lastKnownFileType = sourcecode.swift; path = ServiceTab.swift; sourceTree = "<group>"; };
		0A2A05A52B59757100EEA142 /* Bundle+AppInfo.swift */ = {isa = PBXFileReference; lastKnownFileType = sourcecode.swift; path = "Bundle+AppInfo.swift"; sourceTree = "<group>"; };
		0A2BA95F2B49A989002872A4 /* Binding+DidSet.swift */ = {isa = PBXFileReference; lastKnownFileType = sourcecode.swift; path = "Binding+DidSet.swift"; sourceTree = "<group>"; };
		0A2BA9632B4A3CCD002872A4 /* Notification+Name.swift */ = {isa = PBXFileReference; lastKnownFileType = sourcecode.swift; path = "Notification+Name.swift"; sourceTree = "<group>"; };
		0A8685C72B552A590022534F /* DisabledAppTab.swift */ = {isa = PBXFileReference; lastKnownFileType = sourcecode.swift; path = DisabledAppTab.swift; sourceTree = "<group>"; };
		0A9AFBAA2B7F8D7E0064C9A8 /* CustomOpenAIService.swift */ = {isa = PBXFileReference; lastKnownFileType = sourcecode.swift; path = CustomOpenAIService.swift; sourceTree = "<group>"; };
		0AC11B212B4D16A500F07198 /* WindowAccessor.swift */ = {isa = PBXFileReference; lastKnownFileType = sourcecode.swift; path = WindowAccessor.swift; sourceTree = "<group>"; };
		0AC11B232B4E46B300F07198 /* TapHandlerView.swift */ = {isa = PBXFileReference; lastKnownFileType = sourcecode.swift; path = TapHandlerView.swift; sourceTree = "<group>"; };
		0AC8A8342B6641A7006DA5CC /* TencentService+ConfigurableService.swift */ = {isa = PBXFileReference; lastKnownFileType = sourcecode.swift; path = "TencentService+ConfigurableService.swift"; sourceTree = "<group>"; };
		0AC8A8362B6659A8006DA5CC /* NiuTransTranslate+ConfigurableService.swift */ = {isa = PBXFileReference; lastKnownFileType = sourcecode.swift; path = "NiuTransTranslate+ConfigurableService.swift"; sourceTree = "<group>"; };
		0AC8A8382B666F07006DA5CC /* CaiyunService+ConfigurableService.swift */ = {isa = PBXFileReference; lastKnownFileType = sourcecode.swift; path = "CaiyunService+ConfigurableService.swift"; sourceTree = "<group>"; };
		0AC8A83A2B6682D4006DA5CC /* AliService+ConfigurableService.swift */ = {isa = PBXFileReference; lastKnownFileType = sourcecode.swift; path = "AliService+ConfigurableService.swift"; sourceTree = "<group>"; };
		0AC8A83C2B6685EE006DA5CC /* SecureTextField.swift */ = {isa = PBXFileReference; lastKnownFileType = sourcecode.swift; path = SecureTextField.swift; sourceTree = "<group>"; };
		0AC8A83E2B689E68006DA5CC /* ServiceSecretConfigreValidatable.swift */ = {isa = PBXFileReference; lastKnownFileType = sourcecode.swift; path = ServiceSecretConfigreValidatable.swift; sourceTree = "<group>"; };
		0AC8A8402B695480006DA5CC /* DeepLTranslate+ConfigurableService.swift */ = {isa = PBXFileReference; lastKnownFileType = sourcecode.swift; path = "DeepLTranslate+ConfigurableService.swift"; sourceTree = "<group>"; };
		0AC8A8422B6957B0006DA5CC /* BingService+ConfigurableService.swift */ = {isa = PBXFileReference; lastKnownFileType = sourcecode.swift; path = "BingService+ConfigurableService.swift"; sourceTree = "<group>"; };
		0AC8A8442B6A4D97006DA5CC /* ServiceConfigurationCells.swift */ = {isa = PBXFileReference; lastKnownFileType = sourcecode.swift; path = ServiceConfigurationCells.swift; sourceTree = "<group>"; };
		0AC8A8462B6A4E3F006DA5CC /* ServiceConfigurationSecretSectionView.swift */ = {isa = PBXFileReference; lastKnownFileType = sourcecode.swift; path = ServiceConfigurationSecretSectionView.swift; sourceTree = "<group>"; };
		17BCAEF32B0DFF9000A7D372 /* EZNiuTransTranslateResponse.h */ = {isa = PBXFileReference; fileEncoding = 4; lastKnownFileType = sourcecode.c.h; path = EZNiuTransTranslateResponse.h; sourceTree = "<group>"; };
		17BCAEF42B0DFF9000A7D372 /* EZNiuTransTranslate.h */ = {isa = PBXFileReference; fileEncoding = 4; lastKnownFileType = sourcecode.c.h; path = EZNiuTransTranslate.h; sourceTree = "<group>"; };
		17BCAEF52B0DFF9000A7D372 /* EZNiuTransTranslateResponse.m */ = {isa = PBXFileReference; fileEncoding = 4; lastKnownFileType = sourcecode.c.objc; path = EZNiuTransTranslateResponse.m; sourceTree = "<group>"; };
		17BCAEF62B0DFF9000A7D372 /* EZNiuTransTranslate.m */ = {isa = PBXFileReference; fileEncoding = 4; lastKnownFileType = sourcecode.c.objc; path = EZNiuTransTranslate.m; sourceTree = "<group>"; };
		2746AEC02AF95138005FE0A1 /* CaiyunService.swift */ = {isa = PBXFileReference; lastKnownFileType = sourcecode.swift; path = CaiyunService.swift; sourceTree = "<group>"; };
		276742042B3DC230002A2C75 /* PrivacyTab.swift */ = {isa = PBXFileReference; fileEncoding = 4; lastKnownFileType = sourcecode.swift; path = PrivacyTab.swift; sourceTree = "<group>"; };
		276742052B3DC230002A2C75 /* AboutTab.swift */ = {isa = PBXFileReference; fileEncoding = 4; lastKnownFileType = sourcecode.swift; path = AboutTab.swift; sourceTree = "<group>"; };
		2783225F2B0FB0EA0026644C /* CaiyunResponse.swift */ = {isa = PBXFileReference; lastKnownFileType = sourcecode.swift; path = CaiyunResponse.swift; sourceTree = "<group>"; };
		278322612B0FB8EF0026644C /* CaiyunTranslateType.swift */ = {isa = PBXFileReference; lastKnownFileType = sourcecode.swift; path = CaiyunTranslateType.swift; sourceTree = "<group>"; };
		278540332B3DE04F004E9488 /* GeneralTab.swift */ = {isa = PBXFileReference; lastKnownFileType = sourcecode.swift; path = GeneralTab.swift; sourceTree = "<group>"; };
		27B7919C2AEC36A1006E07C6 /* Easydict.xcconfig */ = {isa = PBXFileReference; fileEncoding = 4; lastKnownFileType = text.xcconfig; path = Easydict.xcconfig; sourceTree = "<group>"; };
		27B7919D2AEC36A1006E07C6 /* Easydict-debug.xcconfig */ = {isa = PBXFileReference; fileEncoding = 4; lastKnownFileType = text.xcconfig; path = "Easydict-debug.xcconfig"; sourceTree = "<group>"; };
		27B791A02AEC3A5C006E07C6 /* Easydict-debug.entitlements */ = {isa = PBXFileReference; fileEncoding = 4; lastKnownFileType = text.plist.entitlements; path = "Easydict-debug.entitlements"; sourceTree = "<group>"; };
		27FE95262B3DC55F000AD654 /* EasydictApp.swift */ = {isa = PBXFileReference; lastKnownFileType = sourcecode.swift; path = EasydictApp.swift; sourceTree = "<group>"; };
		27FE95282B3DC666000AD654 /* entry.h */ = {isa = PBXFileReference; lastKnownFileType = sourcecode.c.h; path = entry.h; sourceTree = "<group>"; };
		27FE98082B3DD536000AD654 /* SettingView.swift */ = {isa = PBXFileReference; lastKnownFileType = sourcecode.swift; path = SettingView.swift; sourceTree = "<group>"; };
		27FE980A2B3DD5D1000AD654 /* MenuItemView.swift */ = {isa = PBXFileReference; lastKnownFileType = sourcecode.swift; path = MenuItemView.swift; sourceTree = "<group>"; };
		357E179B303EF855EF4561FB /* Pods-EasydictTests.release.xcconfig */ = {isa = PBXFileReference; includeInIndex = 1; lastKnownFileType = text.xcconfig; name = "Pods-EasydictTests.release.xcconfig"; path = "Target Support Files/Pods-EasydictTests/Pods-EasydictTests.release.xcconfig"; sourceTree = "<group>"; };
		378E73A7EA8FC8FB9C975A63 /* Pods_EasydictTests.framework */ = {isa = PBXFileReference; explicitFileType = wrapper.framework; includeInIndex = 0; path = Pods_EasydictTests.framework; sourceTree = BUILT_PRODUCTS_DIR; };
		6220AD592A82812300BBFB52 /* EZBingService.h */ = {isa = PBXFileReference; lastKnownFileType = sourcecode.c.h; path = EZBingService.h; sourceTree = "<group>"; };
		6220AD5A2A82812300BBFB52 /* EZBingService.m */ = {isa = PBXFileReference; lastKnownFileType = sourcecode.c.objc; path = EZBingService.m; sourceTree = "<group>"; };
		6295DE2F2A84D82E006145F4 /* EZBingTranslateModel.h */ = {isa = PBXFileReference; lastKnownFileType = sourcecode.c.h; path = EZBingTranslateModel.h; sourceTree = "<group>"; };
		6295DE302A84D82E006145F4 /* EZBingTranslateModel.m */ = {isa = PBXFileReference; lastKnownFileType = sourcecode.c.objc; path = EZBingTranslateModel.m; sourceTree = "<group>"; };
		6295DE322A84EF76006145F4 /* EZBingLookupModel.h */ = {isa = PBXFileReference; lastKnownFileType = sourcecode.c.h; path = EZBingLookupModel.h; sourceTree = "<group>"; };
		6295DE332A84EF76006145F4 /* EZBingLookupModel.m */ = {isa = PBXFileReference; lastKnownFileType = sourcecode.c.objc; path = EZBingLookupModel.m; sourceTree = "<group>"; };
		62A2D03D2A82967F007EEB01 /* EZBingRequest.h */ = {isa = PBXFileReference; lastKnownFileType = sourcecode.c.h; path = EZBingRequest.h; sourceTree = "<group>"; };
		62A2D03E2A82967F007EEB01 /* EZBingRequest.m */ = {isa = PBXFileReference; lastKnownFileType = sourcecode.c.objc; path = EZBingRequest.m; sourceTree = "<group>"; };
		62E2BF472B4082BA00E42D38 /* AliService.swift */ = {isa = PBXFileReference; fileEncoding = 4; lastKnownFileType = sourcecode.swift; path = AliService.swift; sourceTree = "<group>"; };
		62E2BF482B4082BA00E42D38 /* AliResponse.swift */ = {isa = PBXFileReference; fileEncoding = 4; lastKnownFileType = sourcecode.swift; path = AliResponse.swift; sourceTree = "<group>"; };
		62E2BF492B4082BA00E42D38 /* AliTranslateType.swift */ = {isa = PBXFileReference; fileEncoding = 4; lastKnownFileType = sourcecode.swift; path = AliTranslateType.swift; sourceTree = "<group>"; };
		62ED29A02B15F1F500901F51 /* EZWrapView.h */ = {isa = PBXFileReference; lastKnownFileType = sourcecode.c.h; path = EZWrapView.h; sourceTree = "<group>"; };
		62ED29A12B15F1F500901F51 /* EZWrapView.m */ = {isa = PBXFileReference; lastKnownFileType = sourcecode.c.objc; path = EZWrapView.m; sourceTree = "<group>"; };
		6372B33DFF803C7096A82250 /* Pods_Easydict.framework */ = {isa = PBXFileReference; explicitFileType = wrapper.framework; includeInIndex = 0; path = Pods_Easydict.framework; sourceTree = BUILT_PRODUCTS_DIR; };
		6A8C988C2BAC88B500DB835A /* LanguageState.swift */ = {isa = PBXFileReference; fileEncoding = 4; lastKnownFileType = sourcecode.swift; path = LanguageState.swift; sourceTree = "<group>"; };
		6A8C988D2BAC88B500DB835A /* I18nHelper.swift */ = {isa = PBXFileReference; fileEncoding = 4; lastKnownFileType = sourcecode.swift; path = I18nHelper.swift; sourceTree = "<group>"; };
		6A8C98942BAE841600DB835A /* LocalizedBundle.swift */ = {isa = PBXFileReference; lastKnownFileType = sourcecode.swift; path = LocalizedBundle.swift; sourceTree = "<group>"; };
		6ADED1542BAE8809004A15BE /* NSBundle+Localization.m */ = {isa = PBXFileReference; lastKnownFileType = sourcecode.c.objc; path = "NSBundle+Localization.m"; sourceTree = "<group>"; };
		91E3E579C6DB88658B4BB102 /* Pods-Easydict.release.xcconfig */ = {isa = PBXFileReference; includeInIndex = 1; lastKnownFileType = text.xcconfig; name = "Pods-Easydict.release.xcconfig"; path = "Target Support Files/Pods-Easydict/Pods-Easydict.release.xcconfig"; sourceTree = "<group>"; };
		9608354F2B6791F200C6A931 /* Shortcut+Validator.swift */ = {isa = PBXFileReference; lastKnownFileType = sourcecode.swift; path = "Shortcut+Validator.swift"; sourceTree = "<group>"; };
		96099AE12B5D40330055C4DD /* ShortcutTab.swift */ = {isa = PBXFileReference; lastKnownFileType = sourcecode.swift; path = ShortcutTab.swift; sourceTree = "<group>"; };
		9627F9352B59956800B1E999 /* GlobalShortcutSetting.swift */ = {isa = PBXFileReference; fileEncoding = 4; lastKnownFileType = sourcecode.swift; path = GlobalShortcutSetting.swift; sourceTree = "<group>"; };
		9627F9362B59956800B1E999 /* KeyHolderWrapper.swift */ = {isa = PBXFileReference; fileEncoding = 4; lastKnownFileType = sourcecode.swift; path = KeyHolderWrapper.swift; sourceTree = "<group>"; };
		962B9ACC2BFA03270080F4D4 /* EZAppModel.h */ = {isa = PBXFileReference; fileEncoding = 4; lastKnownFileType = sourcecode.c.h; path = EZAppModel.h; sourceTree = "<group>"; };
		962B9ACD2BFA03270080F4D4 /* EZAppModel.m */ = {isa = PBXFileReference; fileEncoding = 4; lastKnownFileType = sourcecode.c.objc; path = EZAppModel.m; sourceTree = "<group>"; };
		9643D9382B6F49E0000FBEA6 /* AppShortcutSetting.swift */ = {isa = PBXFileReference; lastKnownFileType = sourcecode.swift; path = AppShortcutSetting.swift; sourceTree = "<group>"; };
		9643D93C2B6F829C000FBEA6 /* MainMenuCommand.swift */ = {isa = PBXFileReference; lastKnownFileType = sourcecode.swift; path = MainMenuCommand.swift; sourceTree = "<group>"; };
		9643D93F2B6FC426000FBEA6 /* MainMenuShortcutCommand.swift */ = {isa = PBXFileReference; lastKnownFileType = sourcecode.swift; path = MainMenuShortcutCommand.swift; sourceTree = "<group>"; };
		9643D9412B6FE4AF000FBEA6 /* Shortcut+Bind.swift */ = {isa = PBXFileReference; lastKnownFileType = sourcecode.swift; path = "Shortcut+Bind.swift"; sourceTree = "<group>"; };
		9643D9432B6FEF5F000FBEA6 /* Shortcut+Default.swift */ = {isa = PBXFileReference; lastKnownFileType = sourcecode.swift; path = "Shortcut+Default.swift"; sourceTree = "<group>"; };
		9643D9452B71D103000FBEA6 /* KeyHolderRowView.swift */ = {isa = PBXFileReference; lastKnownFileType = sourcecode.swift; path = KeyHolderRowView.swift; sourceTree = "<group>"; };
		9643D9492B71EABE000FBEA6 /* KeyHolderAlterView.swift */ = {isa = PBXFileReference; lastKnownFileType = sourcecode.swift; path = KeyHolderAlterView.swift; sourceTree = "<group>"; };
		9643D94B2B71F74D000FBEA6 /* MainMenuShortcutCommandItem.swift */ = {isa = PBXFileReference; lastKnownFileType = sourcecode.swift; path = MainMenuShortcutCommandItem.swift; sourceTree = "<group>"; };
		9643D9552B73B3CD000FBEA6 /* Shortcut+Menu.swift */ = {isa = PBXFileReference; lastKnownFileType = sourcecode.swift; path = "Shortcut+Menu.swift"; sourceTree = "<group>"; };
		967712ED2B5B943400105E0F /* Shortcut.swift */ = {isa = PBXFileReference; lastKnownFileType = sourcecode.swift; path = Shortcut.swift; sourceTree = "<group>"; };
		96B2F1C42C07782400AD3126 /* RepoInfoHelper.swift */ = {isa = PBXFileReference; lastKnownFileType = sourcecode.swift; path = RepoInfoHelper.swift; sourceTree = "<group>"; };
		96DFEB812B82588000F5C7EF /* EZTableTipsCell.h */ = {isa = PBXFileReference; lastKnownFileType = sourcecode.c.h; path = EZTableTipsCell.h; sourceTree = "<group>"; };
		96DFEB822B82588000F5C7EF /* EZTableTipsCell.m */ = {isa = PBXFileReference; lastKnownFileType = sourcecode.c.objc; path = EZTableTipsCell.m; sourceTree = "<group>"; };
		A230E9A2358C7FBC7FB26189 /* Pods-EasydictTests.debug.xcconfig */ = {isa = PBXFileReference; includeInIndex = 1; lastKnownFileType = text.xcconfig; name = "Pods-EasydictTests.debug.xcconfig"; path = "Target Support Files/Pods-EasydictTests/Pods-EasydictTests.debug.xcconfig"; sourceTree = "<group>"; };
		C415C0AC2B450D4800A9D231 /* GeminiService.swift */ = {isa = PBXFileReference; lastKnownFileType = sourcecode.swift; path = GeminiService.swift; sourceTree = "<group>"; };
		C477BF902C0E2C61006A3F27 /* InfoPlist.xcstrings */ = {isa = PBXFileReference; lastKnownFileType = text.json.xcstrings; path = InfoPlist.xcstrings; sourceTree = "<group>"; };
		C490BF712BE910B70021E40A /* AdvancedTabItemView.swift */ = {isa = PBXFileReference; lastKnownFileType = sourcecode.swift; name = AdvancedTabItemView.swift; path = Easydict/Swift/View/AdvancedTabItemView.swift; sourceTree = SOURCE_ROOT; };
		C4DD01E82B12B3C80025EE8E /* TencentService.swift */ = {isa = PBXFileReference; lastKnownFileType = sourcecode.swift; path = TencentService.swift; sourceTree = "<group>"; };
		C4DD01EA2B12BA250025EE8E /* TencentResponse.swift */ = {isa = PBXFileReference; lastKnownFileType = sourcecode.swift; path = TencentResponse.swift; sourceTree = "<group>"; };
		C4DD01EC2B12BE9B0025EE8E /* TencentTranslateType.swift */ = {isa = PBXFileReference; lastKnownFileType = sourcecode.swift; path = TencentTranslateType.swift; sourceTree = "<group>"; };
		C4DE3D6C2AC00EB500C2B85D /* Localizable.xcstrings */ = {isa = PBXFileReference; lastKnownFileType = text.json.xcstrings; name = Localizable.xcstrings; path = Easydict/App/Localizable.xcstrings; sourceTree = SOURCE_ROOT; };
		C99EEB182385796700FEE666 /* Easydict-debug.app */ = {isa = PBXFileReference; explicitFileType = wrapper.application; includeInIndex = 0; path = "Easydict-debug.app"; sourceTree = BUILT_PRODUCTS_DIR; };
<<<<<<< HEAD
		CB46AD7F2C43E8E4002472B4 /* BaiduApiTranslate.swift */ = {isa = PBXFileReference; fileEncoding = 4; lastKnownFileType = sourcecode.swift; path = BaiduApiTranslate.swift; sourceTree = "<group>"; };
		CB46AD802C43E8E4002472B4 /* BaiduApiResponse.swift */ = {isa = PBXFileReference; fileEncoding = 4; lastKnownFileType = sourcecode.swift; path = BaiduApiResponse.swift; sourceTree = "<group>"; };
		CB46AD832C43E925002472B4 /* BaiduTranslate+ConfigurableService.swift */ = {isa = PBXFileReference; fileEncoding = 4; lastKnownFileType = sourcecode.swift; path = "BaiduTranslate+ConfigurableService.swift"; sourceTree = "<group>"; };
		DC3C643E2B187119008EEDD8 /* ChangeFontSizeView.swift */ = {isa = PBXFileReference; fileEncoding = 4; lastKnownFileType = sourcecode.swift; path = ChangeFontSizeView.swift; sourceTree = "<group>"; };
=======
>>>>>>> dced9d27
		DC46DF7F2B4417B900DEAE3E /* Configuration.swift */ = {isa = PBXFileReference; lastKnownFileType = sourcecode.swift; path = Configuration.swift; sourceTree = "<group>"; };
		DC6D9C882B3969510055EFFC /* Appearance.swift */ = {isa = PBXFileReference; lastKnownFileType = sourcecode.swift; path = Appearance.swift; sourceTree = "<group>"; };
		DCF176F12B57CED700CA6026 /* Configuration+UserData.swift */ = {isa = PBXFileReference; lastKnownFileType = sourcecode.swift; path = "Configuration+UserData.swift"; sourceTree = "<group>"; };
		EA1013432B5DBDB1005E43F9 /* KeyCombo+Defaults.Serializable.swift */ = {isa = PBXFileReference; lastKnownFileType = sourcecode.swift; path = "KeyCombo+Defaults.Serializable.swift"; sourceTree = "<group>"; };
		EA3B81F82B5254AA004C0E8B /* Configuration+Defaults.swift */ = {isa = PBXFileReference; lastKnownFileType = sourcecode.swift; path = "Configuration+Defaults.swift"; sourceTree = "<group>"; };
		EA9943E22B534C3300EE7B97 /* TTSServiceType.swift */ = {isa = PBXFileReference; lastKnownFileType = sourcecode.swift; path = TTSServiceType.swift; sourceTree = "<group>"; };
		EA9943E72B534D8900EE7B97 /* LanguageDetectOptimizeExtensions.swift */ = {isa = PBXFileReference; lastKnownFileType = sourcecode.swift; path = LanguageDetectOptimizeExtensions.swift; sourceTree = "<group>"; };
		EA9943ED2B5353AB00EE7B97 /* WindowTypeExtensions.swift */ = {isa = PBXFileReference; lastKnownFileType = sourcecode.swift; path = WindowTypeExtensions.swift; sourceTree = "<group>"; };
		EA9943EF2B5354C400EE7B97 /* ShowWindowPositionExtensions.swift */ = {isa = PBXFileReference; lastKnownFileType = sourcecode.swift; path = ShowWindowPositionExtensions.swift; sourceTree = "<group>"; };
		EA9943F12B5358BF00EE7B97 /* LanguageExtensions.swift */ = {isa = PBXFileReference; lastKnownFileType = sourcecode.swift; path = LanguageExtensions.swift; sourceTree = "<group>"; };
		EAE3D34F2B62E9DE001EE3E3 /* GlobalContext.swift */ = {isa = PBXFileReference; lastKnownFileType = sourcecode.swift; path = GlobalContext.swift; sourceTree = "<group>"; };
		EAED41EB2B54AA920005FE0A /* ServiceConfigurationSection.swift */ = {isa = PBXFileReference; lastKnownFileType = sourcecode.swift; path = ServiceConfigurationSection.swift; sourceTree = "<group>"; };
/* End PBXFileReference section */

/* Begin PBXFrameworksBuildPhase section */
		03022F2B2B370B7100B63209 /* Frameworks */ = {
			isa = PBXFrameworksBuildPhase;
			buildActionMask = 2147483647;
			files = (
			);
			runOnlyForDeploymentPostprocessing = 0;
		};
		0313F86A2AD5577400A5CFB0 /* Frameworks */ = {
			isa = PBXFrameworksBuildPhase;
			buildActionMask = 2147483647;
			files = (
				A0B65CA0F31AC8ECFB8347CC /* Pods_EasydictTests.framework in Frameworks */,
			);
			runOnlyForDeploymentPostprocessing = 0;
		};
		C99EEB152385796700FEE666 /* Frameworks */ = {
			isa = PBXFrameworksBuildPhase;
			buildActionMask = 2147483647;
			files = (
				0AC8A84F2B6DFDD4006DA5CC /* SettingsAccess in Frameworks */,
				03022F192B3591AE00B63209 /* GoogleGenerativeAI in Frameworks */,
				C4BFDD7A2BE61F550094026B /* Vortex in Frameworks */,
				2721E4D02AFE920700A059AC /* Alamofire in Frameworks */,
				03022F1F2B36CF3100B63209 /* SwiftShell in Frameworks */,
				038030952B4106800009230C /* CocoaLumberjack in Frameworks */,
				03FD68BB2B1DC59600FD388E /* CryptoSwift in Frameworks */,
				038EA1AD2B41282F008A6DD1 /* MJExtension in Frameworks */,
				03CF28002B3DA7D500E19B57 /* RealmSwift in Frameworks */,
				03022F222B36D1A400B63209 /* SnapKit in Frameworks */,
				03A8308D2B405F8E00112834 /* Sparkle in Frameworks */,
				0364EC8A2C208EB50036B61B /* KeySender in Frameworks */,
				B87AC7E36367075BA5D13234 /* Pods_Easydict.framework in Frameworks */,
				03A830922B4073E700112834 /* AppCenterCrashes in Frameworks */,
				03779F1A2BB25797008D3C42 /* OpenAI in Frameworks */,
				03022F1C2B35DEBA00B63209 /* Hue in Frameworks */,
				03A830952B4076FC00112834 /* FirebaseAnalyticsSwift in Frameworks */,
				EA3B81FC2B52555C004C0E8B /* Defaults in Frameworks */,
				03CF27FE2B3DA7D500E19B57 /* Realm in Frameworks */,
				03A830902B4073E700112834 /* AppCenterAnalytics in Frameworks */,
				967712EA2B5B913600105E0F /* KeyHolder in Frameworks */,
				03B63ABF2A86967800E155ED /* CoreServices.framework in Frameworks */,
				038030972B4106800009230C /* CocoaLumberjackSwift in Frameworks */,
				038EA1AA2B41169C008A6DD1 /* ZipArchive in Frameworks */,
				0364EC8D2C208FB70036B61B /* AXSwift in Frameworks */,
			);
			runOnlyForDeploymentPostprocessing = 0;
		};
/* End PBXFrameworksBuildPhase section */

/* Begin PBXGroup section */
		03008B2429408BCB0062B821 /* NSObject+DarkMode */ = {
			isa = PBXGroup;
			children = (
				03008B2529408BF50062B821 /* NSObject+EZDarkMode.h */,
				03008B2629408BF50062B821 /* NSObject+EZDarkMode.m */,
			);
			path = "NSObject+DarkMode";
			sourceTree = "<group>";
		};
		03008B282940D2FD0062B821 /* DeepL */ = {
			isa = PBXGroup;
			children = (
				03008B292940D3230062B821 /* EZDeepLTranslate.h */,
				03008B2A2940D3230062B821 /* EZDeepLTranslate.m */,
				0399C6A329A747E600B4AFCC /* EZDeepLTranslateResponse.h */,
				0399C6A429A747E600B4AFCC /* EZDeepLTranslateResponse.m */,
				0399C6A629A74E0F00B4AFCC /* EZQueryResult+EZDeepLTranslateResponse.h */,
				0399C6A729A74E0F00B4AFCC /* EZQueryResult+EZDeepLTranslateResponse.m */,
			);
			path = DeepL;
			sourceTree = "<group>";
		};
		03008B3C29444A650062B821 /* NSView+AnimatedHidden */ = {
			isa = PBXGroup;
			children = (
				03008B3D29444B0A0062B821 /* NSView+EZAnimatedHidden.h */,
				03008B3E29444B0A0062B821 /* NSView+EZAnimatedHidden.m */,
			);
			path = "NSView+AnimatedHidden";
			sourceTree = "<group>";
		};
		03022F2F2B370B7100B63209 /* EasydictSwiftTests */ = {
			isa = PBXGroup;
			children = (
				03022F302B370B7100B63209 /* EasydictSwiftTests.swift */,
				03022F372B370BE300B63209 /* EasydictSwiftTests-Bridging-Header.h */,
			);
			path = EasydictSwiftTests;
			sourceTree = "<group>";
		};
		030570DF2ADB916E00C9905E /* AppleScript */ = {
			isa = PBXGroup;
			children = (
				030570E02ADB919900C9905E /* EZAppleScriptManager.h */,
				030570E12ADB919900C9905E /* EZAppleScriptManager.m */,
			);
			path = AppleScript;
			sourceTree = "<group>";
		};
		03071E1B2BC03ADE0042CD38 /* TabView */ = {
			isa = PBXGroup;
			children = (
				278540332B3DE04F004E9488 /* GeneralTab.swift */,
				0A057D6C2B499A000025C51D /* ServiceTab.swift */,
				0A8685C72B552A590022534F /* DisabledAppTab.swift */,
				96099AE12B5D40330055C4DD /* ShortcutTab.swift */,
				03832F532B5F6BE200D0DC64 /* AdvancedTab.swift */,
				276742042B3DC230002A2C75 /* PrivacyTab.swift */,
				276742052B3DC230002A2C75 /* AboutTab.swift */,
			);
			path = TabView;
			sourceTree = "<group>";
		};
		0309E1EA292B437C00AFB76A /* TextView */ = {
			isa = PBXGroup;
			children = (
				0309E1EB292B439A00AFB76A /* EZTextView.h */,
				0309E1EC292B439A00AFB76A /* EZTextView.m */,
			);
			path = TextView;
			sourceTree = "<group>";
		};
		0309E1F1292BD67E00AFB76A /* Model */ = {
			isa = PBXGroup;
			children = (
				0309E1F2292BD6A100AFB76A /* EZQueryModel.h */,
				0309E1F3292BD6A100AFB76A /* EZQueryModel.m */,
				03DC38BF292CC97900922CB2 /* EZServiceInfo.h */,
				03DC38C0292CC97900922CB2 /* EZServiceInfo.m */,
			);
			path = Model;
			sourceTree = "<group>";
		};
		0313F86E2AD5577400A5CFB0 /* EasydictTests */ = {
			isa = PBXGroup;
			children = (
				0313F86F2AD5577400A5CFB0 /* EasydictTests.m */,
			);
			path = EasydictTests;
			sourceTree = "<group>";
		};
		0317516C2C018A8800EFB343 /* Others */ = {
			isa = PBXGroup;
			children = (
				EA9943E72B534D8900EE7B97 /* LanguageDetectOptimizeExtensions.swift */,
				EA9943ED2B5353AB00EE7B97 /* WindowTypeExtensions.swift */,
				EA9943EF2B5354C400EE7B97 /* ShowWindowPositionExtensions.swift */,
				EA9943F12B5358BF00EE7B97 /* LanguageExtensions.swift */,
			);
			path = Others;
			sourceTree = "<group>";
		};
		03247E37296AE8C800AFCD67 /* LoadingAnimationView */ = {
			isa = PBXGroup;
			children = (
				03247E38296AE8EC00AFCD67 /* EZLoadingAnimationView.h */,
				03247E39296AE8EC00AFCD67 /* EZLoadingAnimationView.m */,
			);
			path = LoadingAnimationView;
			sourceTree = "<group>";
		};
		032A28632BB26DB600265BA4 /* Appearance */ = {
			isa = PBXGroup;
			children = (
				DC6D9C882B3969510055EFFC /* Appearance.swift */,
			);
			path = Appearance;
			sourceTree = "<group>";
		};
		033363A3293C4AFA00FED9C8 /* PrintBeautifulLog */ = {
			isa = PBXGroup;
			children = (
				033363A4293C4AFA00FED9C8 /* PrintBeautifulLog.h */,
				033363A5293C4AFA00FED9C8 /* PrintBeautifulLog.m */,
			);
			path = PrintBeautifulLog;
			sourceTree = "<group>";
		};
		0333FDA72A035D6400891515 /* NSString */ = {
			isa = PBXGroup;
			children = (
				03BFFC6F29612E10004E033E /* NSString+EZConvenience.h */,
				03BFFC7029612E10004E033E /* NSString+EZConvenience.m */,
				0333FDA42A035D5700891515 /* NSString+EZChineseText.h */,
				0333FDA52A035D5700891515 /* NSString+EZChineseText.m */,
				03E2BF732A298F2B00E010F3 /* NSString+EZUtils.h */,
				03E2BF742A298F2B00E010F3 /* NSString+EZUtils.m */,
				03D35DA82AA6C49B00B023FE /* NSString+EZRegex.h */,
				03D35DA92AA6C49B00B023FE /* NSString+EZRegex.m */,
				0342A97F2AD64924002A9F5F /* NSString+EZSplit.h */,
				0342A9802AD64924002A9F5F /* NSString+EZSplit.m */,
				036A0DB62AD8403A006E6D4F /* NSString+EZHandleInputText.h */,
				036A0DB72AD8403A006E6D4F /* NSString+EZHandleInputText.m */,
			);
			path = NSString;
			sourceTree = "<group>";
		};
		03385AFF294B5A2800696A96 /* EZLinkButton */ = {
			isa = PBXGroup;
			children = (
				036E7D79293F4FC8002675DF /* EZOpenLinkButton.h */,
				036E7D7A293F4FC8002675DF /* EZOpenLinkButton.m */,
			);
			path = EZLinkButton;
			sourceTree = "<group>";
		};
		033B7131293CE2010096E2DF /* WebViewTranslator */ = {
			isa = PBXGroup;
			children = (
				033B7132293CE2430096E2DF /* EZWebViewTranslator.h */,
				033B7133293CE2430096E2DF /* EZWebViewTranslator.m */,
				03008B2C2941956D0062B821 /* EZURLSchemeHandler.h */,
				03008B2D2941956D0062B821 /* EZURLSchemeHandler.m */,
			);
			path = WebViewTranslator;
			sourceTree = "<group>";
		};
		033C30F82A7409C40095926A /* DictionaryKit */ = {
			isa = PBXGroup;
			children = (
				033C30F92A7409C40095926A /* DictionaryKit.h */,
				033C30FA2A7409C40095926A /* TTTDictionary.h */,
				033C30FB2A7409C40095926A /* TTTDictionary.m */,
			);
			path = DictionaryKit;
			sourceTree = "<group>";
		};
		033C30FD2A74CEB10095926A /* AppleDictionary */ = {
			isa = PBXGroup;
			children = (
				033C30FE2A74CECE0095926A /* EZAppleDictionary.h */,
				033C30FF2A74CECE0095926A /* EZAppleDictionary.m */,
				0310C8262A94EFA100B1D81E /* apple-dictionary.html */,
			);
			path = AppleDictionary;
			sourceTree = "<group>";
		};
		03542A2D293645B800C34C33 /* Apple */ = {
			isa = PBXGroup;
			children = (
				033C30FD2A74CEB10095926A /* AppleDictionary */,
				03542A2E293645DF00C34C33 /* EZAppleService.h */,
				03542A2F293645DF00C34C33 /* EZAppleService.m */,
				03247E342968158B00AFCD67 /* EZScriptExecutor.h */,
				03247E352968158B00AFCD67 /* EZScriptExecutor.m */,
			);
			path = Apple;
			sourceTree = "<group>";
		};
		03542A312936F6FE00C34C33 /* Language */ = {
			isa = PBXGroup;
			children = (
				03542A322936F70F00C34C33 /* EZLanguageManager.h */,
				03542A332936F70F00C34C33 /* EZLanguageManager.m */,
				03542A5C2938F05B00C34C33 /* EZLanguageModel.h */,
				03542A5D2938F05B00C34C33 /* EZLanguageModel.m */,
			);
			path = Language;
			sourceTree = "<group>";
		};
		03542A362937AE2100C34C33 /* Model */ = {
			isa = PBXGroup;
			children = (
				03B0224329231FA6001C7E63 /* EZServiceTypes.h */,
				03B0224B29231FA6001C7E63 /* EZServiceTypes.m */,
				03B0224A29231FA6001C7E63 /* EZDetectManager.h */,
				03B0224429231FA6001C7E63 /* EZDetectManager.m */,
				03542A382937AE6400C34C33 /* EZQueryService.h */,
				03542A392937AE6400C34C33 /* EZQueryService.m */,
				03542A3B2937AF4F00C34C33 /* EZQueryResult.h */,
				03542A3C2937AF4F00C34C33 /* EZQueryResult.m */,
				03542A3E2937B3C900C34C33 /* EZOCRResult.h */,
				03542A3F2937B3C900C34C33 /* EZOCRResult.m */,
				03542A532937B7DD00C34C33 /* EZError.h */,
				03542A542937B7DE00C34C33 /* EZError.m */,
				03262C1A29EEE91700EFECA0 /* EZEnumTypes.h */,
				03262C1B29EEE91700EFECA0 /* EZEnumTypes.m */,
				03DC7C5C2A3ABE28000BF7C9 /* EZConstKey.h */,
				03DC7C5D2A3ABE28000BF7C9 /* EZConstKey.m */,
			);
			path = Model;
			sourceTree = "<group>";
		};
		0361966B2A000E7800806370 /* FWEncryptorAES */ = {
			isa = PBXGroup;
			children = (
				036196712A000F5900806370 /* FWEncryptorAES.h */,
				036196702A000F5800806370 /* FWEncryptorAES.m */,
				0361966F2A000F5800806370 /* NSData+Base64.h */,
				036196722A000F5900806370 /* NSData+Base64.m */,
				036196732A000F5900806370 /* NSData+CommonCrypto.h */,
				036196742A000F5900806370 /* NSData+CommonCrypto.m */,
			);
			path = FWEncryptorAES;
			sourceTree = "<group>";
		};
		036196782A0037D900806370 /* NSData+MD5 */ = {
			isa = PBXGroup;
			children = (
				036196792A0037F700806370 /* NSData+EZMD5.h */,
				0361967A2A0037F700806370 /* NSData+EZMD5.m */,
			);
			path = "NSData+MD5";
			sourceTree = "<group>";
		};
		036A0DBD2AD9420B006E6D4F /* EZReplaceTextButton */ = {
			isa = PBXGroup;
			children = (
				036A0DB92AD941F9006E6D4F /* EZReplaceTextButton.h */,
				036A0DBA2AD941F9006E6D4F /* EZReplaceTextButton.m */,
			);
			path = EZReplaceTextButton;
			sourceTree = "<group>";
		};
		036D627F2BCAB5C6002C95C7 /* BuiltInAI */ = {
			isa = PBXGroup;
			children = (
				036D62802BCAB613002C95C7 /* BuiltInAIService.swift */,
			);
			path = BuiltInAI;
			sourceTree = "<group>";
		};
		036E7D77293F4F51002675DF /* LanguageButton */ = {
			isa = PBXGroup;
			children = (
				0333639E293A05D200FED9C8 /* EZSelectLanguageButton.h */,
				0333639F293A05D200FED9C8 /* EZSelectLanguageButton.m */,
				03542A592938DA2B00C34C33 /* EZDetectLanguageButton.h */,
				03542A5A2938DA2B00C34C33 /* EZDetectLanguageButton.m */,
			);
			path = LanguageButton;
			sourceTree = "<group>";
		};
		036E7D78293F4F61002675DF /* CustomButton */ = {
			isa = PBXGroup;
			children = (
				036A0DBD2AD9420B006E6D4F /* EZReplaceTextButton */,
				03BB2DF029F634F400447EDD /* EZCopyButton */,
				03BB2DEC29F59C6600447EDD /* EZSymbolImageButton */,
				03BB2DE029F576FC00447EDD /* EZAudioButton */,
				03385AFF294B5A2800696A96 /* EZLinkButton */,
				03BD281F29486CA600F5891A /* BlueTextButton */,
				036E7D77293F4F51002675DF /* LanguageButton */,
				03B0226429231FA6001C7E63 /* EZHoverButton */,
				03B0226729231FA6001C7E63 /* EZButton */,
			);
			path = CustomButton;
			sourceTree = "<group>";
		};
		03714B8E2C17FCAD00BB4459 /* Constants */ = {
			isa = PBXGroup;
			children = (
				03714B8F2C17FD9400BB4459 /* Notification.Name.swift */,
			);
			path = Constants;
			sourceTree = "<group>";
		};
		0376AB59294F5EEC00E2E2A4 /* App */ = {
			isa = PBXGroup;
			children = (
				27FE95262B3DC55F000AD654 /* EasydictApp.swift */,
				031DBD782AE01E130071CF85 /* easydict */,
				03D1C8772952B1CD00F2C7BD /* GoogleService-Info.plist */,
				C4DE3D6C2AC00EB500C2B85D /* Localizable.xcstrings */,
				C477BF902C0E2C61006A3F27 /* InfoPlist.xcstrings */,
				03BFBB5429235C9400C48725 /* Icons */,
				03B0221D29231FA6001C7E63 /* Assets.xcassets */,
				03B0221E29231FA6001C7E63 /* Easydict.entitlements */,
				27B791A02AEC3A5C006E07C6 /* Easydict-debug.entitlements */,
				27FE95282B3DC666000AD654 /* entry.h */,
				03B0222129231FA6001C7E63 /* entry.m */,
				03B0222229231FA6001C7E63 /* EZConst.h */,
				03B0221C29231FA6001C7E63 /* AppDelegate.h */,
				03B0222329231FA6001C7E63 /* AppDelegate.m */,
				03BE26E92A24B2AF00FB7117 /* AppDelegate+EZURLScheme.h */,
				03BE26EA2A24B2AF00FB7117 /* AppDelegate+EZURLScheme.m */,
				03B022E329231FA6001C7E63 /* PrefixHeader.pch */,
				03B0221B29231FA6001C7E63 /* Easydict-Bridging-Header.h */,
				03B022E429231FA6001C7E63 /* Info.plist */,
				03CC6C092B21B0DC0049ED29 /* Info-debug.plist */,
			);
			path = App;
			sourceTree = "<group>";
		};
		03779F0A2BB25688008D3C42 /* Service */ = {
			isa = PBXGroup;
			children = (
				03779F0D2BB256A7008D3C42 /* OpenAI */,
				036D627F2BCAB5C6002C95C7 /* BuiltInAI */,
				0A9AFBA92B7F8D6A0064C9A8 /* CustomOpenAI */,
				C415C0AB2B450C4500A9D231 /* Gemini */,
				03792EA02C3830E60074A145 /* Ollama */,
				C4DD01E72B12B3B00025EE8E /* Tencent */,
				2746AEBF2AF95040005FE0A1 /* Caiyun */,
				62E2BF462B4082BA00E42D38 /* Ali */,
			);
			path = Service;
			sourceTree = "<group>";
		};
		03779F0D2BB256A7008D3C42 /* OpenAI */ = {
			isa = PBXGroup;
			children = (
				0387FB792BFBA990000A7A82 /* LLMStreamService.swift */,
				03FA677D2C2EFB10000FEA64 /* LLMStreamService+Configuration.swift */,
				0396DE542BB5844A009FD2A5 /* BaseOpenAIService.swift */,
				03779F0B2BB256A7008D3C42 /* OpenAIService.swift */,
				03779F0C2BB256A7008D3C42 /* Prompt.swift */,
			);
			path = OpenAI;
			sourceTree = "<group>";
		};
		03779F122BB256B5008D3C42 /* DefaultAPIKeys */ = {
			isa = PBXGroup;
			children = (
				03779F102BB256B5008D3C42 /* APIKey.swift */,
				03779F112BB256B5008D3C42 /* EncryptedSecretKeys.plist */,
			);
			path = DefaultAPIKeys;
			sourceTree = "<group>";
		};
		03779F162BB256C5008D3C42 /* URL */ = {
			isa = PBXGroup;
			children = (
				03779F152BB256C5008D3C42 /* URL+Extension.swift */,
			);
			path = URL;
			sourceTree = "<group>";
		};
		03792EA02C3830E60074A145 /* Ollama */ = {
			isa = PBXGroup;
			children = (
				03792EA12C3831040074A145 /* OllamaService.swift */,
				03CF5E632C39B2310058F9DB /* OllamaModel.swift */,
			);
			path = Ollama;
			sourceTree = "<group>";
		};
		03882F8129D95044005B5A52 /* CoolToast */ = {
			isa = PBXGroup;
			children = (
				035E37E52A0953120061DFAF /* EZToast.h */,
				035E37E62A0953120061DFAF /* EZToast.m */,
				03882F8B29D95044005B5A52 /* CoolToast.h */,
				03882F8529D95044005B5A52 /* CTCommon.h */,
				03882F8929D95044005B5A52 /* CTCommon.m */,
				03882F8229D95044005B5A52 /* CTScreen.h */,
				03882F8729D95044005B5A52 /* CTScreen.m */,
				03882F8A29D95044005B5A52 /* CTView.h */,
				03882F8429D95044005B5A52 /* CTView.m */,
				03882F8329D95044005B5A52 /* ToastWindowController.h */,
				03882F8629D95044005B5A52 /* ToastWindowController.m */,
				03882F8829D95044005B5A52 /* ToastWindowController.xib */,
				03882F8C29D95044005B5A52 /* Info.plist */,
			);
			path = CoolToast;
			sourceTree = "<group>";
		};
		038954372A25A94E00EFFDC3 /* Utility */ = {
			isa = PBXGroup;
			children = (
				03CAB9522ADBEF5000DA94A3 /* SystemUtility */,
				030570DF2ADB916E00C9905E /* AppleScript */,
				03D8B26A292DBC8800D5A811 /* EZCategory */,
				03D5FCFC2A5EF48F00AD26BE /* EZDeviceSystemInfo */,
				03F0DB352953424F00EBF9C1 /* EZLog */,
				033363A3293C4AFA00FED9C8 /* PrintBeautifulLog */,
				03D2A3E029F4C69E0035CED4 /* EZNetworkManager */,
				039D119629D5E21E00C93F46 /* EZAudioUtils */,
				0399C6B529A9F49200B4AFCC /* EZLinkParser */,
				03D8B26B292DBD0300D5A811 /* EZCoordinateUtils */,
			);
			path = Utility;
			sourceTree = "<group>";
		};
		038954382A25A9C900EFFDC3 /* Kit */ = {
			isa = PBXGroup;
			children = (
				03B022DD29231FA6001C7E63 /* MMMacro.h */,
				03B022DB29231FA6001C7E63 /* MMMake.h */,
				03B022D829231FA6001C7E63 /* MMMake.m */,
				03B022DA29231FA6001C7E63 /* MMTool.h */,
				03B022DE29231FA6001C7E63 /* MMTool.m */,
				03B022DC29231FA6001C7E63 /* MMEventMonitor.h */,
				03B022D729231FA6001C7E63 /* MMEventMonitor.m */,
				03B022DF29231FA6001C7E63 /* MMOrderedDictionary.h */,
				03B022D929231FA6001C7E63 /* MMOrderedDictionary.m */,
			);
			path = Kit;
			sourceTree = "<group>";
		};
		038A723E2B62C07B004995E3 /* String */ = {
			isa = PBXGroup;
			children = (
				033A8EAD2BDFE09B00030C08 /* String+Extension.swift */,
				038A723F2B62C0B9004995E3 /* String+Regex.swift */,
				03FD68BD2B1E151A00FD388E /* String+EncryptAES.swift */,
			);
			path = String;
			sourceTree = "<group>";
		};
		038F1F8D2BAD835500CD2F65 /* AppKit */ = {
			isa = PBXGroup;
			children = (
				038F1F8E2BAD838F00CD2F65 /* NSMenu+PopUpBelowView.swift */,
			);
			path = AppKit;
			sourceTree = "<group>";
		};
		039459F32BE7D1D100FD70F9 /* GetSelectedText */ = {
			isa = PBXGroup;
			children = (
				039459F62BE7DD6300FD70F9 /* AppleScriptUtils.swift */,
			);
			path = GetSelectedText;
			sourceTree = "<group>";
		};
		0396D612292CBDFD006A11D9 /* Storage */ = {
			isa = PBXGroup;
			children = (
				0396D613292CC4C3006A11D9 /* EZLocalStorage.h */,
				0396D614292CC4C3006A11D9 /* EZLocalStorage.m */,
				0320C5862B29F35700861B3D /* QueryServiceRecord.swift */,
			);
			path = Storage;
			sourceTree = "<group>";
		};
		03991155292927A100E1B06D /* Titlebar */ = {
			isa = PBXGroup;
			children = (
				03991156292927E000E1B06D /* EZTitlebar.h */,
				03991157292927E000E1B06D /* EZTitlebar.m */,
				03991164292A8A4400E1B06D /* EZTitleBarMoveView.h */,
				03991165292A8A4400E1B06D /* EZTitleBarMoveView.m */,
			);
			path = Titlebar;
			sourceTree = "<group>";
		};
		0399C6B529A9F49200B4AFCC /* EZLinkParser */ = {
			isa = PBXGroup;
			children = (
				0399C6B629A9F4B800B4AFCC /* EZSchemeParser.h */,
				0399C6B729A9F4B800B4AFCC /* EZSchemeParser.m */,
			);
			path = EZLinkParser;
			sourceTree = "<group>";
		};
		039CC911292FB2F80037B91E /* PopUpButton */ = {
			isa = PBXGroup;
			children = (
				039CC912292FB3180037B91E /* EZPopUpButton.h */,
				039CC913292FB3180037B91E /* EZPopUpButton.m */,
			);
			path = PopUpButton;
			sourceTree = "<group>";
		};
		039D119629D5E21E00C93F46 /* EZAudioUtils */ = {
			isa = PBXGroup;
			children = (
				039D119729D5E26300C93F46 /* EZAudioUtils.h */,
				039D119829D5E26300C93F46 /* EZAudioUtils.m */,
			);
			path = EZAudioUtils;
			sourceTree = "<group>";
		};
		03B0221829231FA6001C7E63 /* Easydict */ = {
			isa = PBXGroup;
			children = (
				27FE98032B3DCA9F000AD654 /* Swift */,
				03B0222429231FA6001C7E63 /* objc */,
				0376AB59294F5EEC00E2E2A4 /* App */,
			);
			path = Easydict;
			sourceTree = "<group>";
		};
		03B0222429231FA6001C7E63 /* objc */ = {
			isa = PBXGroup;
			children = (
				962B9ACB2BFA030A0080F4D4 /* Legacy */,
				03B0224F29231FA6001C7E63 /* ViewController */,
				03B0222B29231FA6001C7E63 /* Service */,
				03E02A2329250CED00A10260 /* EventMonitor */,
				03B0229929231FA6001C7E63 /* StatusItem */,
				03BDA7982A26DA000079D04F /* Libraries */,
				038954372A25A94E00EFFDC3 /* Utility */,
				03B0228629231FA6001C7E63 /* DarkMode */,
				03B0228E29231FA6001C7E63 /* Snip */,
				03B022A529231FA6001C7E63 /* MMKit */,
			);
			path = objc;
			sourceTree = "<group>";
		};
		03B0222B29231FA6001C7E63 /* Service */ = {
			isa = PBXGroup;
			children = (
				17BCAEF22B0DFF9000A7D372 /* Niutrans */,
				6220AD582A8280E800BBFB52 /* Bing */,
				03F14A382956011400CB7379 /* Volcano */,
				03BD281B29481BE100F5891A /* AudioPlayer */,
				03008B282940D2FD0062B821 /* DeepL */,
				033B7131293CE2010096E2DF /* WebViewTranslator */,
				03542A362937AE2100C34C33 /* Model */,
				03542A312936F6FE00C34C33 /* Language */,
				03542A2D293645B800C34C33 /* Apple */,
				03B0222C29231FA6001C7E63 /* Baidu */,
				03B0223229231FA6001C7E63 /* Google */,
				03B0223629231FA6001C7E63 /* Youdao */,
			);
			path = Service;
			sourceTree = "<group>";
		};
		03B0222C29231FA6001C7E63 /* Baidu */ = {
			isa = PBXGroup;
			children = (
				CB46AD802C43E8E4002472B4 /* BaiduApiResponse.swift */,
				CB46AD7F2C43E8E4002472B4 /* BaiduApiTranslate.swift */,
				03542A412937B45E00C34C33 /* EZBaiduTranslate.h */,
				03542A422937B45E00C34C33 /* EZBaiduTranslate.m */,
				03542A442937B4C300C34C33 /* EZBaiduTranslateResponse.h */,
				03542A452937B4C300C34C33 /* EZBaiduTranslateResponse.m */,
				03B0222F29231FA6001C7E63 /* baidu-translate-sign.js */,
				03D2A3DE29F42B280035CED4 /* bd.js */,
			);
			path = Baidu;
			sourceTree = "<group>";
		};
		03B0223229231FA6001C7E63 /* Google */ = {
			isa = PBXGroup;
			children = (
				03542A472937B5CF00C34C33 /* EZGoogleTranslate.h */,
				03542A482937B5CF00C34C33 /* EZGoogleTranslate.m */,
				03B0223529231FA6001C7E63 /* google-translate-sign.js */,
			);
			path = Google;
			sourceTree = "<group>";
		};
		03B0223629231FA6001C7E63 /* Youdao */ = {
			isa = PBXGroup;
			children = (
				03542A4A2937B5F100C34C33 /* EZYoudaoTranslate.h */,
				03542A4B2937B5F100C34C33 /* EZYoudaoTranslate.m */,
				03542A4D2937B64B00C34C33 /* EZYoudaoOCRResponse.h */,
				03542A4E2937B64B00C34C33 /* EZYoudaoOCRResponse.m */,
				03542A502937B69200C34C33 /* EZYoudaoTranslateResponse.h */,
				03542A512937B69200C34C33 /* EZYoudaoTranslateResponse.m */,
				03BFFC66295F4B87004E033E /* EZYoudaoDictModel.h */,
				03BFFC67295F4B87004E033E /* EZYoudaoDictModel.m */,
				03BFFC6C295FE59C004E033E /* EZQueryResult+EZYoudaoDictModel.h */,
				03BFFC6D295FE59C004E033E /* EZQueryResult+EZYoudaoDictModel.m */,
				0361965429FFECFC00806370 /* youdao-sign.js */,
			);
			path = Youdao;
			sourceTree = "<group>";
		};
		03B0224F29231FA6001C7E63 /* ViewController */ = {
			isa = PBXGroup;
			children = (
				03B0225029231FA6001C7E63 /* Window */,
				03B0225A29231FA6001C7E63 /* View */,
				03B0225529231FA6001C7E63 /* Cell */,
				0396D612292CBDFD006A11D9 /* Storage */,
				0309E1F1292BD67E00AFB76A /* Model */,
			);
			path = ViewController;
			sourceTree = "<group>";
		};
		03B0225029231FA6001C7E63 /* Window */ = {
			isa = PBXGroup;
			children = (
				03D043572928C49000E7559E /* WindowManager */,
				03D04353292893A700E7559E /* BaseQueryWindow */,
				03D0434F2928934300E7559E /* MainQueryWindow */,
				03D0434B2928857C00E7559E /* FixedQueryWindow */,
				03D0434A292884B900E7559E /* MiniQueryWindow */,
				03B3B8AF2925D57400168E8D /* PopButtonWindow */,
			);
			path = Window;
			sourceTree = "<group>";
		};
		03B0225529231FA6001C7E63 /* Cell */ = {
			isa = PBXGroup;
			children = (
				0396D60F292C932F006A11D9 /* EZSelectLanguageCell.h */,
				0396D610292C932F006A11D9 /* EZSelectLanguageCell.m */,
				96DFEB812B82588000F5C7EF /* EZTableTipsCell.h */,
				96DFEB822B82588000F5C7EF /* EZTableTipsCell.m */,
				037852B7295D49F900D0E2CF /* EZTableRowView.h */,
				037852B8295D49F900D0E2CF /* EZTableRowView.m */,
			);
			path = Cell;
			sourceTree = "<group>";
		};
		03B0225A29231FA6001C7E63 /* View */ = {
			isa = PBXGroup;
			children = (
				62ED299F2B15F1BE00901F51 /* EZWrapView */,
				03E3E7BF2ADE313400812C84 /* EZQueryMenuTextView */,
				03DC7C632A3CA465000BF7C9 /* EZSegmentedControl */,
				03247E37296AE8C800AFCD67 /* LoadingAnimationView */,
				036E7D78293F4F61002675DF /* CustomButton */,
				039CC911292FB2F80037B91E /* PopUpButton */,
				0309E1EA292B437C00AFB76A /* TextView */,
				03991155292927A100E1B06D /* Titlebar */,
				03B0225B29231FA6001C7E63 /* QueryView */,
				03B0225E29231FA6001C7E63 /* WordResultView */,
				03B0226129231FA6001C7E63 /* ResultView */,
				03B0226A29231FA6001C7E63 /* EZLabel */,
				03B0226D29231FA6001C7E63 /* CommonView */,
			);
			path = View;
			sourceTree = "<group>";
		};
		03B0225B29231FA6001C7E63 /* QueryView */ = {
			isa = PBXGroup;
			children = (
				03B0225D29231FA6001C7E63 /* EZQueryView.h */,
				03B0225C29231FA6001C7E63 /* EZQueryView.m */,
			);
			path = QueryView;
			sourceTree = "<group>";
		};
		03B0225E29231FA6001C7E63 /* WordResultView */ = {
			isa = PBXGroup;
			children = (
				03B0226029231FA6001C7E63 /* EZWordResultView.h */,
				03B0225F29231FA6001C7E63 /* EZWordResultView.m */,
				039B694D2A9D9F370063709D /* EZWebViewManager.h */,
				039B694E2A9D9F370063709D /* EZWebViewManager.m */,
			);
			path = WordResultView;
			sourceTree = "<group>";
		};
		03B0226129231FA6001C7E63 /* ResultView */ = {
			isa = PBXGroup;
			children = (
				03B0226329231FA6001C7E63 /* EZResultView.h */,
				03B0226229231FA6001C7E63 /* EZResultView.m */,
			);
			path = ResultView;
			sourceTree = "<group>";
		};
		03B0226429231FA6001C7E63 /* EZHoverButton */ = {
			isa = PBXGroup;
			children = (
				03B0226529231FA6001C7E63 /* EZHoverButton.h */,
				03B0226629231FA6001C7E63 /* EZHoverButton.m */,
			);
			path = EZHoverButton;
			sourceTree = "<group>";
		};
		03B0226729231FA6001C7E63 /* EZButton */ = {
			isa = PBXGroup;
			children = (
				03B0226929231FA6001C7E63 /* EZButton.h */,
				03B0226829231FA6001C7E63 /* EZButton.m */,
			);
			path = EZButton;
			sourceTree = "<group>";
		};
		03B0226A29231FA6001C7E63 /* EZLabel */ = {
			isa = PBXGroup;
			children = (
				03B0226B29231FA6001C7E63 /* EZLabel.h */,
				03B0226C29231FA6001C7E63 /* EZLabel.m */,
				03BD2823294875AE00F5891A /* EZMyLabel.h */,
				03BD2824294875AE00F5891A /* EZMyLabel.m */,
			);
			path = EZLabel;
			sourceTree = "<group>";
		};
		03B0226D29231FA6001C7E63 /* CommonView */ = {
			isa = PBXGroup;
			children = (
				03B0226F29231FA6001C7E63 /* EZCommonView.h */,
				03B0226E29231FA6001C7E63 /* EZCommonView.m */,
			);
			path = CommonView;
			sourceTree = "<group>";
		};
		03B0228629231FA6001C7E63 /* DarkMode */ = {
			isa = PBXGroup;
			children = (
				03B0228829231FA6001C7E63 /* Singleton.h */,
				03B0228B29231FA6001C7E63 /* NSObject+DarkMode.h */,
				03B0228729231FA6001C7E63 /* NSObject+DarkMode.m */,
				03B0228929231FA6001C7E63 /* DarkModeManager.h */,
				03B0228C29231FA6001C7E63 /* DarkModeManager.m */,
				03B0228D29231FA6001C7E63 /* NSView+HiddenDebug.h */,
				03B0228A29231FA6001C7E63 /* NSView+HiddenDebug.m */,
			);
			path = DarkMode;
			sourceTree = "<group>";
		};
		03B0228E29231FA6001C7E63 /* Snip */ = {
			isa = PBXGroup;
			children = (
				03B0228F29231FA6001C7E63 /* Snip.h */,
				03B0229529231FA6001C7E63 /* Snip.m */,
				03B0229029231FA6001C7E63 /* SnipFocusView.h */,
				03B0229429231FA6001C7E63 /* SnipFocusView.m */,
				03B0229129231FA6001C7E63 /* SnipViewController.h */,
				03B0229829231FA6001C7E63 /* SnipViewController.m */,
				03B0229629231FA6001C7E63 /* SnipWindow.h */,
				03B0229329231FA6001C7E63 /* SnipWindow.m */,
				03B0229229231FA6001C7E63 /* SnipWindowController.h */,
				03B0229729231FA6001C7E63 /* SnipWindowController.m */,
			);
			path = Snip;
			sourceTree = "<group>";
		};
		03B0229929231FA6001C7E63 /* StatusItem */ = {
			isa = PBXGroup;
			children = (
				0329CD6D29EE924500963F78 /* EZRightClickDetector.h */,
				0329CD6E29EE924500963F78 /* EZRightClickDetector.m */,
			);
			path = StatusItem;
			sourceTree = "<group>";
		};
		03B022A529231FA6001C7E63 /* MMKit */ = {
			isa = PBXGroup;
			children = (
				038954382A25A9C900EFFDC3 /* Kit */,
				03B022A629231FA6001C7E63 /* Category */,
				03B022C529231FA6001C7E63 /* Crash */,
				03B022CE29231FA6001C7E63 /* Log */,
			);
			path = MMKit;
			sourceTree = "<group>";
		};
		03B022A629231FA6001C7E63 /* Category */ = {
			isa = PBXGroup;
			children = (
				03B022B029231FA6001C7E63 /* NSView+MM.h */,
				03B022C329231FA6001C7E63 /* NSView+MM.m */,
				03B022B929231FA6001C7E63 /* NSImage+MM.h */,
				03B022AB29231FA6001C7E63 /* NSImage+MM.m */,
				03B022A729231FA6001C7E63 /* NSAttributedString+MM.h */,
				03B022B429231FA6001C7E63 /* NSAttributedString+MM.m */,
				03B022B329231FA6001C7E63 /* NSWindow+MM.h */,
				03B022A829231FA6001C7E63 /* NSWindow+MM.m */,
				03B022A929231FA6001C7E63 /* NSColor+MM.h */,
				03B022B529231FA6001C7E63 /* NSColor+MM.m */,
				03B022BA29231FA6001C7E63 /* NSPasteboard+MM.h */,
				03B022AA29231FA6001C7E63 /* NSPasteboard+MM.m */,
				03B022B829231FA6001C7E63 /* NSString+MM.h */,
				03B022AC29231FA6001C7E63 /* NSString+MM.m */,
				03B022B729231FA6001C7E63 /* NSUserDefaults+MM.h */,
				03B022AD29231FA6001C7E63 /* NSUserDefaults+MM.m */,
				03B022B629231FA6001C7E63 /* NSButton+MM.h */,
				03B022AE29231FA6001C7E63 /* NSButton+MM.m */,
				03B022AF29231FA6001C7E63 /* NSArray+MM.h */,
				03B022C429231FA6001C7E63 /* NSArray+MM.m */,
				03B022B129231FA6001C7E63 /* NSMutableAttributedString+MM.h */,
				03B022C229231FA6001C7E63 /* NSMutableAttributedString+MM.m */,
				03B022B229231FA6001C7E63 /* NSDictionary+MM.h */,
				03B022BE29231FA6001C7E63 /* NSDictionary+MM.m */,
			);
			path = Category;
			sourceTree = "<group>";
		};
		03B022BB29231FA6001C7E63 /* NSTextView+Height */ = {
			isa = PBXGroup;
			children = (
				03B022BC29231FA6001C7E63 /* NSTextView+Height.h */,
				03B022BD29231FA6001C7E63 /* NSTextView+Height.m */,
			);
			path = "NSTextView+Height";
			sourceTree = "<group>";
		};
		03B022BF29231FA6001C7E63 /* NSColor+MyColors */ = {
			isa = PBXGroup;
			children = (
				03B022C029231FA6001C7E63 /* NSColor+MyColors.h */,
				03B022C129231FA6001C7E63 /* NSColor+MyColors.m */,
			);
			path = "NSColor+MyColors";
			sourceTree = "<group>";
		};
		03B022C529231FA6001C7E63 /* Crash */ = {
			isa = PBXGroup;
			children = (
				03B022C929231FA6001C7E63 /* MMCrash.h */,
				03B022CD29231FA6001C7E63 /* MMCrash.m */,
				03B022C629231FA6001C7E63 /* MMCrashFileTool.h */,
				03B022CA29231FA6001C7E63 /* MMCrashFileTool.m */,
				03B022C729231FA6001C7E63 /* MMCrashUncaughtExceptionHandler.h */,
				03B022C829231FA6001C7E63 /* MMCrashSignalExceptionHandler.m */,
				03B022CB29231FA6001C7E63 /* MMCrashSignalExceptionHandler.h */,
				03B022CC29231FA6001C7E63 /* MMCrashUncaughtExceptionHandler.m */,
			);
			path = Crash;
			sourceTree = "<group>";
		};
		03B022CE29231FA6001C7E63 /* Log */ = {
			isa = PBXGroup;
			children = (
				03B022D229231FA6001C7E63 /* MMLog.swift */,
				03B022CF29231FA6001C7E63 /* MMLog.h */,
				03B022D329231FA6001C7E63 /* MMLog.m */,
				03B022D029231FA6001C7E63 /* MMFileLogFormatter.h */,
				03B022D529231FA6001C7E63 /* MMFileLogFormatter.m */,
				03B022D129231FA6001C7E63 /* MMConsoleLogFormatter.h */,
				03B022D429231FA6001C7E63 /* MMConsoleLogFormatter.m */,
			);
			path = Log;
			sourceTree = "<group>";
		};
		03B3B8AF2925D57400168E8D /* PopButtonWindow */ = {
			isa = PBXGroup;
			children = (
				03B3B8B32925DD3D00168E8D /* EZPopButtonViewController.h */,
				03B3B8B42925DD3D00168E8D /* EZPopButtonViewController.m */,
				03B3B8B02925D5B200168E8D /* EZPopButtonWindow.h */,
				03B3B8B12925D5B200168E8D /* EZPopButtonWindow.m */,
			);
			path = PopButtonWindow;
			sourceTree = "<group>";
		};
		03BB2DE029F576FC00447EDD /* EZAudioButton */ = {
			isa = PBXGroup;
			children = (
				03BB2DE129F5772F00447EDD /* EZAudioButton.h */,
				03BB2DE229F5772F00447EDD /* EZAudioButton.m */,
			);
			path = EZAudioButton;
			sourceTree = "<group>";
		};
		03BB2DE829F57D8F00447EDD /* NSImage */ = {
			isa = PBXGroup;
			children = (
				039CC90E292F86F40037B91E /* NSImage+EZResize.h */,
				039CC90F292F86F40037B91E /* NSImage+EZResize.m */,
				03BB2DE929F57DC000447EDD /* NSImage+EZSymbolmage.h */,
				03BB2DEA29F57DC000447EDD /* NSImage+EZSymbolmage.m */,
			);
			path = NSImage;
			sourceTree = "<group>";
		};
		03BB2DEC29F59C6600447EDD /* EZSymbolImageButton */ = {
			isa = PBXGroup;
			children = (
				03BB2DED29F59C8A00447EDD /* EZSymbolImageButton.h */,
				03BB2DEE29F59C8A00447EDD /* EZSymbolImageButton.m */,
			);
			path = EZSymbolImageButton;
			sourceTree = "<group>";
		};
		03BB2DF029F634F400447EDD /* EZCopyButton */ = {
			isa = PBXGroup;
			children = (
				03BB2DF129F6350200447EDD /* EZCopyButton.h */,
				03BB2DF229F6350200447EDD /* EZCopyButton.m */,
			);
			path = EZCopyButton;
			sourceTree = "<group>";
		};
		03BD281B29481BE100F5891A /* AudioPlayer */ = {
			isa = PBXGroup;
			children = (
				03BD281C29481C0400F5891A /* EZAudioPlayer.h */,
				03BD281D29481C0400F5891A /* EZAudioPlayer.m */,
			);
			path = AudioPlayer;
			sourceTree = "<group>";
		};
		03BD281F29486CA600F5891A /* BlueTextButton */ = {
			isa = PBXGroup;
			children = (
				03BD282029486CF200F5891A /* EZBlueTextButton.h */,
				03BD282129486CF200F5891A /* EZBlueTextButton.m */,
			);
			path = BlueTextButton;
			sourceTree = "<group>";
		};
		03BDA7982A26DA000079D04F /* Libraries */ = {
			isa = PBXGroup;
			children = (
				033C30F82A7409C40095926A /* DictionaryKit */,
				0361966B2A000E7800806370 /* FWEncryptorAES */,
				03BDA7992A26DA280079D04F /* ArgumentParser */,
				03882F8129D95044005B5A52 /* CoolToast */,
			);
			path = Libraries;
			sourceTree = "<group>";
		};
		03BDA7992A26DA280079D04F /* ArgumentParser */ = {
			isa = PBXGroup;
			children = (
				03BDA79A2A26DA280079D04F /* XPMArgumentPackage_Private.h */,
				03BDA79B2A26DA280079D04F /* NSScanner+EscapedScanning.h */,
				03BDA79C2A26DA280079D04F /* NSArray+XPMArgumentsNormalizer.h */,
				03BDA79D2A26DA280079D04F /* NSString+Indenter.h */,
				03BDA79E2A26DA280079D04F /* XPMArgumentParser.h */,
				03BDA79F2A26DA280079D04F /* XPMValuedArgument.m */,
				03BDA7A02A26DA280079D04F /* XPMArgumentPackage.h */,
				03BDA7A12A26DA280079D04F /* ArgumentParser-Prefix.pch */,
				03BDA7A22A26DA280079D04F /* NSProcessInfo+XPMArgumentParser.m */,
				03BDA7A32A26DA280079D04F /* XPMMutableAttributedArray.m */,
				03BDA7A42A26DA280079D04F /* XPMArgumentSignature_Private.h */,
				03BDA7A52A26DA280079D04F /* NSDictionary+RubyDescription.h */,
				03BDA7A62A26DA280079D04F /* XPMArgsKonstants.m */,
				03BDA7A72A26DA280079D04F /* XPMArgumentSignature.m */,
				03BDA7A82A26DA280079D04F /* XPMArguments_Coalescer_Internal.m */,
				03BDA7A92A26DA280079D04F /* XPMCountedArgument.m */,
				03BDA7AA2A26DA280079D04F /* NSScanner+EscapedScanning.m */,
				03BDA7AB2A26DA280079D04F /* XPMArgumentPackage.m */,
				03BDA7AC2A26DA280079D04F /* XPMValuedArgument.h */,
				03BDA7AD2A26DA280079D04F /* XPMArgumentParser.m */,
				03BDA7AE2A26DA280079D04F /* NSString+Indenter.m */,
				03BDA7AF2A26DA280079D04F /* NSArray+XPMArgumentsNormalizer.m */,
				03BDA7B02A26DA280079D04F /* XPMArgsKonstants.h */,
				03BDA7B12A26DA280079D04F /* NSDictionary+RubyDescription.m */,
				03BDA7B22A26DA280079D04F /* XPMMutableAttributedArray.h */,
				03BDA7B32A26DA280079D04F /* NSProcessInfo+XPMArgumentParser.h */,
				03BDA7B42A26DA280079D04F /* XPMCountedArgument.h */,
				03BDA7B52A26DA280079D04F /* XPMArguments_Coalescer_Internal.h */,
				03BDA7B62A26DA280079D04F /* XPMArguments.h */,
				03BDA7B72A26DA280079D04F /* XPMArgumentSignature.h */,
			);
			path = ArgumentParser;
			sourceTree = "<group>";
		};
		03BFBB5429235C9400C48725 /* Icons */ = {
			isa = PBXGroup;
			children = (
				03BFBB792923A1C900C48725 /* cyan-white-icon */,
				03BFBB742923A07A00C48725 /* white-blue-icon */,
				03BFBB6B29239C4100C48725 /* blue-white-icon */,
				03BFBB622923987B00C48725 /* black-white-icon */,
				03BFBB5529235CB900C48725 /* white-black-icon */,
			);
			path = Icons;
			sourceTree = "<group>";
		};
		03BFBB5529235CB900C48725 /* white-black-icon */ = {
			isa = PBXGroup;
			children = (
				03BFBB7E2923A2FA00C48725 /* white-black-icon@2x.png */,
				03BFBB7F2923A2FA00C48725 /* white-black-icon@3x.png */,
			);
			path = "white-black-icon";
			sourceTree = "<group>";
		};
		03BFBB622923987B00C48725 /* black-white-icon */ = {
			isa = PBXGroup;
			children = (
				03BFBB632923998300C48725 /* black-white-icon@2x.png */,
				03BFBB642923998300C48725 /* black-white-icon@3x.png */,
			);
			path = "black-white-icon";
			sourceTree = "<group>";
		};
		03BFBB6B29239C4100C48725 /* blue-white-icon */ = {
			isa = PBXGroup;
			children = (
				03BFBB7129239E9F00C48725 /* blue-white-icon@2x.png */,
				03BFBB7029239E9F00C48725 /* blue-white-icon@3x.png */,
			);
			path = "blue-white-icon";
			sourceTree = "<group>";
		};
		03BFBB742923A07A00C48725 /* white-blue-icon */ = {
			isa = PBXGroup;
			children = (
				03BFBB752923A09B00C48725 /* white-blue-icon@2x.png */,
				03BFBB762923A09B00C48725 /* white-blue-icon@3x.png */,
			);
			path = "white-blue-icon";
			sourceTree = "<group>";
		};
		03BFBB792923A1C900C48725 /* cyan-white-icon */ = {
			isa = PBXGroup;
			children = (
				03BFBB7B2923A1D900C48725 /* cyan-white-icon@2x.png */,
				03BFBB7A2923A1D900C48725 /* cyan-white-icon@3x.png */,
			);
			path = "cyan-white-icon";
			sourceTree = "<group>";
		};
		03CAB9522ADBEF5000DA94A3 /* SystemUtility */ = {
			isa = PBXGroup;
			children = (
				03CAB9532ADBF0FF00DA94A3 /* EZSystemUtility.h */,
				03CAB9542ADBF0FF00DA94A3 /* EZSystemUtility.m */,
			);
			path = SystemUtility;
			sourceTree = "<group>";
		};
		03CF88612B137ED60030C199 /* Array */ = {
			isa = PBXGroup;
			children = (
				03CF88622B137F650030C199 /* Array+Convenience.swift */,
			);
			path = Array;
			sourceTree = "<group>";
		};
		03D0434A292884B900E7559E /* MiniQueryWindow */ = {
			isa = PBXGroup;
			children = (
				03D0434C292886D200E7559E /* EZMiniQueryWindow.h */,
				03D0434D292886D200E7559E /* EZMiniQueryWindow.m */,
			);
			path = MiniQueryWindow;
			sourceTree = "<group>";
		};
		03D0434B2928857C00E7559E /* FixedQueryWindow */ = {
			isa = PBXGroup;
			children = (
				03B0225429231FA6001C7E63 /* EZFixedQueryWindow.h */,
				03B0225229231FA6001C7E63 /* EZFixedQueryWindow.m */,
			);
			path = FixedQueryWindow;
			sourceTree = "<group>";
		};
		03D0434F2928934300E7559E /* MainQueryWindow */ = {
			isa = PBXGroup;
			children = (
				03D043502928935300E7559E /* EZMainQueryWindow.h */,
				03D043512928935300E7559E /* EZMainQueryWindow.m */,
			);
			path = MainQueryWindow;
			sourceTree = "<group>";
		};
		03D04353292893A700E7559E /* BaseQueryWindow */ = {
			isa = PBXGroup;
			children = (
				03B0225129231FA6001C7E63 /* EZBaseQueryViewController.h */,
				03B0225329231FA6001C7E63 /* EZBaseQueryViewController.m */,
				03D043542928940500E7559E /* EZBaseQueryWindow.h */,
				03D043552928940500E7559E /* EZBaseQueryWindow.m */,
			);
			path = BaseQueryWindow;
			sourceTree = "<group>";
		};
		03D043572928C49000E7559E /* WindowManager */ = {
			isa = PBXGroup;
			children = (
				03D043582928C4C800E7559E /* EZWindowManager.h */,
				03D043592928C4C800E7559E /* EZWindowManager.m */,
				03991168292AA2EF00E1B06D /* EZLayoutManager.h */,
				03991169292AA2EF00E1B06D /* EZLayoutManager.m */,
			);
			path = WindowManager;
			sourceTree = "<group>";
		};
		03D2A3E029F4C69E0035CED4 /* EZNetworkManager */ = {
			isa = PBXGroup;
			children = (
				03D2A3E129F4C6F50035CED4 /* EZNetworkManager.h */,
				03D2A3E229F4C6F50035CED4 /* EZNetworkManager.m */,
			);
			path = EZNetworkManager;
			sourceTree = "<group>";
		};
		03D5FCFC2A5EF48F00AD26BE /* EZDeviceSystemInfo */ = {
			isa = PBXGroup;
			children = (
				03D5FCFD2A5EF4E400AD26BE /* EZDeviceSystemInfo.h */,
				03D5FCFE2A5EF4E400AD26BE /* EZDeviceSystemInfo.m */,
			);
			path = EZDeviceSystemInfo;
			sourceTree = "<group>";
		};
		03D8B26A292DBC8800D5A811 /* EZCategory */ = {
			isa = PBXGroup;
			children = (
				0333FDA72A035D6400891515 /* NSString */,
				036196782A0037D900806370 /* NSData+MD5 */,
				03BB2DE829F57D8F00447EDD /* NSImage */,
				03008B3C29444A650062B821 /* NSView+AnimatedHidden */,
				03008B2429408BCB0062B821 /* NSObject+DarkMode */,
				03B022BB29231FA6001C7E63 /* NSTextView+Height */,
				03B022BF29231FA6001C7E63 /* NSColor+MyColors */,
				039CC90B292F664E0037B91E /* NSObject+EZWindowType.h */,
				039CC90C292F664E0037B91E /* NSObject+EZWindowType.m */,
				0333FDA12A035BEC00891515 /* NSArray+EZChineseText.h */,
				0333FDA22A035BEC00891515 /* NSArray+EZChineseText.m */,
				0309E1EE292B4A5E00AFB76A /* NSView+EZGetViewController.h */,
				0309E1EF292B4A5E00AFB76A /* NSView+EZGetViewController.m */,
				03262C2329EFE97B00EFECA0 /* NSViewController+EZWindow.h */,
				03262C2429EFE97B00EFECA0 /* NSViewController+EZWindow.m */,
			);
			path = EZCategory;
			sourceTree = "<group>";
		};
		03D8B26B292DBD0300D5A811 /* EZCoordinateUtils */ = {
			isa = PBXGroup;
			children = (
				03D8B26C292DBD2000D5A811 /* EZCoordinateUtils.h */,
				03D8B26D292DBD2000D5A811 /* EZCoordinateUtils.m */,
			);
			path = EZCoordinateUtils;
			sourceTree = "<group>";
		};
		03DC7C632A3CA465000BF7C9 /* EZSegmentedControl */ = {
			isa = PBXGroup;
			children = (
				03DC7C642A3CA465000BF7C9 /* HWSegmentedControl.h */,
				03DC7C652A3CA465000BF7C9 /* HWSegmentedControl.m */,
			);
			path = EZSegmentedControl;
			sourceTree = "<group>";
		};
		03E02A2329250CED00A10260 /* EventMonitor */ = {
			isa = PBXGroup;
			children = (
				03E02A2429250D1D00A10260 /* EZEventMonitor.h */,
				03E02A2529250D1D00A10260 /* EZEventMonitor.m */,
			);
			path = EventMonitor;
			sourceTree = "<group>";
		};
		03E3E7BF2ADE313400812C84 /* EZQueryMenuTextView */ = {
			isa = PBXGroup;
			children = (
				03E3E7C02ADE318800812C84 /* EZQueryMenuTextView.h */,
				03E3E7C12ADE318800812C84 /* EZQueryMenuTextView.m */,
			);
			path = EZQueryMenuTextView;
			sourceTree = "<group>";
		};
		03F0DB352953424F00EBF9C1 /* EZLog */ = {
			isa = PBXGroup;
			children = (
				03F0DB362953428300EBF9C1 /* EZLog.h */,
				03F0DB372953428300EBF9C1 /* EZLog.m */,
			);
			path = EZLog;
			sourceTree = "<group>";
		};
		03F14A382956011400CB7379 /* Volcano */ = {
			isa = PBXGroup;
			children = (
				03F14A392956016B00CB7379 /* EZVolcanoTranslate.h */,
				03F14A3A2956016B00CB7379 /* EZVolcanoTranslate.m */,
			);
			path = Volcano;
			sourceTree = "<group>";
		};
		0A2A05A42B59755F00EEA142 /* Bundle */ = {
			isa = PBXGroup;
			children = (
				0A2A05A52B59757100EEA142 /* Bundle+AppInfo.swift */,
			);
			path = Bundle;
			sourceTree = "<group>";
		};
		0A2BA95E2B49A967002872A4 /* Binding */ = {
			isa = PBXGroup;
			children = (
				0A2BA95F2B49A989002872A4 /* Binding+DidSet.swift */,
			);
			path = Binding;
			sourceTree = "<group>";
		};
		0A2BA9622B4A3CBB002872A4 /* Notification */ = {
			isa = PBXGroup;
			children = (
				0A2BA9632B4A3CCD002872A4 /* Notification+Name.swift */,
			);
			path = Notification;
			sourceTree = "<group>";
		};
		0A9AFBA92B7F8D6A0064C9A8 /* CustomOpenAI */ = {
			isa = PBXGroup;
			children = (
				0A9AFBAA2B7F8D7E0064C9A8 /* CustomOpenAIService.swift */,
			);
			path = CustomOpenAI;
			sourceTree = "<group>";
		};
		17BCAEF22B0DFF9000A7D372 /* Niutrans */ = {
			isa = PBXGroup;
			children = (
				17BCAEF42B0DFF9000A7D372 /* EZNiuTransTranslate.h */,
				17BCAEF62B0DFF9000A7D372 /* EZNiuTransTranslate.m */,
				17BCAEF32B0DFF9000A7D372 /* EZNiuTransTranslateResponse.h */,
				17BCAEF52B0DFF9000A7D372 /* EZNiuTransTranslateResponse.m */,
			);
			path = Niutrans;
			sourceTree = "<group>";
		};
		2746AEBF2AF95040005FE0A1 /* Caiyun */ = {
			isa = PBXGroup;
			children = (
				2746AEC02AF95138005FE0A1 /* CaiyunService.swift */,
				2783225F2B0FB0EA0026644C /* CaiyunResponse.swift */,
				278322612B0FB8EF0026644C /* CaiyunTranslateType.swift */,
			);
			path = Caiyun;
			sourceTree = "<group>";
		};
		27FE98032B3DCA9F000AD654 /* Swift */ = {
			isa = PBXGroup;
			children = (
				03779F0A2BB25688008D3C42 /* Service */,
				967712EB2B5B93E200105E0F /* Feature */,
				EA9943E12B534C2900EE7B97 /* Model */,
				EA9943DD2B534BAE00EE7B97 /* Utility */,
				27FE98062B3DD525000AD654 /* View */,
			);
			path = Swift;
			sourceTree = "<group>";
		};
		27FE98062B3DD525000AD654 /* View */ = {
			isa = PBXGroup;
			children = (
				9643D93E2B6FC405000FBEA6 /* MenuView */,
				27FE980A2B3DD5D1000AD654 /* MenuItemView.swift */,
				0AC11B212B4D16A500F07198 /* WindowAccessor.swift */,
				0AC11B232B4E46B300F07198 /* TapHandlerView.swift */,
				C490BF712BE910B70021E40A /* AdvancedTabItemView.swift */,
				27FE98072B3DD52B000AD654 /* SettingView */,
			);
			path = View;
			sourceTree = "<group>";
		};
		27FE98072B3DD52B000AD654 /* SettingView */ = {
			isa = PBXGroup;
			children = (
				27FE98082B3DD536000AD654 /* SettingView.swift */,
				27FE980C2B3DD749000AD654 /* Tabs */,
			);
			path = SettingView;
			sourceTree = "<group>";
		};
		27FE980C2B3DD749000AD654 /* Tabs */ = {
			isa = PBXGroup;
			children = (
				03071E1B2BC03ADE0042CD38 /* TabView */,
				9627F9332B59956800B1E999 /* View */,
				EAED41EA2B54A4900005FE0A /* ServiceConfigurationView */,
			);
			path = Tabs;
			sourceTree = "<group>";
		};
		6220AD582A8280E800BBFB52 /* Bing */ = {
			isa = PBXGroup;
			children = (
				6220AD592A82812300BBFB52 /* EZBingService.h */,
				6220AD5A2A82812300BBFB52 /* EZBingService.m */,
				62A2D03D2A82967F007EEB01 /* EZBingRequest.h */,
				62A2D03E2A82967F007EEB01 /* EZBingRequest.m */,
				6295DE2F2A84D82E006145F4 /* EZBingTranslateModel.h */,
				6295DE302A84D82E006145F4 /* EZBingTranslateModel.m */,
				6295DE322A84EF76006145F4 /* EZBingLookupModel.h */,
				6295DE332A84EF76006145F4 /* EZBingLookupModel.m */,
				030DB2602B56CC6500E27DEA /* BingLanguageVoice.swift */,
				03F639932AA6CFBB009B9914 /* EZBingConfig.h */,
				03F639942AA6CFBB009B9914 /* EZBingConfig.m */,
			);
			path = Bing;
			sourceTree = "<group>";
		};
		62E2BF462B4082BA00E42D38 /* Ali */ = {
			isa = PBXGroup;
			children = (
				62E2BF472B4082BA00E42D38 /* AliService.swift */,
				62E2BF482B4082BA00E42D38 /* AliResponse.swift */,
				62E2BF492B4082BA00E42D38 /* AliTranslateType.swift */,
			);
			path = Ali;
			sourceTree = "<group>";
		};
		62ED299F2B15F1BE00901F51 /* EZWrapView */ = {
			isa = PBXGroup;
			children = (
				62ED29A02B15F1F500901F51 /* EZWrapView.h */,
				62ED29A12B15F1F500901F51 /* EZWrapView.m */,
			);
			path = EZWrapView;
			sourceTree = "<group>";
		};
		6A8C988B2BAC88A600DB835A /* Localization */ = {
			isa = PBXGroup;
			children = (
				6A8C988D2BAC88B500DB835A /* I18nHelper.swift */,
				6A8C988C2BAC88B500DB835A /* LanguageState.swift */,
				6A8C98942BAE841600DB835A /* LocalizedBundle.swift */,
				6ADED1542BAE8809004A15BE /* NSBundle+Localization.m */,
			);
			path = Localization;
			sourceTree = "<group>";
		};
		713A345D86B5BC86D158B68F /* Frameworks */ = {
			isa = PBXGroup;
			children = (
				03B63ABE2A86967800E155ED /* CoreServices.framework */,
				6372B33DFF803C7096A82250 /* Pods_Easydict.framework */,
				378E73A7EA8FC8FB9C975A63 /* Pods_EasydictTests.framework */,
			);
			name = Frameworks;
			sourceTree = "<group>";
		};
		9627F9332B59956800B1E999 /* View */ = {
			isa = PBXGroup;
			children = (
				9627F9342B59956800B1E999 /* Shortcut */,
			);
			path = View;
			sourceTree = "<group>";
		};
		9627F9342B59956800B1E999 /* Shortcut */ = {
			isa = PBXGroup;
			children = (
				9627F9352B59956800B1E999 /* GlobalShortcutSetting.swift */,
				9627F9362B59956800B1E999 /* KeyHolderWrapper.swift */,
				9643D9382B6F49E0000FBEA6 /* AppShortcutSetting.swift */,
				9643D9452B71D103000FBEA6 /* KeyHolderRowView.swift */,
				9643D9492B71EABE000FBEA6 /* KeyHolderAlterView.swift */,
			);
			path = Shortcut;
			sourceTree = "<group>";
		};
		962B9ACB2BFA030A0080F4D4 /* Legacy */ = {
			isa = PBXGroup;
			children = (
				962B9ACC2BFA03270080F4D4 /* EZAppModel.h */,
				962B9ACD2BFA03270080F4D4 /* EZAppModel.m */,
			);
			path = Legacy;
			sourceTree = "<group>";
		};
		9643D93E2B6FC405000FBEA6 /* MenuView */ = {
			isa = PBXGroup;
			children = (
				9643D93C2B6F829C000FBEA6 /* MainMenuCommand.swift */,
				9643D93F2B6FC426000FBEA6 /* MainMenuShortcutCommand.swift */,
				9643D94B2B71F74D000FBEA6 /* MainMenuShortcutCommandItem.swift */,
			);
			path = MenuView;
			sourceTree = "<group>";
		};
		967712EB2B5B93E200105E0F /* Feature */ = {
			isa = PBXGroup;
			children = (
				03714B8E2C17FCAD00BB4459 /* Constants */,
				039459F32BE7D1D100FD70F9 /* GetSelectedText */,
				032A28632BB26DB600265BA4 /* Appearance */,
				EA3B81F72B52549B004C0E8B /* Configuration */,
				03779F122BB256B5008D3C42 /* DefaultAPIKeys */,
				6A8C988B2BAC88A600DB835A /* Localization */,
				967712EC2B5B941600105E0F /* Shortcut */,
			);
			path = Feature;
			sourceTree = "<group>";
		};
		967712EC2B5B941600105E0F /* Shortcut */ = {
			isa = PBXGroup;
			children = (
				967712ED2B5B943400105E0F /* Shortcut.swift */,
				9643D9432B6FEF5F000FBEA6 /* Shortcut+Default.swift */,
				9643D9412B6FE4AF000FBEA6 /* Shortcut+Bind.swift */,
				9608354F2B6791F200C6A931 /* Shortcut+Validator.swift */,
				9643D9552B73B3CD000FBEA6 /* Shortcut+Menu.swift */,
			);
			path = Shortcut;
			sourceTree = "<group>";
		};
		9CB57B9B45EC322A11ED8865 /* Pods */ = {
			isa = PBXGroup;
			children = (
				06E15747A7BD34D510ADC6A8 /* Pods-Easydict.debug.xcconfig */,
				91E3E579C6DB88658B4BB102 /* Pods-Easydict.release.xcconfig */,
				A230E9A2358C7FBC7FB26189 /* Pods-EasydictTests.debug.xcconfig */,
				357E179B303EF855EF4561FB /* Pods-EasydictTests.release.xcconfig */,
			);
			path = Pods;
			sourceTree = "<group>";
		};
		C415C0AB2B450C4500A9D231 /* Gemini */ = {
			isa = PBXGroup;
			children = (
				C415C0AC2B450D4800A9D231 /* GeminiService.swift */,
			);
			path = Gemini;
			sourceTree = "<group>";
		};
		C4A40A9B2AC0168400B8E6EF /* Recovered References */ = {
			isa = PBXGroup;
			children = (
			);
			name = "Recovered References";
			sourceTree = "<group>";
		};
		C4DD01E72B12B3B00025EE8E /* Tencent */ = {
			isa = PBXGroup;
			children = (
				C4DD01E82B12B3C80025EE8E /* TencentService.swift */,
				C4DD01EA2B12BA250025EE8E /* TencentResponse.swift */,
				C4DD01EC2B12BE9B0025EE8E /* TencentTranslateType.swift */,
				03FB3EDC2B1B405B004C3238 /* TencentSigning.swift */,
			);
			path = Tencent;
			sourceTree = "<group>";
		};
		C99EEB0F2385796700FEE666 = {
			isa = PBXGroup;
			children = (
				27B7919C2AEC36A1006E07C6 /* Easydict.xcconfig */,
				27B7919D2AEC36A1006E07C6 /* Easydict-debug.xcconfig */,
				03B0221829231FA6001C7E63 /* Easydict */,
				0313F86E2AD5577400A5CFB0 /* EasydictTests */,
				03022F2F2B370B7100B63209 /* EasydictSwiftTests */,
				C99EEB192385796700FEE666 /* Products */,
				9CB57B9B45EC322A11ED8865 /* Pods */,
				713A345D86B5BC86D158B68F /* Frameworks */,
				C4A40A9B2AC0168400B8E6EF /* Recovered References */,
			);
			sourceTree = "<group>";
			usesTabs = 0;
		};
		C99EEB192385796700FEE666 /* Products */ = {
			isa = PBXGroup;
			children = (
				C99EEB182385796700FEE666 /* Easydict-debug.app */,
				0313F86D2AD5577400A5CFB0 /* EasydictTests.xctest */,
				03022F2E2B370B7100B63209 /* EasydictSwiftTests.xctest */,
			);
			name = Products;
			sourceTree = "<group>";
		};
		EA1013412B5DBDA5005E43F9 /* Defaults */ = {
			isa = PBXGroup;
			children = (
				EA1013432B5DBDB1005E43F9 /* KeyCombo+Defaults.Serializable.swift */,
			);
			path = Defaults;
			sourceTree = "<group>";
		};
		EA3B81F72B52549B004C0E8B /* Configuration */ = {
			isa = PBXGroup;
			children = (
				DC46DF7F2B4417B900DEAE3E /* Configuration.swift */,
				EA3B81F82B5254AA004C0E8B /* Configuration+Defaults.swift */,
				DCF176F12B57CED700CA6026 /* Configuration+UserData.swift */,
				036BCD492BDE8A96009C893F /* DefaultsStoredKey.swift */,
			);
			path = Configuration;
			sourceTree = "<group>";
		};
		EA9943DD2B534BAE00EE7B97 /* Utility */ = {
			isa = PBXGroup;
			children = (
				EA9943E62B534D7C00EE7B97 /* Extensions */,
				EAE3D34F2B62E9DE001EE3E3 /* GlobalContext.swift */,
				03A3E1542BEBDB2000E7E210 /* Throttler.swift */,
				96B2F1C42C07782400AD3126 /* RepoInfoHelper.swift */,
			);
			path = Utility;
			sourceTree = "<group>";
		};
		EA9943E12B534C2900EE7B97 /* Model */ = {
			isa = PBXGroup;
			children = (
				EA9943E22B534C3300EE7B97 /* TTSServiceType.swift */,
				0337D0082C109D0C002ACE72 /* ServiceUsageStatus.swift */,
			);
			path = Model;
			sourceTree = "<group>";
		};
		EA9943E62B534D7C00EE7B97 /* Extensions */ = {
			isa = PBXGroup;
			children = (
				0317516C2C018A8800EFB343 /* Others */,
				0A2A05A42B59755F00EEA142 /* Bundle */,
				0A2BA9622B4A3CBB002872A4 /* Notification */,
				0A2BA95E2B49A967002872A4 /* Binding */,
				03CF88612B137ED60030C199 /* Array */,
				03779F162BB256C5008D3C42 /* URL */,
				038F1F8D2BAD835500CD2F65 /* AppKit */,
				EA1013412B5DBDA5005E43F9 /* Defaults */,
				038A723E2B62C07B004995E3 /* String */,
			);
			path = Extensions;
			sourceTree = "<group>";
		};
		EAED41EA2B54A4900005FE0A /* ServiceConfigurationView */ = {
			isa = PBXGroup;
			children = (
				EAED41F02B54B1A60005FE0A /* ConfigurationView */,
				0AC8A83E2B689E68006DA5CC /* ServiceSecretConfigreValidatable.swift */,
				0AC8A83C2B6685EE006DA5CC /* SecureTextField.swift */,
				EAED41EB2B54AA920005FE0A /* ServiceConfigurationSection.swift */,
				0AC8A8462B6A4E3F006DA5CC /* ServiceConfigurationSecretSectionView.swift */,
				0AC8A8442B6A4D97006DA5CC /* ServiceConfigurationCells.swift */,
				0357B9592C04387D00A48CB0 /* TextEditorCell.swift */,
			);
			path = ServiceConfigurationView;
			sourceTree = "<group>";
		};
		EAED41F02B54B1A60005FE0A /* ConfigurationView */ = {
			isa = PBXGroup;
			children = (
				03280B802C23FE4A00E75A24 /* StreamConfigurationView.swift */,
				0AC8A8402B695480006DA5CC /* DeepLTranslate+ConfigurableService.swift */,
				0AC8A8342B6641A7006DA5CC /* TencentService+ConfigurableService.swift */,
				0AC8A8362B6659A8006DA5CC /* NiuTransTranslate+ConfigurableService.swift */,
				0AC8A8382B666F07006DA5CC /* CaiyunService+ConfigurableService.swift */,
				0AC8A83A2B6682D4006DA5CC /* AliService+ConfigurableService.swift */,
				0AC8A8422B6957B0006DA5CC /* BingService+ConfigurableService.swift */,
<<<<<<< HEAD
				0AC8A84A2B6A629D006DA5CC /* GeminiService+ConfigurableService.swift */,
				CB46AD832C43E925002472B4 /* BaiduTranslate+ConfigurableService.swift */,
=======
>>>>>>> dced9d27
			);
			path = ConfigurationView;
			sourceTree = "<group>";
		};
/* End PBXGroup section */

/* Begin PBXNativeTarget section */
		03022F2D2B370B7100B63209 /* EasydictSwiftTests */ = {
			isa = PBXNativeTarget;
			buildConfigurationList = 03022F362B370B7100B63209 /* Build configuration list for PBXNativeTarget "EasydictSwiftTests" */;
			buildPhases = (
				03022F2A2B370B7100B63209 /* Sources */,
				03022F2B2B370B7100B63209 /* Frameworks */,
				03022F2C2B370B7100B63209 /* Resources */,
			);
			buildRules = (
			);
			dependencies = (
				03022F332B370B7100B63209 /* PBXTargetDependency */,
			);
			name = EasydictSwiftTests;
			productName = EasydictSwiftTests;
			productReference = 03022F2E2B370B7100B63209 /* EasydictSwiftTests.xctest */;
			productType = "com.apple.product-type.bundle.unit-test";
		};
		0313F86C2AD5577400A5CFB0 /* EasydictTests */ = {
			isa = PBXNativeTarget;
			buildConfigurationList = 0313F8732AD5577400A5CFB0 /* Build configuration list for PBXNativeTarget "EasydictTests" */;
			buildPhases = (
				9DEED583FD216A5D826CDB2D /* [CP] Check Pods Manifest.lock */,
				0313F8692AD5577400A5CFB0 /* Sources */,
				0313F86A2AD5577400A5CFB0 /* Frameworks */,
				0313F86B2AD5577400A5CFB0 /* Resources */,
				CCD84E307BA72E2F07D5CB07 /* [CP] Embed Pods Frameworks */,
			);
			buildRules = (
			);
			dependencies = (
				0313F8722AD5577400A5CFB0 /* PBXTargetDependency */,
			);
			name = EasydictTests;
			productName = EasydictTests;
			productReference = 0313F86D2AD5577400A5CFB0 /* EasydictTests.xctest */;
			productType = "com.apple.product-type.bundle.unit-test";
		};
		C99EEB172385796700FEE666 /* Easydict */ = {
			isa = PBXNativeTarget;
			buildConfigurationList = C99EEB2C2385796900FEE666 /* Build configuration list for PBXNativeTarget "Easydict" */;
			buildPhases = (
				21D768ECC6D11E109E6EB73A /* [CP] Check Pods Manifest.lock */,
				03B04B582B2D4B8E00E30823 /* Format */,
				EAA54DF92B8C74F6001C2CC6 /* Lint */,
				C99EEB142385796700FEE666 /* Sources */,
				C99EEB152385796700FEE666 /* Frameworks */,
				C99EEB162385796700FEE666 /* Resources */,
				124D690EE7236D6430CF945E /* [CP] Embed Pods Frameworks */,
				C98CAE74239F45DA005F7DCA /* CopyFiles */,
			);
			buildRules = (
			);
			dependencies = (
			);
			name = Easydict;
			packageProductDependencies = (
				2721E4CF2AFE920700A059AC /* Alamofire */,
				03FD68BA2B1DC59600FD388E /* CryptoSwift */,
				03022F1B2B35DEBA00B63209 /* Hue */,
				03022F1E2B36CF3100B63209 /* SwiftShell */,
				03022F212B36D1A400B63209 /* SnapKit */,
				03CF27FD2B3DA7D500E19B57 /* Realm */,
				03CF27FF2B3DA7D500E19B57 /* RealmSwift */,
				03A8308C2B405F8E00112834 /* Sparkle */,
				03A8308F2B4073E700112834 /* AppCenterAnalytics */,
				03A830912B4073E700112834 /* AppCenterCrashes */,
				03A830942B4076FC00112834 /* FirebaseAnalyticsSwift */,
				038030942B4106800009230C /* CocoaLumberjack */,
				038030962B4106800009230C /* CocoaLumberjackSwift */,
				038EA1A92B41169C008A6DD1 /* ZipArchive */,
				038EA1AC2B41282F008A6DD1 /* MJExtension */,
				EA3B81FB2B52555C004C0E8B /* Defaults */,
				967712E92B5B913600105E0F /* KeyHolder */,
				03022F182B3591AE00B63209 /* GoogleGenerativeAI */,
				0AC8A84E2B6DFDD4006DA5CC /* SettingsAccess */,
				03779F192BB25797008D3C42 /* OpenAI */,
				C4BFDD792BE61F550094026B /* Vortex */,
				0364EC892C208EB50036B61B /* KeySender */,
				0364EC8C2C208FB70036B61B /* AXSwift */,
			);
			productName = Bob;
			productReference = C99EEB182385796700FEE666 /* Easydict-debug.app */;
			productType = "com.apple.product-type.application";
		};
/* End PBXNativeTarget section */

/* Begin PBXProject section */
		C99EEB102385796700FEE666 /* Project object */ = {
			isa = PBXProject;
			attributes = {
				BuildIndependentTargetsInParallel = YES;
				CLASSPREFIX = EZ;
				LastSwiftUpdateCheck = 1510;
				LastUpgradeCheck = 1510;
				ORGANIZATIONNAME = izual;
				TargetAttributes = {
					03022F2D2B370B7100B63209 = {
						CreatedOnToolsVersion = 15.1;
						LastSwiftMigration = 1510;
						TestTargetID = C99EEB172385796700FEE666;
					};
					0313F86C2AD5577400A5CFB0 = {
						CreatedOnToolsVersion = 15.0;
						TestTargetID = C99EEB172385796700FEE666;
					};
					C99EEB172385796700FEE666 = {
						CreatedOnToolsVersion = 11.2.1;
						LastSwiftMigration = 1120;
					};
				};
			};
			buildConfigurationList = C99EEB132385796700FEE666 /* Build configuration list for PBXProject "Easydict" */;
			compatibilityVersion = "Xcode 13.0";
			developmentRegion = en;
			hasScannedForEncodings = 0;
			knownRegions = (
				en,
				Base,
				"zh-Hans",
			);
			mainGroup = C99EEB0F2385796700FEE666;
			packageReferences = (
				2721E4CE2AFE920700A059AC /* XCRemoteSwiftPackageReference "Alamofire" */,
				03FD68B92B1DC59600FD388E /* XCRemoteSwiftPackageReference "CryptoSwift" */,
				03022F1A2B35DEBA00B63209 /* XCRemoteSwiftPackageReference "Hue" */,
				03022F1D2B36CF3100B63209 /* XCRemoteSwiftPackageReference "SwiftShell" */,
				03022F202B36D1A300B63209 /* XCRemoteSwiftPackageReference "SnapKit" */,
				03CF27FC2B3DA7D500E19B57 /* XCRemoteSwiftPackageReference "realm-swift" */,
				03A8308B2B405F8E00112834 /* XCRemoteSwiftPackageReference "Sparkle" */,
				03A8308E2B4073E700112834 /* XCRemoteSwiftPackageReference "appcenter-sdk-apple" */,
				03A830932B4076FC00112834 /* XCRemoteSwiftPackageReference "firebase-ios-sdk" */,
				038030932B4106800009230C /* XCRemoteSwiftPackageReference "CocoaLumberjack" */,
				038EA1A82B41169C008A6DD1 /* XCRemoteSwiftPackageReference "ZipArchive" */,
				038EA1AB2B41282F008A6DD1 /* XCRemoteSwiftPackageReference "MJExtension" */,
				EA3B81FA2B52555C004C0E8B /* XCRemoteSwiftPackageReference "Defaults" */,
				967712E82B5B913600105E0F /* XCRemoteSwiftPackageReference "KeyHolder" */,
				03022F172B3591AE00B63209 /* XCRemoteSwiftPackageReference "generative-ai-swift" */,
				0AC8A84D2B6DFDD4006DA5CC /* XCRemoteSwiftPackageReference "SettingsAccess" */,
				03779F182BB25797008D3C42 /* XCRemoteSwiftPackageReference "OpenAI" */,
				C4BFDD782BE61F550094026B /* XCRemoteSwiftPackageReference "Vortex" */,
				0364EC882C208EB40036B61B /* XCRemoteSwiftPackageReference "KeySender" */,
				0364EC8B2C208FB70036B61B /* XCRemoteSwiftPackageReference "AXSwift" */,
			);
			productRefGroup = C99EEB192385796700FEE666 /* Products */;
			projectDirPath = "";
			projectRoot = "";
			targets = (
				C99EEB172385796700FEE666 /* Easydict */,
				0313F86C2AD5577400A5CFB0 /* EasydictTests */,
				03022F2D2B370B7100B63209 /* EasydictSwiftTests */,
			);
		};
/* End PBXProject section */

/* Begin PBXResourcesBuildPhase section */
		03022F2C2B370B7100B63209 /* Resources */ = {
			isa = PBXResourcesBuildPhase;
			buildActionMask = 2147483647;
			files = (
			);
			runOnlyForDeploymentPostprocessing = 0;
		};
		0313F86B2AD5577400A5CFB0 /* Resources */ = {
			isa = PBXResourcesBuildPhase;
			buildActionMask = 2147483647;
			files = (
			);
			runOnlyForDeploymentPostprocessing = 0;
		};
		C99EEB162385796700FEE666 /* Resources */ = {
			isa = PBXResourcesBuildPhase;
			buildActionMask = 2147483647;
			files = (
				0310C8272A94F5DF00B1D81E /* apple-dictionary.html in Resources */,
				03BFBB802923A2FA00C48725 /* white-black-icon@2x.png in Resources */,
				031DBD792AE01E130071CF85 /* easydict in Resources */,
				03BFBB7329239E9F00C48725 /* blue-white-icon@2x.png in Resources */,
				03882F9229D95044005B5A52 /* Info.plist in Resources */,
				03BFBB7C2923A1D900C48725 /* cyan-white-icon@3x.png in Resources */,
				C477BF912C0E2C61006A3F27 /* InfoPlist.xcstrings in Resources */,
				03882F9029D95044005B5A52 /* ToastWindowController.xib in Resources */,
				03BFBB652923998300C48725 /* black-white-icon@2x.png in Resources */,
				03B022EC29231FA6001C7E63 /* baidu-translate-sign.js in Resources */,
				03BFBB772923A09B00C48725 /* white-blue-icon@2x.png in Resources */,
				03B022F029231FA6001C7E63 /* google-translate-sign.js in Resources */,
				03779F142BB256B5008D3C42 /* EncryptedSecretKeys.plist in Resources */,
				03BFBB7229239E9F00C48725 /* blue-white-icon@3x.png in Resources */,
				03BFBB782923A09B00C48725 /* white-blue-icon@3x.png in Resources */,
				03B022E629231FA6001C7E63 /* Assets.xcassets in Resources */,
				03D1C8782952B1CD00F2C7BD /* GoogleService-Info.plist in Resources */,
				03D2A3DF29F42B290035CED4 /* bd.js in Resources */,
				C4DE3D6D2AC00EB500C2B85D /* Localizable.xcstrings in Resources */,
				03BFBB662923998300C48725 /* black-white-icon@3x.png in Resources */,
				03BFBB812923A2FA00C48725 /* white-black-icon@3x.png in Resources */,
				03BFBB7D2923A1D900C48725 /* cyan-white-icon@2x.png in Resources */,
				0361965529FFECFC00806370 /* youdao-sign.js in Resources */,
			);
			runOnlyForDeploymentPostprocessing = 0;
		};
/* End PBXResourcesBuildPhase section */

/* Begin PBXShellScriptBuildPhase section */
		03B04B582B2D4B8E00E30823 /* Format */ = {
			isa = PBXShellScriptBuildPhase;
			alwaysOutOfDate = 1;
			buildActionMask = 12;
			files = (
			);
			inputFileListPaths = (
			);
			inputPaths = (
			);
			name = Format;
			outputFileListPaths = (
			);
			outputPaths = (
			);
			runOnlyForDeploymentPostprocessing = 0;
			shellPath = /bin/sh;
			shellScript = "# Type a script or drag a script file from your workspace to insert its path.\nif [ \"${ENABLE_PREVIEWS}\" = \"YES\" ]; then\n  echo \"SwiftFormat skipped for Xcode Previews.\"\n  exit 0;\nfi\n\"${PODS_ROOT}/SwiftFormat/CommandLineTool/swiftformat\" \"$SRCROOT/$TARGET_NAME\"\n";
		};
		124D690EE7236D6430CF945E /* [CP] Embed Pods Frameworks */ = {
			isa = PBXShellScriptBuildPhase;
			buildActionMask = 2147483647;
			files = (
			);
			inputFileListPaths = (
				"${PODS_ROOT}/Target Support Files/Pods-Easydict/Pods-Easydict-frameworks-${CONFIGURATION}-input-files.xcfilelist",
			);
			name = "[CP] Embed Pods Frameworks";
			outputFileListPaths = (
				"${PODS_ROOT}/Target Support Files/Pods-Easydict/Pods-Easydict-frameworks-${CONFIGURATION}-output-files.xcfilelist",
			);
			runOnlyForDeploymentPostprocessing = 0;
			shellPath = /bin/sh;
			shellScript = "\"${PODS_ROOT}/Target Support Files/Pods-Easydict/Pods-Easydict-frameworks.sh\"\n";
			showEnvVarsInLog = 0;
		};
		21D768ECC6D11E109E6EB73A /* [CP] Check Pods Manifest.lock */ = {
			isa = PBXShellScriptBuildPhase;
			buildActionMask = 2147483647;
			files = (
			);
			inputFileListPaths = (
			);
			inputPaths = (
				"${PODS_PODFILE_DIR_PATH}/Podfile.lock",
				"${PODS_ROOT}/Manifest.lock",
			);
			name = "[CP] Check Pods Manifest.lock";
			outputFileListPaths = (
			);
			outputPaths = (
				"$(DERIVED_FILE_DIR)/Pods-Easydict-checkManifestLockResult.txt",
			);
			runOnlyForDeploymentPostprocessing = 0;
			shellPath = /bin/sh;
			shellScript = "diff \"${PODS_PODFILE_DIR_PATH}/Podfile.lock\" \"${PODS_ROOT}/Manifest.lock\" > /dev/null\nif [ $? != 0 ] ; then\n    # print error to STDERR\n    echo \"error: The sandbox is not in sync with the Podfile.lock. Run 'pod install' or update your CocoaPods installation.\" >&2\n    exit 1\nfi\n# This output is used by Xcode 'outputs' to avoid re-running this script phase.\necho \"SUCCESS\" > \"${SCRIPT_OUTPUT_FILE_0}\"\n";
			showEnvVarsInLog = 0;
		};
		9DEED583FD216A5D826CDB2D /* [CP] Check Pods Manifest.lock */ = {
			isa = PBXShellScriptBuildPhase;
			buildActionMask = 2147483647;
			files = (
			);
			inputFileListPaths = (
			);
			inputPaths = (
				"${PODS_PODFILE_DIR_PATH}/Podfile.lock",
				"${PODS_ROOT}/Manifest.lock",
			);
			name = "[CP] Check Pods Manifest.lock";
			outputFileListPaths = (
			);
			outputPaths = (
				"$(DERIVED_FILE_DIR)/Pods-EasydictTests-checkManifestLockResult.txt",
			);
			runOnlyForDeploymentPostprocessing = 0;
			shellPath = /bin/sh;
			shellScript = "diff \"${PODS_PODFILE_DIR_PATH}/Podfile.lock\" \"${PODS_ROOT}/Manifest.lock\" > /dev/null\nif [ $? != 0 ] ; then\n    # print error to STDERR\n    echo \"error: The sandbox is not in sync with the Podfile.lock. Run 'pod install' or update your CocoaPods installation.\" >&2\n    exit 1\nfi\n# This output is used by Xcode 'outputs' to avoid re-running this script phase.\necho \"SUCCESS\" > \"${SCRIPT_OUTPUT_FILE_0}\"\n";
			showEnvVarsInLog = 0;
		};
		CCD84E307BA72E2F07D5CB07 /* [CP] Embed Pods Frameworks */ = {
			isa = PBXShellScriptBuildPhase;
			buildActionMask = 2147483647;
			files = (
			);
			inputFileListPaths = (
				"${PODS_ROOT}/Target Support Files/Pods-EasydictTests/Pods-EasydictTests-frameworks-${CONFIGURATION}-input-files.xcfilelist",
			);
			name = "[CP] Embed Pods Frameworks";
			outputFileListPaths = (
				"${PODS_ROOT}/Target Support Files/Pods-EasydictTests/Pods-EasydictTests-frameworks-${CONFIGURATION}-output-files.xcfilelist",
			);
			runOnlyForDeploymentPostprocessing = 0;
			shellPath = /bin/sh;
			shellScript = "\"${PODS_ROOT}/Target Support Files/Pods-EasydictTests/Pods-EasydictTests-frameworks.sh\"\n";
			showEnvVarsInLog = 0;
		};
		EAA54DF92B8C74F6001C2CC6 /* Lint */ = {
			isa = PBXShellScriptBuildPhase;
			alwaysOutOfDate = 1;
			buildActionMask = 2147483647;
			files = (
			);
			inputFileListPaths = (
			);
			inputPaths = (
			);
			name = Lint;
			outputFileListPaths = (
			);
			outputPaths = (
			);
			runOnlyForDeploymentPostprocessing = 0;
			shellPath = /bin/sh;
			shellScript = "\"${PODS_ROOT}/SwiftLint/swiftlint\"\n";
		};
/* End PBXShellScriptBuildPhase section */

/* Begin PBXSourcesBuildPhase section */
		03022F2A2B370B7100B63209 /* Sources */ = {
			isa = PBXSourcesBuildPhase;
			buildActionMask = 2147483647;
			files = (
				03022F312B370B7100B63209 /* EasydictSwiftTests.swift in Sources */,
			);
			runOnlyForDeploymentPostprocessing = 0;
		};
		0313F8692AD5577400A5CFB0 /* Sources */ = {
			isa = PBXSourcesBuildPhase;
			buildActionMask = 2147483647;
			files = (
				0313F8702AD5577400A5CFB0 /* EasydictTests.m in Sources */,
			);
			runOnlyForDeploymentPostprocessing = 0;
		};
		C99EEB142385796700FEE666 /* Sources */ = {
			isa = PBXSourcesBuildPhase;
			buildActionMask = 2147483647;
			files = (
				EA9943EE2B5353AB00EE7B97 /* WindowTypeExtensions.swift in Sources */,
				030570E22ADB919900C9905E /* EZAppleScriptManager.m in Sources */,
				03991158292927E000E1B06D /* EZTitlebar.m in Sources */,
				03BD282229486CF200F5891A /* EZBlueTextButton.m in Sources */,
				0AC8A8472B6A4E3F006DA5CC /* ServiceConfigurationSecretSectionView.swift in Sources */,
				03BDA7C22A26DA280079D04F /* NSString+Indenter.m in Sources */,
				03542A462937B4C300C34C33 /* EZBaiduTranslateResponse.m in Sources */,
				0309E1F0292B4A5E00AFB76A /* NSView+EZGetViewController.m in Sources */,
				03B0232F29231FA6001C7E63 /* MMCrashFileTool.m in Sources */,
				03B0233629231FA6001C7E63 /* MMEventMonitor.m in Sources */,
				62E2BF4A2B4082BA00E42D38 /* AliService.swift in Sources */,
				03B0233729231FA6001C7E63 /* MMMake.m in Sources */,
				03B0232E29231FA6001C7E63 /* MMCrashSignalExceptionHandler.m in Sources */,
				9627F9382B59956800B1E999 /* GlobalShortcutSetting.swift in Sources */,
				962B9ACE2BFA03270080F4D4 /* EZAppModel.m in Sources */,
				03BDA7C42A26DA280079D04F /* NSDictionary+RubyDescription.m in Sources */,
				62ED29A22B15F1F500901F51 /* EZWrapView.m in Sources */,
				C4DD01EB2B12BA250025EE8E /* TencentResponse.swift in Sources */,
				036A0DB82AD8403A006E6D4F /* NSString+EZHandleInputText.m in Sources */,
				03BDA7C12A26DA280079D04F /* XPMArgumentParser.m in Sources */,
				03B0231329231FA6001C7E63 /* NSView+HiddenDebug.m in Sources */,
				03A3E1552BEBDB2000E7E210 /* Throttler.swift in Sources */,
				03008B2B2940D3230062B821 /* EZDeepLTranslate.m in Sources */,
				03991166292A8A4400E1B06D /* EZTitleBarMoveView.m in Sources */,
				27FE98092B3DD536000AD654 /* SettingView.swift in Sources */,
				03CF5E642C39B2310058F9DB /* OllamaModel.swift in Sources */,
				035E37E72A0953120061DFAF /* EZToast.m in Sources */,
				03542A492937B5CF00C34C33 /* EZGoogleTranslate.m in Sources */,
				03D0435A2928C4C800E7559E /* EZWindowManager.m in Sources */,
				6295DE342A84EF76006145F4 /* EZBingLookupModel.m in Sources */,
				03FD68BE2B1E151A00FD388E /* String+EncryptAES.swift in Sources */,
				03B0230729231FA6001C7E63 /* EZCommonView.m in Sources */,
				03B0233329231FA6001C7E63 /* MMLog.m in Sources */,
				0AC8A8352B6641A7006DA5CC /* TencentService+ConfigurableService.swift in Sources */,
				DCF176F22B57CED700CA6026 /* Configuration+UserData.swift in Sources */,
				0309E1F4292BD6A100AFB76A /* EZQueryModel.m in Sources */,
				03BFFC7129612E10004E033E /* NSString+EZConvenience.m in Sources */,
				03BDA7BD2A26DA280079D04F /* XPMArguments_Coalescer_Internal.m in Sources */,
				03B3B8B22925D5B200168E8D /* EZPopButtonWindow.m in Sources */,
				03B0231529231FA6001C7E63 /* SnipWindow.m in Sources */,
				033363A0293A05D200FED9C8 /* EZSelectLanguageButton.m in Sources */,
				960835502B6791F200C6A931 /* Shortcut+Validator.swift in Sources */,
				03542A522937B69200C34C33 /* EZYoudaoTranslateResponse.m in Sources */,
				03B0230129231FA6001C7E63 /* EZQueryView.m in Sources */,
				6A8C988E2BAC88B500DB835A /* LanguageState.swift in Sources */,
				03542A3D2937AF4F00C34C33 /* EZQueryResult.m in Sources */,
				03BDA7BF2A26DA280079D04F /* NSScanner+EscapedScanning.m in Sources */,
				03542A4C2937B5F100C34C33 /* EZYoudaoTranslate.m in Sources */,
				0A2A05A62B59757100EEA142 /* Bundle+AppInfo.swift in Sources */,
				03FA677E2C2EFB10000FEA64 /* LLMStreamService+Configuration.swift in Sources */,
				03247E362968158B00AFCD67 /* EZScriptExecutor.m in Sources */,
				03882F8E29D95044005B5A52 /* ToastWindowController.m in Sources */,
				03B0231929231FA6001C7E63 /* SnipViewController.m in Sources */,
				039CC910292F86F40037B91E /* NSImage+EZResize.m in Sources */,
				03B0232529231FA6001C7E63 /* NSButton+MM.m in Sources */,
				03D0434E292886D200E7559E /* EZMiniQueryWindow.m in Sources */,
				03F14A3B2956016B00CB7379 /* EZVolcanoTranslate.m in Sources */,
				03B0230429231FA6001C7E63 /* EZHoverButton.m in Sources */,
				0342A9812AD64924002A9F5F /* NSString+EZSplit.m in Sources */,
				03BD2825294875AE00F5891A /* EZMyLabel.m in Sources */,
				03B0233029231FA6001C7E63 /* MMCrashUncaughtExceptionHandler.m in Sources */,
				03D5FCFF2A5EF4E400AD26BE /* EZDeviceSystemInfo.m in Sources */,
				27FE95272B3DC55F000AD654 /* EasydictApp.swift in Sources */,
				03882F9129D95044005B5A52 /* CTCommon.m in Sources */,
				276742082B3DC230002A2C75 /* PrivacyTab.swift in Sources */,
				CB46AD822C43E8E5002472B4 /* BaiduApiResponse.swift in Sources */,
				0AC11B242B4E46B300F07198 /* TapHandlerView.swift in Sources */,
				03882F8F29D95044005B5A52 /* CTScreen.m in Sources */,
				0AC8A8392B666F07006DA5CC /* CaiyunService+ConfigurableService.swift in Sources */,
				27FE980B2B3DD5D1000AD654 /* MenuItemView.swift in Sources */,
				9643D9392B6F49E0000FBEA6 /* AppShortcutSetting.swift in Sources */,
				96099AE22B5D40330055C4DD /* ShortcutTab.swift in Sources */,
				03542A432937B45E00C34C33 /* EZBaiduTranslate.m in Sources */,
				03BB2DEB29F57DC000447EDD /* NSImage+EZSymbolmage.m in Sources */,
				03B0230629231FA6001C7E63 /* EZLabel.m in Sources */,
				EA1013442B5DBDB1005E43F9 /* KeyCombo+Defaults.Serializable.swift in Sources */,
				033B7134293CE2430096E2DF /* EZWebViewTranslator.m in Sources */,
				03CF88632B137F650030C199 /* Array+Convenience.swift in Sources */,
				03B0231229231FA6001C7E63 /* NSObject+DarkMode.m in Sources */,
				0AC11B222B4D16A500F07198 /* WindowAccessor.swift in Sources */,
				03B0233829231FA6001C7E63 /* MMOrderedDictionary.m in Sources */,
				278540342B3DE04F004E9488 /* GeneralTab.swift in Sources */,
				03BDA7BC2A26DA280079D04F /* XPMArgumentSignature.m in Sources */,
				03B0230229231FA6001C7E63 /* EZWordResultView.m in Sources */,
				0399C6A529A747E600B4AFCC /* EZDeepLTranslateResponse.m in Sources */,
				17BCAEF82B0DFF9000A7D372 /* EZNiuTransTranslate.m in Sources */,
				6A8C98952BAE841600DB835A /* LocalizedBundle.swift in Sources */,
				036D62812BCAB613002C95C7 /* BuiltInAIService.swift in Sources */,
				03BD281E29481C0400F5891A /* EZAudioPlayer.m in Sources */,
				0A8685C82B552A590022534F /* DisabledAppTab.swift in Sources */,
				9643D94A2B71EABE000FBEA6 /* KeyHolderAlterView.swift in Sources */,
				03E02A2629250D1D00A10260 /* EZEventMonitor.m in Sources */,
				03B0233429231FA6001C7E63 /* MMConsoleLogFormatter.m in Sources */,
				037852B9295D49F900D0E2CF /* EZTableRowView.m in Sources */,
				03779F0E2BB256A7008D3C42 /* OpenAIService.swift in Sources */,
				033363A6293C4AFA00FED9C8 /* PrintBeautifulLog.m in Sources */,
				039CC914292FB3180037B91E /* EZPopUpButton.m in Sources */,
				0399C6B829A9F4B800B4AFCC /* EZSchemeParser.m in Sources */,
				03542A3A2937AE6400C34C33 /* EZQueryService.m in Sources */,
				03B0230529231FA6001C7E63 /* EZButton.m in Sources */,
				03B0232329231FA6001C7E63 /* NSString+MM.m in Sources */,
				03779F132BB256B5008D3C42 /* APIKey.swift in Sources */,
				036196772A000F5900806370 /* NSData+CommonCrypto.m in Sources */,
				0A057D6D2B499A000025C51D /* ServiceTab.swift in Sources */,
				03882F8D29D95044005B5A52 /* CTView.m in Sources */,
				0396DE552BB5844A009FD2A5 /* BaseOpenAIService.swift in Sources */,
				278322602B0FB0EA0026644C /* CaiyunResponse.swift in Sources */,
				03B3B8B52925DD3D00168E8D /* EZPopButtonViewController.m in Sources */,
				03542A5B2938DA2B00C34C33 /* EZDetectLanguageButton.m in Sources */,
				03B0232929231FA6001C7E63 /* NSDictionary+MM.m in Sources */,
				03280B812C23FE4A00E75A24 /* StreamConfigurationView.swift in Sources */,
				0333FDA32A035BEC00891515 /* NSArray+EZChineseText.m in Sources */,
				03B0233229231FA6001C7E63 /* MMLog.swift in Sources */,
				03DC7C5E2A3ABE28000BF7C9 /* EZConstKey.m in Sources */,
				62E2BF4C2B4082BA00E42D38 /* AliTranslateType.swift in Sources */,
				EA3B81F92B5254AA004C0E8B /* Configuration+Defaults.swift in Sources */,
				036BCD4A2BDE8A96009C893F /* DefaultsStoredKey.swift in Sources */,
				03E3E7C22ADE318800812C84 /* EZQueryMenuTextView.m in Sources */,
				03B0231829231FA6001C7E63 /* SnipWindowController.m in Sources */,
				03542A342936F70F00C34C33 /* EZLanguageManager.m in Sources */,
				6295DE312A84D82E006145F4 /* EZBingTranslateModel.m in Sources */,
				0361967B2A0037F700806370 /* NSData+EZMD5.m in Sources */,
				967712EE2B5B943400105E0F /* Shortcut.swift in Sources */,
				03BFFC68295F4B87004E033E /* EZYoudaoDictModel.m in Sources */,
				03247E3A296AE8EC00AFCD67 /* EZLoadingAnimationView.m in Sources */,
				0396D615292CC4C3006A11D9 /* EZLocalStorage.m in Sources */,
				0329CD6F29EE924500963F78 /* EZRightClickDetector.m in Sources */,
				033C30FC2A7409C40095926A /* TTTDictionary.m in Sources */,
				9643D93D2B6F829C000FBEA6 /* MainMenuCommand.swift in Sources */,
				03B0232D29231FA6001C7E63 /* NSArray+MM.m in Sources */,
				9643D94C2B71F74D000FBEA6 /* MainMenuShortcutCommandItem.swift in Sources */,
				0337D0092C109D0C002ACE72 /* ServiceUsageStatus.swift in Sources */,
				0AC8A8412B695480006DA5CC /* DeepLTranslate+ConfigurableService.swift in Sources */,
				039CC90D292F664E0037B91E /* NSObject+EZWindowType.m in Sources */,
				03B0232229231FA6001C7E63 /* NSImage+MM.m in Sources */,
				03BB2DEF29F59C8A00447EDD /* EZSymbolImageButton.m in Sources */,
				CB46AD812C43E8E5002472B4 /* BaiduApiTranslate.swift in Sources */,
				0A2BA9642B4A3CCD002872A4 /* Notification+Name.swift in Sources */,
				C415C0AD2B450D4800A9D231 /* GeminiService.swift in Sources */,
				9643D9402B6FC426000FBEA6 /* MainMenuShortcutCommand.swift in Sources */,
				62A2D03F2A82967F007EEB01 /* EZBingRequest.m in Sources */,
				03BDA7BE2A26DA280079D04F /* XPMCountedArgument.m in Sources */,
				C490BF722BE910B70021E40A /* AdvancedTabItemView.swift in Sources */,
				038A72402B62C0B9004995E3 /* String+Regex.swift in Sources */,
				03D35DAA2AA6C49B00B023FE /* NSString+EZRegex.m in Sources */,
				03B022FE29231FA6001C7E63 /* EZBaseQueryViewController.m in Sources */,
				DC6D9C892B3969510055EFFC /* Appearance.swift in Sources */,
				0396D611292C932F006A11D9 /* EZSelectLanguageCell.m in Sources */,
				96DFEB832B82588000F5C7EF /* EZTableTipsCell.m in Sources */,
				036196752A000F5900806370 /* FWEncryptorAES.m in Sources */,
				9643D9462B71D103000FBEA6 /* KeyHolderRowView.swift in Sources */,
				0399C6A829A74E0F00B4AFCC /* EZQueryResult+EZDeepLTranslateResponse.m in Sources */,
				039B694F2A9D9F370063709D /* EZWebViewManager.m in Sources */,
				03B0231629231FA6001C7E63 /* SnipFocusView.m in Sources */,
				03FB3EDD2B1B405B004C3238 /* TencentSigning.swift in Sources */,
				03B0230329231FA6001C7E63 /* EZResultView.m in Sources */,
				03CAB9552ADBF0FF00DA94A3 /* EZSystemUtility.m in Sources */,
				03BDA7C32A26DA280079D04F /* NSArray+XPMArgumentsNormalizer.m in Sources */,
				03BB2DF329F6350200447EDD /* EZCopyButton.m in Sources */,
				03BDA7BB2A26DA280079D04F /* XPMArgsKonstants.m in Sources */,
				03BE26EB2A24B2AF00FB7117 /* AppDelegate+EZURLScheme.m in Sources */,
				03262C1C29EEE91700EFECA0 /* EZEnumTypes.m in Sources */,
				039459F72BE7DD6300FD70F9 /* AppleScriptUtils.swift in Sources */,
				0333FDA62A035D5700891515 /* NSString+EZChineseText.m in Sources */,
				039D119929D5E26300C93F46 /* EZAudioUtils.m in Sources */,
				030DB2612B56CC6500E27DEA /* BingLanguageVoice.swift in Sources */,
				EA9943F22B5358BF00EE7B97 /* LanguageExtensions.swift in Sources */,
				03B0231729231FA6001C7E63 /* Snip.m in Sources */,
				03BFFC6E295FE59C004E033E /* EZQueryResult+EZYoudaoDictModel.m in Sources */,
				03779F0F2BB256A7008D3C42 /* Prompt.swift in Sources */,
				03779F172BB256C5008D3C42 /* URL+Extension.swift in Sources */,
				6ADED1552BAE8809004A15BE /* NSBundle+Localization.m in Sources */,
				03B0232829231FA6001C7E63 /* NSTextView+Height.m in Sources */,
				03B0232129231FA6001C7E63 /* NSPasteboard+MM.m in Sources */,
				03D043522928935300E7559E /* EZMainQueryWindow.m in Sources */,
				6A8C988F2BAC88B500DB835A /* I18nHelper.swift in Sources */,
				03D8B26E292DBD2000D5A811 /* EZCoordinateUtils.m in Sources */,
				03B0232029231FA6001C7E63 /* NSWindow+MM.m in Sources */,
				0AC8A8432B6957B0006DA5CC /* BingService+ConfigurableService.swift in Sources */,
				03542A30293645DF00C34C33 /* EZAppleService.m in Sources */,
				03BB2DE329F5772F00447EDD /* EZAudioButton.m in Sources */,
				03262C2529EFE97B00EFECA0 /* NSViewController+EZWindow.m in Sources */,
				03008B2729408BF50062B821 /* NSObject+EZDarkMode.m in Sources */,
				0399116A292AA2EF00E1B06D /* EZLayoutManager.m in Sources */,
				0320C5872B29F35700861B3D /* QueryServiceRecord.swift in Sources */,
				9643D9422B6FE4AF000FBEA6 /* Shortcut+Bind.swift in Sources */,
				033A8EAE2BDFE09B00030C08 /* String+Extension.swift in Sources */,
				03B022FA29231FA6001C7E63 /* EZServiceTypes.m in Sources */,
				EAE3D3502B62E9DE001EE3E3 /* GlobalContext.swift in Sources */,
				EA9943F02B5354C400EE7B97 /* ShowWindowPositionExtensions.swift in Sources */,
				96B2F1C52C07782400AD3126 /* RepoInfoHelper.swift in Sources */,
				03B0233129231FA6001C7E63 /* MMCrash.m in Sources */,
				03B0232629231FA6001C7E63 /* NSAttributedString+MM.m in Sources */,
				03542A402937B3C900C34C33 /* EZOCRResult.m in Sources */,
				9627F9392B59956800B1E999 /* KeyHolderWrapper.swift in Sources */,
				C4DD01E92B12B3C80025EE8E /* TencentService.swift in Sources */,
				0A2BA9602B49A989002872A4 /* Binding+DidSet.swift in Sources */,
				EA9943E32B534C3300EE7B97 /* TTSServiceType.swift in Sources */,
				036A0DBB2AD941F9006E6D4F /* EZReplaceTextButton.m in Sources */,
				03DC7C662A3CA465000BF7C9 /* HWSegmentedControl.m in Sources */,
				03B022E929231FA6001C7E63 /* AppDelegate.m in Sources */,
				62E2BF4B2B4082BA00E42D38 /* AliResponse.swift in Sources */,
				03B0232729231FA6001C7E63 /* NSColor+MM.m in Sources */,
				CB46AD842C43E925002472B4 /* BaiduTranslate+ConfigurableService.swift in Sources */,
				03B0233529231FA6001C7E63 /* MMFileLogFormatter.m in Sources */,
				03DC38C1292CC97900922CB2 /* EZServiceInfo.m in Sources */,
				03B0232A29231FA6001C7E63 /* NSColor+MyColors.m in Sources */,
				C4DD01ED2B12BE9B0025EE8E /* TencentTranslateType.swift in Sources */,
				0AC8A83D2B6685EE006DA5CC /* SecureTextField.swift in Sources */,
				0AC8A8372B6659A8006DA5CC /* NiuTransTranslate+ConfigurableService.swift in Sources */,
				03D043562928940500E7559E /* EZBaseQueryWindow.m in Sources */,
				03BDA7B92A26DA280079D04F /* NSProcessInfo+XPMArgumentParser.m in Sources */,
				03542A4F2937B64B00C34C33 /* EZYoudaoOCRResponse.m in Sources */,
				03B0233929231FA6001C7E63 /* MMTool.m in Sources */,
				9643D9442B6FEF5F000FBEA6 /* Shortcut+Default.swift in Sources */,
				03542A552937B7DE00C34C33 /* EZError.m in Sources */,
				17BCAEF72B0DFF9000A7D372 /* EZNiuTransTranslateResponse.m in Sources */,
				03BDA7B82A26DA280079D04F /* XPMValuedArgument.m in Sources */,
				036196762A000F5900806370 /* NSData+Base64.m in Sources */,
				278322622B0FB8EF0026644C /* CaiyunTranslateType.swift in Sources */,
				03BDA7BA2A26DA280079D04F /* XPMMutableAttributedArray.m in Sources */,
				0A9AFBAB2B7F8D7E0064C9A8 /* CustomOpenAIService.swift in Sources */,
				03F0DB382953428300EBF9C1 /* EZLog.m in Sources */,
				0AC8A83B2B6682D4006DA5CC /* AliService+ConfigurableService.swift in Sources */,
				03B0231429231FA6001C7E63 /* DarkModeManager.m in Sources */,
				03BDA7C02A26DA280079D04F /* XPMArgumentPackage.m in Sources */,
				2746AEC12AF95138005FE0A1 /* CaiyunService.swift in Sources */,
				6220AD5B2A82812300BBFB52 /* EZBingService.m in Sources */,
				DC46DF802B4417B900DEAE3E /* Configuration.swift in Sources */,
				036E7D7B293F4FC8002675DF /* EZOpenLinkButton.m in Sources */,
				EAED41EC2B54AA920005FE0A /* ServiceConfigurationSection.swift in Sources */,
				03832F542B5F6BE200D0DC64 /* AdvancedTab.swift in Sources */,
				0AC8A8452B6A4D97006DA5CC /* ServiceConfigurationCells.swift in Sources */,
				276742092B3DC230002A2C75 /* AboutTab.swift in Sources */,
				03714B902C17FD9400BB4459 /* Notification.Name.swift in Sources */,
				03008B2E2941956D0062B821 /* EZURLSchemeHandler.m in Sources */,
				038F1F8F2BAD838F00CD2F65 /* NSMenu+PopUpBelowView.swift in Sources */,
				03B0232429231FA6001C7E63 /* NSUserDefaults+MM.m in Sources */,
				03542A5E2938F05B00C34C33 /* EZLanguageModel.m in Sources */,
				EA9943E82B534D8900EE7B97 /* LanguageDetectOptimizeExtensions.swift in Sources */,
				03F639952AA6CFBB009B9914 /* EZBingConfig.m in Sources */,
				03792EA22C3831040074A145 /* OllamaService.swift in Sources */,
				0AC8A83F2B689E68006DA5CC /* ServiceSecretConfigreValidatable.swift in Sources */,
				03D2A3E329F4C6F50035CED4 /* EZNetworkManager.m in Sources */,
				9643D9562B73B3CD000FBEA6 /* Shortcut+Menu.swift in Sources */,
				0309E1ED292B439A00AFB76A /* EZTextView.m in Sources */,
				03B0232B29231FA6001C7E63 /* NSMutableAttributedString+MM.m in Sources */,
				03B022E829231FA6001C7E63 /* entry.m in Sources */,
				0387FB7A2BFBA990000A7A82 /* LLMStreamService.swift in Sources */,
				03008B3F29444B0A0062B821 /* NSView+EZAnimatedHidden.m in Sources */,
				03B022FD29231FA6001C7E63 /* EZFixedQueryWindow.m in Sources */,
				03B0232C29231FA6001C7E63 /* NSView+MM.m in Sources */,
				0357B95A2C04387D00A48CB0 /* TextEditorCell.swift in Sources */,
				033C31002A74CECE0095926A /* EZAppleDictionary.m in Sources */,
				03E2BF752A298F2B00E010F3 /* NSString+EZUtils.m in Sources */,
				03B022F529231FA6001C7E63 /* EZDetectManager.m in Sources */,
			);
			runOnlyForDeploymentPostprocessing = 0;
		};
/* End PBXSourcesBuildPhase section */

/* Begin PBXTargetDependency section */
		03022F332B370B7100B63209 /* PBXTargetDependency */ = {
			isa = PBXTargetDependency;
			target = C99EEB172385796700FEE666 /* Easydict */;
			targetProxy = 03022F322B370B7100B63209 /* PBXContainerItemProxy */;
		};
		0313F8722AD5577400A5CFB0 /* PBXTargetDependency */ = {
			isa = PBXTargetDependency;
			target = C99EEB172385796700FEE666 /* Easydict */;
			targetProxy = 0313F8712AD5577400A5CFB0 /* PBXContainerItemProxy */;
		};
/* End PBXTargetDependency section */

/* Begin XCBuildConfiguration section */
		03022F342B370B7100B63209 /* Debug */ = {
			isa = XCBuildConfiguration;
			buildSettings = {
				BUNDLE_LOADER = "$(TEST_HOST)";
				CLANG_CXX_LANGUAGE_STANDARD = "gnu++20";
				CLANG_ENABLE_MODULES = YES;
				CODE_SIGN_IDENTITY = "Apple Development";
				CODE_SIGN_STYLE = Automatic;
				CURRENT_PROJECT_VERSION = 1;
				DEVELOPMENT_TEAM = 79NQA2XYHM;
				ENABLE_USER_SCRIPT_SANDBOXING = YES;
				GCC_C_LANGUAGE_STANDARD = gnu17;
				GCC_GENERATE_DEBUGGING_SYMBOLS = YES;
				GENERATE_INFOPLIST_FILE = YES;
				MACOSX_DEPLOYMENT_TARGET = 14.1;
				MARKETING_VERSION = 1.0;
				PRODUCT_BUNDLE_IDENTIFIER = com.izual.EasydictSwiftTests;
				PRODUCT_NAME = "$(TARGET_NAME)";
				PROVISIONING_PROFILE_SPECIFIER = "";
				SWIFT_ACTIVE_COMPILATION_CONDITIONS = "DEBUG $(inherited)";
				SWIFT_EMIT_LOC_STRINGS = NO;
				SWIFT_OBJC_BRIDGING_HEADER = "EasydictSwiftTests/EasydictSwiftTests-Bridging-Header.h";
				SWIFT_OPTIMIZATION_LEVEL = "-Onone";
				SWIFT_VERSION = 5.0;
				TEST_HOST = "$(BUILT_PRODUCTS_DIR)/Easydict-debug.app/$(BUNDLE_EXECUTABLE_FOLDER_PATH)/Easydict-debug";
			};
			name = Debug;
		};
		03022F352B370B7100B63209 /* Release */ = {
			isa = XCBuildConfiguration;
			buildSettings = {
				BUNDLE_LOADER = "$(TEST_HOST)";
				CLANG_CXX_LANGUAGE_STANDARD = "gnu++20";
				CLANG_ENABLE_MODULES = YES;
				CODE_SIGN_IDENTITY = "Apple Development";
				CODE_SIGN_STYLE = Automatic;
				CURRENT_PROJECT_VERSION = 1;
				DEVELOPMENT_TEAM = 79NQA2XYHM;
				ENABLE_USER_SCRIPT_SANDBOXING = YES;
				GCC_C_LANGUAGE_STANDARD = gnu17;
				GCC_GENERATE_DEBUGGING_SYMBOLS = YES;
				GENERATE_INFOPLIST_FILE = YES;
				MACOSX_DEPLOYMENT_TARGET = 14.1;
				MARKETING_VERSION = 1.0;
				PRODUCT_BUNDLE_IDENTIFIER = com.izual.EasydictSwiftTests;
				PRODUCT_NAME = "$(TARGET_NAME)";
				PROVISIONING_PROFILE_SPECIFIER = "";
				SWIFT_EMIT_LOC_STRINGS = NO;
				SWIFT_OBJC_BRIDGING_HEADER = "EasydictSwiftTests/EasydictSwiftTests-Bridging-Header.h";
				SWIFT_VERSION = 5.0;
				TEST_HOST = "$(BUILT_PRODUCTS_DIR)/Easydict-debug.app/$(BUNDLE_EXECUTABLE_FOLDER_PATH)/Easydict-debug";
			};
			name = Release;
		};
		0313F8742AD5577400A5CFB0 /* Debug */ = {
			isa = XCBuildConfiguration;
			baseConfigurationReference = A230E9A2358C7FBC7FB26189 /* Pods-EasydictTests.debug.xcconfig */;
			buildSettings = {
				ALWAYS_EMBED_SWIFT_STANDARD_LIBRARIES = "$(inherited)";
				BUNDLE_LOADER = "$(TEST_HOST)";
				CLANG_CXX_LANGUAGE_STANDARD = "gnu++20";
				CODE_SIGN_IDENTITY = $CODE_SIGN_IDENTITY;
				CODE_SIGN_STYLE = $CODE_SIGN_STYLE;
				CURRENT_PROJECT_VERSION = 1;
				DEVELOPMENT_TEAM = "$(DEVELOPMENT_TEAM)";
				ENABLE_USER_SCRIPT_SANDBOXING = NO;
				GCC_C_LANGUAGE_STANDARD = gnu17;
				GCC_GENERATE_DEBUGGING_SYMBOLS = YES;
				GCC_PREFIX_HEADER = "$(SRCROOT)/Easydict/App/PrefixHeader.pch";
				GENERATE_INFOPLIST_FILE = YES;
				MACOSX_DEPLOYMENT_TARGET = 13.0;
				MARKETING_VERSION = 1.0;
				PRODUCT_BUNDLE_IDENTIFIER = com.izual.EasydictTests;
				PRODUCT_NAME = "$(TARGET_NAME)";
				SWIFT_EMIT_LOC_STRINGS = NO;
				TEST_HOST = "$(BUILT_PRODUCTS_DIR)/Easydict-debug.app/$(BUNDLE_EXECUTABLE_FOLDER_PATH)/Easydict-debug";
			};
			name = Debug;
		};
		0313F8752AD5577400A5CFB0 /* Release */ = {
			isa = XCBuildConfiguration;
			baseConfigurationReference = 357E179B303EF855EF4561FB /* Pods-EasydictTests.release.xcconfig */;
			buildSettings = {
				ALWAYS_EMBED_SWIFT_STANDARD_LIBRARIES = "$(inherited)";
				BUNDLE_LOADER = "$(TEST_HOST)";
				CLANG_CXX_LANGUAGE_STANDARD = "gnu++20";
				CODE_SIGN_IDENTITY = $CODE_SIGN_IDENTITY;
				CODE_SIGN_STYLE = $CODE_SIGN_STYLE;
				CURRENT_PROJECT_VERSION = 1;
				DEVELOPMENT_TEAM = "$(DEVELOPMENT_TEAM)";
				ENABLE_USER_SCRIPT_SANDBOXING = NO;
				GCC_C_LANGUAGE_STANDARD = gnu17;
				GCC_GENERATE_DEBUGGING_SYMBOLS = YES;
				GCC_PREFIX_HEADER = "$(SRCROOT)/Easydict/App/PrefixHeader.pch";
				GENERATE_INFOPLIST_FILE = YES;
				MACOSX_DEPLOYMENT_TARGET = 13.0;
				MARKETING_VERSION = 1.0;
				PRODUCT_BUNDLE_IDENTIFIER = com.izual.EasydictTests;
				PRODUCT_NAME = "$(TARGET_NAME)";
				SWIFT_EMIT_LOC_STRINGS = NO;
				TEST_HOST = "$(BUILT_PRODUCTS_DIR)/Easydict-debug.app/$(BUNDLE_EXECUTABLE_FOLDER_PATH)/Easydict-debug";
			};
			name = Release;
		};
		C99EEB2A2385796900FEE666 /* Debug */ = {
			isa = XCBuildConfiguration;
			baseConfigurationReference = 27B7919D2AEC36A1006E07C6 /* Easydict-debug.xcconfig */;
			buildSettings = {
				ALWAYS_SEARCH_USER_PATHS = NO;
				ASSETCATALOG_COMPILER_GENERATE_SWIFT_ASSET_SYMBOL_EXTENSIONS = YES;
				CLANG_ANALYZER_LOCALIZABILITY_NONLOCALIZED = YES;
				CLANG_ANALYZER_NONNULL = YES;
				CLANG_ANALYZER_NUMBER_OBJECT_CONVERSION = YES_AGGRESSIVE;
				CLANG_CXX_LANGUAGE_STANDARD = "gnu++14";
				CLANG_CXX_LIBRARY = "libc++";
				CLANG_ENABLE_MODULES = YES;
				CLANG_ENABLE_OBJC_ARC = YES;
				CLANG_ENABLE_OBJC_WEAK = YES;
				CLANG_WARN_BLOCK_CAPTURE_AUTORELEASING = YES;
				CLANG_WARN_BOOL_CONVERSION = YES;
				CLANG_WARN_COMMA = YES;
				CLANG_WARN_CONSTANT_CONVERSION = YES;
				CLANG_WARN_DEPRECATED_OBJC_IMPLEMENTATIONS = YES;
				CLANG_WARN_DIRECT_OBJC_ISA_USAGE = YES_ERROR;
				CLANG_WARN_DOCUMENTATION_COMMENTS = YES;
				CLANG_WARN_EMPTY_BODY = YES;
				CLANG_WARN_ENUM_CONVERSION = YES;
				CLANG_WARN_INFINITE_RECURSION = YES;
				CLANG_WARN_INT_CONVERSION = YES;
				CLANG_WARN_NON_LITERAL_NULL_CONVERSION = YES;
				CLANG_WARN_OBJC_IMPLICIT_RETAIN_SELF = YES;
				CLANG_WARN_OBJC_LITERAL_CONVERSION = YES;
				CLANG_WARN_OBJC_ROOT_CLASS = YES_ERROR;
				CLANG_WARN_QUOTED_INCLUDE_IN_FRAMEWORK_HEADER = YES;
				CLANG_WARN_RANGE_LOOP_ANALYSIS = YES;
				CLANG_WARN_STRICT_PROTOTYPES = YES;
				CLANG_WARN_SUSPICIOUS_MOVE = YES;
				CLANG_WARN_UNGUARDED_AVAILABILITY = YES_AGGRESSIVE;
				CLANG_WARN_UNREACHABLE_CODE = YES;
				CLANG_WARN__DUPLICATE_METHOD_MATCH = YES;
				COPY_PHASE_STRIP = NO;
				DEAD_CODE_STRIPPING = YES;
				DEBUG_INFORMATION_FORMAT = dwarf;
				ENABLE_STRICT_OBJC_MSGSEND = YES;
				ENABLE_TESTABILITY = YES;
				ENABLE_USER_SCRIPT_SANDBOXING = NO;
				GCC_C_LANGUAGE_STANDARD = gnu11;
				GCC_DYNAMIC_NO_PIC = NO;
				GCC_NO_COMMON_BLOCKS = YES;
				GCC_OPTIMIZATION_LEVEL = 0;
				GCC_PREPROCESSOR_DEFINITIONS = (
					"DEBUG=1",
					"$(inherited)",
				);
				GCC_WARN_64_TO_32_BIT_CONVERSION = YES;
				GCC_WARN_ABOUT_RETURN_TYPE = YES_ERROR;
				GCC_WARN_UNDECLARED_SELECTOR = YES;
				GCC_WARN_UNINITIALIZED_AUTOS = YES_AGGRESSIVE;
				GCC_WARN_UNUSED_FUNCTION = YES;
				GCC_WARN_UNUSED_VARIABLE = YES;
				LOCALIZATION_PREFERS_STRING_CATALOGS = YES;
				MACOSX_DEPLOYMENT_TARGET = 13.0;
				MTL_ENABLE_DEBUG_INFO = INCLUDE_SOURCE;
				MTL_FAST_MATH = YES;
				ONLY_ACTIVE_ARCH = YES;
				SDKROOT = macosx;
				SWIFT_VERSION = 5.0;
			};
			name = Debug;
		};
		C99EEB2B2385796900FEE666 /* Release */ = {
			isa = XCBuildConfiguration;
			baseConfigurationReference = 27B7919C2AEC36A1006E07C6 /* Easydict.xcconfig */;
			buildSettings = {
				ALWAYS_SEARCH_USER_PATHS = NO;
				ASSETCATALOG_COMPILER_GENERATE_SWIFT_ASSET_SYMBOL_EXTENSIONS = YES;
				CLANG_ANALYZER_LOCALIZABILITY_NONLOCALIZED = YES;
				CLANG_ANALYZER_NONNULL = YES;
				CLANG_ANALYZER_NUMBER_OBJECT_CONVERSION = YES_AGGRESSIVE;
				CLANG_CXX_LANGUAGE_STANDARD = "gnu++14";
				CLANG_CXX_LIBRARY = "libc++";
				CLANG_ENABLE_MODULES = YES;
				CLANG_ENABLE_OBJC_ARC = YES;
				CLANG_ENABLE_OBJC_WEAK = YES;
				CLANG_WARN_BLOCK_CAPTURE_AUTORELEASING = YES;
				CLANG_WARN_BOOL_CONVERSION = YES;
				CLANG_WARN_COMMA = YES;
				CLANG_WARN_CONSTANT_CONVERSION = YES;
				CLANG_WARN_DEPRECATED_OBJC_IMPLEMENTATIONS = YES;
				CLANG_WARN_DIRECT_OBJC_ISA_USAGE = YES_ERROR;
				CLANG_WARN_DOCUMENTATION_COMMENTS = YES;
				CLANG_WARN_EMPTY_BODY = YES;
				CLANG_WARN_ENUM_CONVERSION = YES;
				CLANG_WARN_INFINITE_RECURSION = YES;
				CLANG_WARN_INT_CONVERSION = YES;
				CLANG_WARN_NON_LITERAL_NULL_CONVERSION = YES;
				CLANG_WARN_OBJC_IMPLICIT_RETAIN_SELF = YES;
				CLANG_WARN_OBJC_LITERAL_CONVERSION = YES;
				CLANG_WARN_OBJC_ROOT_CLASS = YES_ERROR;
				CLANG_WARN_QUOTED_INCLUDE_IN_FRAMEWORK_HEADER = YES;
				CLANG_WARN_RANGE_LOOP_ANALYSIS = YES;
				CLANG_WARN_STRICT_PROTOTYPES = YES;
				CLANG_WARN_SUSPICIOUS_MOVE = YES;
				CLANG_WARN_UNGUARDED_AVAILABILITY = YES_AGGRESSIVE;
				CLANG_WARN_UNREACHABLE_CODE = YES;
				CLANG_WARN__DUPLICATE_METHOD_MATCH = YES;
				COPY_PHASE_STRIP = NO;
				DEAD_CODE_STRIPPING = YES;
				DEBUG_INFORMATION_FORMAT = "dwarf-with-dsym";
				ENABLE_NS_ASSERTIONS = NO;
				ENABLE_STRICT_OBJC_MSGSEND = YES;
				ENABLE_USER_SCRIPT_SANDBOXING = NO;
				GCC_C_LANGUAGE_STANDARD = gnu11;
				GCC_NO_COMMON_BLOCKS = YES;
				GCC_WARN_64_TO_32_BIT_CONVERSION = YES;
				GCC_WARN_ABOUT_RETURN_TYPE = YES_ERROR;
				GCC_WARN_UNDECLARED_SELECTOR = YES;
				GCC_WARN_UNINITIALIZED_AUTOS = YES_AGGRESSIVE;
				GCC_WARN_UNUSED_FUNCTION = YES;
				GCC_WARN_UNUSED_VARIABLE = YES;
				LOCALIZATION_PREFERS_STRING_CATALOGS = YES;
				MACOSX_DEPLOYMENT_TARGET = 13.0;
				MTL_ENABLE_DEBUG_INFO = NO;
				MTL_FAST_MATH = YES;
				SDKROOT = macosx;
				SWIFT_COMPILATION_MODE = wholemodule;
				SWIFT_VERSION = 5.0;
			};
			name = Release;
		};
		C99EEB2D2385796900FEE666 /* Debug */ = {
			isa = XCBuildConfiguration;
			baseConfigurationReference = 06E15747A7BD34D510ADC6A8 /* Pods-Easydict.debug.xcconfig */;
			buildSettings = {
				ASSETCATALOG_COMPILER_ALTERNATE_APPICON_NAMES = "";
				ASSETCATALOG_COMPILER_APPICON_NAME = "white-black-icon";
				ASSETCATALOG_COMPILER_INCLUDE_ALL_APPICON_ASSETS = NO;
				CLANG_ENABLE_MODULES = YES;
				CODE_SIGN_ENTITLEMENTS = "Easydict/App/Easydict-debug.entitlements";
				CODE_SIGN_IDENTITY = $CODE_SIGN_IDENTITY;
				CODE_SIGN_STYLE = $CODE_SIGN_STYLE;
				COMBINE_HIDPI_IMAGES = YES;
				COPY_PHASE_STRIP = NO;
				CURRENT_PROJECT_VERSION = 36;
				DEAD_CODE_STRIPPING = YES;
				DEVELOPMENT_TEAM = "$(DEVELOPMENT_TEAM)";
				ENABLE_HARDENED_RUNTIME = YES;
				ENABLE_TESTING_SEARCH_PATHS = NO;
				FRAMEWORK_SEARCH_PATHS = "$(inherited)";
				GCC_GENERATE_DEBUGGING_SYMBOLS = YES;
				GCC_PREFIX_HEADER = "$(SRCROOT)/Easydict/App/PrefixHeader.pch";
				INFOPLIST_FILE = "$(TARGET_NAME)/App/Info-debug.plist";
				INFOPLIST_KEY_LSApplicationCategoryType = "public.app-category.utilities";
				LD_RUNPATH_SEARCH_PATHS = (
					"$(inherited)",
					"@executable_path/../Frameworks",
				);
				MACOSX_DEPLOYMENT_TARGET = 13.0;
				MARKETING_VERSION = 2.7.2;
				PRODUCT_BUNDLE_IDENTIFIER = "com.izual.Easydict-debug";
				PRODUCT_MODULE_NAME = Easydict;
				PRODUCT_NAME = "Easydict-debug";
				SWIFT_ACTIVE_COMPILATION_CONDITIONS = "DEBUG $(inherited)";
				SWIFT_EMIT_LOC_STRINGS = YES;
				SWIFT_OBJC_BRIDGING_HEADER = "Easydict/App/Easydict-Bridging-Header.h";
				SWIFT_OPTIMIZATION_LEVEL = "-Onone";
				SWIFT_VERSION = 5.0;
			};
			name = Debug;
		};
		C99EEB2E2385796900FEE666 /* Release */ = {
			isa = XCBuildConfiguration;
			baseConfigurationReference = 91E3E579C6DB88658B4BB102 /* Pods-Easydict.release.xcconfig */;
			buildSettings = {
				ASSETCATALOG_COMPILER_ALTERNATE_APPICON_NAMES = "";
				ASSETCATALOG_COMPILER_APPICON_NAME = "white-black-icon";
				ASSETCATALOG_COMPILER_INCLUDE_ALL_APPICON_ASSETS = NO;
				CLANG_ENABLE_MODULES = YES;
				CODE_SIGN_ENTITLEMENTS = Easydict/App/Easydict.entitlements;
				CODE_SIGN_IDENTITY = $CODE_SIGN_IDENTITY;
				CODE_SIGN_STYLE = $CODE_SIGN_STYLE;
				COMBINE_HIDPI_IMAGES = YES;
				COPY_PHASE_STRIP = NO;
				CURRENT_PROJECT_VERSION = 36;
				DEAD_CODE_STRIPPING = YES;
				DEVELOPMENT_TEAM = "$(DEVELOPMENT_TEAM)";
				ENABLE_HARDENED_RUNTIME = YES;
				ENABLE_TESTING_SEARCH_PATHS = NO;
				FRAMEWORK_SEARCH_PATHS = "$(inherited)";
				GCC_GENERATE_DEBUGGING_SYMBOLS = YES;
				GCC_PREFIX_HEADER = "$(SRCROOT)/Easydict/App/PrefixHeader.pch";
				INFOPLIST_FILE = "$(TARGET_NAME)/App/Info.plist";
				INFOPLIST_KEY_LSApplicationCategoryType = "public.app-category.utilities";
				LD_RUNPATH_SEARCH_PATHS = (
					"$(inherited)",
					"@executable_path/../Frameworks",
				);
				MACOSX_DEPLOYMENT_TARGET = 13.0;
				MARKETING_VERSION = 2.7.2;
				PRODUCT_BUNDLE_IDENTIFIER = com.izual.Easydict;
				PRODUCT_MODULE_NAME = Easydict;
				PRODUCT_NAME = "$(TARGET_NAME)";
				SWIFT_ACTIVE_COMPILATION_CONDITIONS = "$(inherited)";
				SWIFT_EMIT_LOC_STRINGS = YES;
				SWIFT_OBJC_BRIDGING_HEADER = "Easydict/App/Easydict-Bridging-Header.h";
				SWIFT_VERSION = 5.0;
			};
			name = Release;
		};
/* End XCBuildConfiguration section */

/* Begin XCConfigurationList section */
		03022F362B370B7100B63209 /* Build configuration list for PBXNativeTarget "EasydictSwiftTests" */ = {
			isa = XCConfigurationList;
			buildConfigurations = (
				03022F342B370B7100B63209 /* Debug */,
				03022F352B370B7100B63209 /* Release */,
			);
			defaultConfigurationIsVisible = 0;
			defaultConfigurationName = Release;
		};
		0313F8732AD5577400A5CFB0 /* Build configuration list for PBXNativeTarget "EasydictTests" */ = {
			isa = XCConfigurationList;
			buildConfigurations = (
				0313F8742AD5577400A5CFB0 /* Debug */,
				0313F8752AD5577400A5CFB0 /* Release */,
			);
			defaultConfigurationIsVisible = 0;
			defaultConfigurationName = Release;
		};
		C99EEB132385796700FEE666 /* Build configuration list for PBXProject "Easydict" */ = {
			isa = XCConfigurationList;
			buildConfigurations = (
				C99EEB2A2385796900FEE666 /* Debug */,
				C99EEB2B2385796900FEE666 /* Release */,
			);
			defaultConfigurationIsVisible = 0;
			defaultConfigurationName = Release;
		};
		C99EEB2C2385796900FEE666 /* Build configuration list for PBXNativeTarget "Easydict" */ = {
			isa = XCConfigurationList;
			buildConfigurations = (
				C99EEB2D2385796900FEE666 /* Debug */,
				C99EEB2E2385796900FEE666 /* Release */,
			);
			defaultConfigurationIsVisible = 0;
			defaultConfigurationName = Release;
		};
/* End XCConfigurationList section */

/* Begin XCRemoteSwiftPackageReference section */
		03022F172B3591AE00B63209 /* XCRemoteSwiftPackageReference "generative-ai-swift" */ = {
			isa = XCRemoteSwiftPackageReference;
			repositoryURL = "https://github.com/google/generative-ai-swift";
			requirement = {
				kind = upToNextMajorVersion;
				minimumVersion = 0.5.3;
			};
		};
		03022F1A2B35DEBA00B63209 /* XCRemoteSwiftPackageReference "Hue" */ = {
			isa = XCRemoteSwiftPackageReference;
			repositoryURL = "https://github.com/zenangst/Hue";
			requirement = {
				kind = upToNextMajorVersion;
				minimumVersion = 5.0.1;
			};
		};
		03022F1D2B36CF3100B63209 /* XCRemoteSwiftPackageReference "SwiftShell" */ = {
			isa = XCRemoteSwiftPackageReference;
			repositoryURL = "https://github.com/kareman/SwiftShell";
			requirement = {
				kind = upToNextMajorVersion;
				minimumVersion = 5.1.0;
			};
		};
		03022F202B36D1A300B63209 /* XCRemoteSwiftPackageReference "SnapKit" */ = {
			isa = XCRemoteSwiftPackageReference;
			repositoryURL = "https://github.com/SnapKit/SnapKit";
			requirement = {
				kind = upToNextMajorVersion;
				minimumVersion = 5.6.0;
			};
		};
		0364EC882C208EB40036B61B /* XCRemoteSwiftPackageReference "KeySender" */ = {
			isa = XCRemoteSwiftPackageReference;
			repositoryURL = "https://github.com/jordanbaird/KeySender";
			requirement = {
				kind = upToNextMajorVersion;
				minimumVersion = 0.0.5;
			};
		};
		0364EC8B2C208FB70036B61B /* XCRemoteSwiftPackageReference "AXSwift" */ = {
			isa = XCRemoteSwiftPackageReference;
			repositoryURL = "https://github.com/tmandry/AXSwift";
			requirement = {
				kind = upToNextMajorVersion;
				minimumVersion = 0.3.2;
			};
		};
		03779F182BB25797008D3C42 /* XCRemoteSwiftPackageReference "OpenAI" */ = {
			isa = XCRemoteSwiftPackageReference;
			repositoryURL = "https://github.com/tisfeng/OpenAI";
			requirement = {
				branch = dev;
				kind = branch;
			};
		};
		038030932B4106800009230C /* XCRemoteSwiftPackageReference "CocoaLumberjack" */ = {
			isa = XCRemoteSwiftPackageReference;
			repositoryURL = "https://github.com/CocoaLumberjack/CocoaLumberjack.git";
			requirement = {
				kind = upToNextMinorVersion;
				minimumVersion = 3.7.1;
			};
		};
		038EA1A82B41169C008A6DD1 /* XCRemoteSwiftPackageReference "ZipArchive" */ = {
			isa = XCRemoteSwiftPackageReference;
			repositoryURL = "https://github.com/ZipArchive/ZipArchive.git";
			requirement = {
				kind = upToNextMajorVersion;
				minimumVersion = 2.5.5;
			};
		};
		038EA1AB2B41282F008A6DD1 /* XCRemoteSwiftPackageReference "MJExtension" */ = {
			isa = XCRemoteSwiftPackageReference;
			repositoryURL = "https://github.com/CoderMJLee/MJExtension";
			requirement = {
				kind = upToNextMajorVersion;
				minimumVersion = 3.4.1;
			};
		};
		03A8308B2B405F8E00112834 /* XCRemoteSwiftPackageReference "Sparkle" */ = {
			isa = XCRemoteSwiftPackageReference;
			repositoryURL = "https://github.com/sparkle-project/Sparkle";
			requirement = {
				kind = upToNextMajorVersion;
				minimumVersion = 2.5.2;
			};
		};
		03A8308E2B4073E700112834 /* XCRemoteSwiftPackageReference "appcenter-sdk-apple" */ = {
			isa = XCRemoteSwiftPackageReference;
			repositoryURL = "https://github.com/microsoft/appcenter-sdk-apple.git";
			requirement = {
				kind = upToNextMajorVersion;
				minimumVersion = 5.0.4;
			};
		};
		03A830932B4076FC00112834 /* XCRemoteSwiftPackageReference "firebase-ios-sdk" */ = {
			isa = XCRemoteSwiftPackageReference;
			repositoryURL = "https://github.com/firebase/firebase-ios-sdk";
			requirement = {
				kind = upToNextMajorVersion;
				minimumVersion = 10.19.1;
			};
		};
		03CF27FC2B3DA7D500E19B57 /* XCRemoteSwiftPackageReference "realm-swift" */ = {
			isa = XCRemoteSwiftPackageReference;
			repositoryURL = "https://github.com/realm/realm-swift.git";
			requirement = {
				kind = upToNextMajorVersion;
				minimumVersion = 10.45.2;
			};
		};
		03FD68B92B1DC59600FD388E /* XCRemoteSwiftPackageReference "CryptoSwift" */ = {
			isa = XCRemoteSwiftPackageReference;
			repositoryURL = "https://github.com/krzyzanowskim/CryptoSwift";
			requirement = {
				kind = upToNextMajorVersion;
				minimumVersion = 1.8.0;
			};
		};
		0AC8A84D2B6DFDD4006DA5CC /* XCRemoteSwiftPackageReference "SettingsAccess" */ = {
			isa = XCRemoteSwiftPackageReference;
			repositoryURL = "https://github.com/orchetect/SettingsAccess";
			requirement = {
				kind = upToNextMajorVersion;
				minimumVersion = 1.4.0;
			};
		};
		2721E4CE2AFE920700A059AC /* XCRemoteSwiftPackageReference "Alamofire" */ = {
			isa = XCRemoteSwiftPackageReference;
			repositoryURL = "https://github.com/Alamofire/Alamofire.git";
			requirement = {
				kind = upToNextMajorVersion;
				minimumVersion = 5.8.1;
			};
		};
		967712E82B5B913600105E0F /* XCRemoteSwiftPackageReference "KeyHolder" */ = {
			isa = XCRemoteSwiftPackageReference;
			repositoryURL = "https://github.com/Clipy/KeyHolder.git";
			requirement = {
				kind = upToNextMajorVersion;
				minimumVersion = 4.2.0;
			};
		};
		C4BFDD782BE61F550094026B /* XCRemoteSwiftPackageReference "Vortex" */ = {
			isa = XCRemoteSwiftPackageReference;
			repositoryURL = "https://github.com/twostraws/Vortex";
			requirement = {
				kind = upToNextMajorVersion;
				minimumVersion = 1.0.1;
			};
		};
		EA3B81FA2B52555C004C0E8B /* XCRemoteSwiftPackageReference "Defaults" */ = {
			isa = XCRemoteSwiftPackageReference;
			repositoryURL = "https://github.com/sindresorhus/Defaults.git";
			requirement = {
				kind = upToNextMajorVersion;
				minimumVersion = 7.3.1;
			};
		};
/* End XCRemoteSwiftPackageReference section */

/* Begin XCSwiftPackageProductDependency section */
		03022F182B3591AE00B63209 /* GoogleGenerativeAI */ = {
			isa = XCSwiftPackageProductDependency;
			package = 03022F172B3591AE00B63209 /* XCRemoteSwiftPackageReference "generative-ai-swift" */;
			productName = GoogleGenerativeAI;
		};
		03022F1B2B35DEBA00B63209 /* Hue */ = {
			isa = XCSwiftPackageProductDependency;
			package = 03022F1A2B35DEBA00B63209 /* XCRemoteSwiftPackageReference "Hue" */;
			productName = Hue;
		};
		03022F1E2B36CF3100B63209 /* SwiftShell */ = {
			isa = XCSwiftPackageProductDependency;
			package = 03022F1D2B36CF3100B63209 /* XCRemoteSwiftPackageReference "SwiftShell" */;
			productName = SwiftShell;
		};
		03022F212B36D1A400B63209 /* SnapKit */ = {
			isa = XCSwiftPackageProductDependency;
			package = 03022F202B36D1A300B63209 /* XCRemoteSwiftPackageReference "SnapKit" */;
			productName = SnapKit;
		};
		0364EC892C208EB50036B61B /* KeySender */ = {
			isa = XCSwiftPackageProductDependency;
			package = 0364EC882C208EB40036B61B /* XCRemoteSwiftPackageReference "KeySender" */;
			productName = KeySender;
		};
		0364EC8C2C208FB70036B61B /* AXSwift */ = {
			isa = XCSwiftPackageProductDependency;
			package = 0364EC8B2C208FB70036B61B /* XCRemoteSwiftPackageReference "AXSwift" */;
			productName = AXSwift;
		};
		03779F192BB25797008D3C42 /* OpenAI */ = {
			isa = XCSwiftPackageProductDependency;
			package = 03779F182BB25797008D3C42 /* XCRemoteSwiftPackageReference "OpenAI" */;
			productName = OpenAI;
		};
		038030942B4106800009230C /* CocoaLumberjack */ = {
			isa = XCSwiftPackageProductDependency;
			package = 038030932B4106800009230C /* XCRemoteSwiftPackageReference "CocoaLumberjack" */;
			productName = CocoaLumberjack;
		};
		038030962B4106800009230C /* CocoaLumberjackSwift */ = {
			isa = XCSwiftPackageProductDependency;
			package = 038030932B4106800009230C /* XCRemoteSwiftPackageReference "CocoaLumberjack" */;
			productName = CocoaLumberjackSwift;
		};
		038EA1A92B41169C008A6DD1 /* ZipArchive */ = {
			isa = XCSwiftPackageProductDependency;
			package = 038EA1A82B41169C008A6DD1 /* XCRemoteSwiftPackageReference "ZipArchive" */;
			productName = ZipArchive;
		};
		038EA1AC2B41282F008A6DD1 /* MJExtension */ = {
			isa = XCSwiftPackageProductDependency;
			package = 038EA1AB2B41282F008A6DD1 /* XCRemoteSwiftPackageReference "MJExtension" */;
			productName = MJExtension;
		};
		03A8308C2B405F8E00112834 /* Sparkle */ = {
			isa = XCSwiftPackageProductDependency;
			package = 03A8308B2B405F8E00112834 /* XCRemoteSwiftPackageReference "Sparkle" */;
			productName = Sparkle;
		};
		03A8308F2B4073E700112834 /* AppCenterAnalytics */ = {
			isa = XCSwiftPackageProductDependency;
			package = 03A8308E2B4073E700112834 /* XCRemoteSwiftPackageReference "appcenter-sdk-apple" */;
			productName = AppCenterAnalytics;
		};
		03A830912B4073E700112834 /* AppCenterCrashes */ = {
			isa = XCSwiftPackageProductDependency;
			package = 03A8308E2B4073E700112834 /* XCRemoteSwiftPackageReference "appcenter-sdk-apple" */;
			productName = AppCenterCrashes;
		};
		03A830942B4076FC00112834 /* FirebaseAnalyticsSwift */ = {
			isa = XCSwiftPackageProductDependency;
			package = 03A830932B4076FC00112834 /* XCRemoteSwiftPackageReference "firebase-ios-sdk" */;
			productName = FirebaseAnalyticsSwift;
		};
		03CF27FD2B3DA7D500E19B57 /* Realm */ = {
			isa = XCSwiftPackageProductDependency;
			package = 03CF27FC2B3DA7D500E19B57 /* XCRemoteSwiftPackageReference "realm-swift" */;
			productName = Realm;
		};
		03CF27FF2B3DA7D500E19B57 /* RealmSwift */ = {
			isa = XCSwiftPackageProductDependency;
			package = 03CF27FC2B3DA7D500E19B57 /* XCRemoteSwiftPackageReference "realm-swift" */;
			productName = RealmSwift;
		};
		03FD68BA2B1DC59600FD388E /* CryptoSwift */ = {
			isa = XCSwiftPackageProductDependency;
			package = 03FD68B92B1DC59600FD388E /* XCRemoteSwiftPackageReference "CryptoSwift" */;
			productName = CryptoSwift;
		};
		0AC8A84E2B6DFDD4006DA5CC /* SettingsAccess */ = {
			isa = XCSwiftPackageProductDependency;
			package = 0AC8A84D2B6DFDD4006DA5CC /* XCRemoteSwiftPackageReference "SettingsAccess" */;
			productName = SettingsAccess;
		};
		2721E4CF2AFE920700A059AC /* Alamofire */ = {
			isa = XCSwiftPackageProductDependency;
			package = 2721E4CE2AFE920700A059AC /* XCRemoteSwiftPackageReference "Alamofire" */;
			productName = Alamofire;
		};
		967712E92B5B913600105E0F /* KeyHolder */ = {
			isa = XCSwiftPackageProductDependency;
			package = 967712E82B5B913600105E0F /* XCRemoteSwiftPackageReference "KeyHolder" */;
			productName = KeyHolder;
		};
		C4BFDD792BE61F550094026B /* Vortex */ = {
			isa = XCSwiftPackageProductDependency;
			package = C4BFDD782BE61F550094026B /* XCRemoteSwiftPackageReference "Vortex" */;
			productName = Vortex;
		};
		EA3B81FB2B52555C004C0E8B /* Defaults */ = {
			isa = XCSwiftPackageProductDependency;
			package = EA3B81FA2B52555C004C0E8B /* XCRemoteSwiftPackageReference "Defaults" */;
			productName = Defaults;
		};
/* End XCSwiftPackageProductDependency section */
	};
	rootObject = C99EEB102385796700FEE666 /* Project object */;
}<|MERGE_RESOLUTION|>--- conflicted
+++ resolved
@@ -298,14 +298,9 @@
 		C4DD01EB2B12BA250025EE8E /* TencentResponse.swift in Sources */ = {isa = PBXBuildFile; fileRef = C4DD01EA2B12BA250025EE8E /* TencentResponse.swift */; };
 		C4DD01ED2B12BE9B0025EE8E /* TencentTranslateType.swift in Sources */ = {isa = PBXBuildFile; fileRef = C4DD01EC2B12BE9B0025EE8E /* TencentTranslateType.swift */; };
 		C4DE3D6D2AC00EB500C2B85D /* Localizable.xcstrings in Resources */ = {isa = PBXBuildFile; fileRef = C4DE3D6C2AC00EB500C2B85D /* Localizable.xcstrings */; };
-<<<<<<< HEAD
-		C98CAE75239F4619005F7DCA /* EasydictHelper.app in CopyFiles */ = {isa = PBXBuildFile; fileRef = C90BE309239F38EB00ADE88B /* EasydictHelper.app */; settings = {ATTRIBUTES = (RemoveHeadersOnCopy, ); }; };
-		CB46AD812C43E8E5002472B4 /* BaiduApiTranslate.swift in Sources */ = {isa = PBXBuildFile; fileRef = CB46AD7F2C43E8E4002472B4 /* BaiduApiTranslate.swift */; };
-		CB46AD822C43E8E5002472B4 /* BaiduApiResponse.swift in Sources */ = {isa = PBXBuildFile; fileRef = CB46AD802C43E8E4002472B4 /* BaiduApiResponse.swift */; };
-		CB46AD842C43E925002472B4 /* BaiduTranslate+ConfigurableService.swift in Sources */ = {isa = PBXBuildFile; fileRef = CB46AD832C43E925002472B4 /* BaiduTranslate+ConfigurableService.swift */; };
-		DC3C643F2B187119008EEDD8 /* ChangeFontSizeView.swift in Sources */ = {isa = PBXBuildFile; fileRef = DC3C643E2B187119008EEDD8 /* ChangeFontSizeView.swift */; };
-=======
->>>>>>> dced9d27
+		CB8C42FC2C441B5B004EC86F /* BaiduTranslate+ConfigurableService.swift in Sources */ = {isa = PBXBuildFile; fileRef = CB8C42FB2C441B5A004EC86F /* BaiduTranslate+ConfigurableService.swift */; };
+		CB8C42FF2C441B74004EC86F /* BaiduApiTranslate.swift in Sources */ = {isa = PBXBuildFile; fileRef = CB8C42FD2C441B74004EC86F /* BaiduApiTranslate.swift */; };
+		CB8C43002C441B74004EC86F /* BaiduApiResponse.swift in Sources */ = {isa = PBXBuildFile; fileRef = CB8C42FE2C441B74004EC86F /* BaiduApiResponse.swift */; };
 		DC46DF802B4417B900DEAE3E /* Configuration.swift in Sources */ = {isa = PBXBuildFile; fileRef = DC46DF7F2B4417B900DEAE3E /* Configuration.swift */; };
 		DC6D9C892B3969510055EFFC /* Appearance.swift in Sources */ = {isa = PBXBuildFile; fileRef = DC6D9C882B3969510055EFFC /* Appearance.swift */; };
 		DCF176F22B57CED700CA6026 /* Configuration+UserData.swift in Sources */ = {isa = PBXBuildFile; fileRef = DCF176F12B57CED700CA6026 /* Configuration+UserData.swift */; };
@@ -805,13 +800,9 @@
 		C4DD01EC2B12BE9B0025EE8E /* TencentTranslateType.swift */ = {isa = PBXFileReference; lastKnownFileType = sourcecode.swift; path = TencentTranslateType.swift; sourceTree = "<group>"; };
 		C4DE3D6C2AC00EB500C2B85D /* Localizable.xcstrings */ = {isa = PBXFileReference; lastKnownFileType = text.json.xcstrings; name = Localizable.xcstrings; path = Easydict/App/Localizable.xcstrings; sourceTree = SOURCE_ROOT; };
 		C99EEB182385796700FEE666 /* Easydict-debug.app */ = {isa = PBXFileReference; explicitFileType = wrapper.application; includeInIndex = 0; path = "Easydict-debug.app"; sourceTree = BUILT_PRODUCTS_DIR; };
-<<<<<<< HEAD
-		CB46AD7F2C43E8E4002472B4 /* BaiduApiTranslate.swift */ = {isa = PBXFileReference; fileEncoding = 4; lastKnownFileType = sourcecode.swift; path = BaiduApiTranslate.swift; sourceTree = "<group>"; };
-		CB46AD802C43E8E4002472B4 /* BaiduApiResponse.swift */ = {isa = PBXFileReference; fileEncoding = 4; lastKnownFileType = sourcecode.swift; path = BaiduApiResponse.swift; sourceTree = "<group>"; };
-		CB46AD832C43E925002472B4 /* BaiduTranslate+ConfigurableService.swift */ = {isa = PBXFileReference; fileEncoding = 4; lastKnownFileType = sourcecode.swift; path = "BaiduTranslate+ConfigurableService.swift"; sourceTree = "<group>"; };
-		DC3C643E2B187119008EEDD8 /* ChangeFontSizeView.swift */ = {isa = PBXFileReference; fileEncoding = 4; lastKnownFileType = sourcecode.swift; path = ChangeFontSizeView.swift; sourceTree = "<group>"; };
-=======
->>>>>>> dced9d27
+		CB8C42FB2C441B5A004EC86F /* BaiduTranslate+ConfigurableService.swift */ = {isa = PBXFileReference; fileEncoding = 4; lastKnownFileType = sourcecode.swift; path = "BaiduTranslate+ConfigurableService.swift"; sourceTree = "<group>"; };
+		CB8C42FD2C441B74004EC86F /* BaiduApiTranslate.swift */ = {isa = PBXFileReference; fileEncoding = 4; lastKnownFileType = sourcecode.swift; path = BaiduApiTranslate.swift; sourceTree = "<group>"; };
+		CB8C42FE2C441B74004EC86F /* BaiduApiResponse.swift */ = {isa = PBXFileReference; fileEncoding = 4; lastKnownFileType = sourcecode.swift; path = BaiduApiResponse.swift; sourceTree = "<group>"; };
 		DC46DF7F2B4417B900DEAE3E /* Configuration.swift */ = {isa = PBXFileReference; lastKnownFileType = sourcecode.swift; path = Configuration.swift; sourceTree = "<group>"; };
 		DC6D9C882B3969510055EFFC /* Appearance.swift */ = {isa = PBXFileReference; lastKnownFileType = sourcecode.swift; path = Appearance.swift; sourceTree = "<group>"; };
 		DCF176F12B57CED700CA6026 /* Configuration+UserData.swift */ = {isa = PBXFileReference; lastKnownFileType = sourcecode.swift; path = "Configuration+UserData.swift"; sourceTree = "<group>"; };
@@ -1440,8 +1431,8 @@
 		03B0222C29231FA6001C7E63 /* Baidu */ = {
 			isa = PBXGroup;
 			children = (
-				CB46AD802C43E8E4002472B4 /* BaiduApiResponse.swift */,
-				CB46AD7F2C43E8E4002472B4 /* BaiduApiTranslate.swift */,
+				CB8C42FE2C441B74004EC86F /* BaiduApiResponse.swift */,
+				CB8C42FD2C441B74004EC86F /* BaiduApiTranslate.swift */,
 				03542A412937B45E00C34C33 /* EZBaiduTranslate.h */,
 				03542A422937B45E00C34C33 /* EZBaiduTranslate.m */,
 				03542A442937B4C300C34C33 /* EZBaiduTranslateResponse.h */,
@@ -2428,11 +2419,7 @@
 				0AC8A8382B666F07006DA5CC /* CaiyunService+ConfigurableService.swift */,
 				0AC8A83A2B6682D4006DA5CC /* AliService+ConfigurableService.swift */,
 				0AC8A8422B6957B0006DA5CC /* BingService+ConfigurableService.swift */,
-<<<<<<< HEAD
-				0AC8A84A2B6A629D006DA5CC /* GeminiService+ConfigurableService.swift */,
-				CB46AD832C43E925002472B4 /* BaiduTranslate+ConfigurableService.swift */,
-=======
->>>>>>> dced9d27
+				CB8C42FB2C441B5A004EC86F /* BaiduTranslate+ConfigurableService.swift */,
 			);
 			path = ConfigurationView;
 			sourceTree = "<group>";
@@ -2847,7 +2834,6 @@
 				27FE95272B3DC55F000AD654 /* EasydictApp.swift in Sources */,
 				03882F9129D95044005B5A52 /* CTCommon.m in Sources */,
 				276742082B3DC230002A2C75 /* PrivacyTab.swift in Sources */,
-				CB46AD822C43E8E5002472B4 /* BaiduApiResponse.swift in Sources */,
 				0AC11B242B4E46B300F07198 /* TapHandlerView.swift in Sources */,
 				03882F8F29D95044005B5A52 /* CTScreen.m in Sources */,
 				0AC8A8392B666F07006DA5CC /* CaiyunService+ConfigurableService.swift in Sources */,
@@ -2906,6 +2892,7 @@
 				0361967B2A0037F700806370 /* NSData+EZMD5.m in Sources */,
 				967712EE2B5B943400105E0F /* Shortcut.swift in Sources */,
 				03BFFC68295F4B87004E033E /* EZYoudaoDictModel.m in Sources */,
+				CB8C42FF2C441B74004EC86F /* BaiduApiTranslate.swift in Sources */,
 				03247E3A296AE8EC00AFCD67 /* EZLoadingAnimationView.m in Sources */,
 				0396D615292CC4C3006A11D9 /* EZLocalStorage.m in Sources */,
 				0329CD6F29EE924500963F78 /* EZRightClickDetector.m in Sources */,
@@ -2918,7 +2905,6 @@
 				039CC90D292F664E0037B91E /* NSObject+EZWindowType.m in Sources */,
 				03B0232229231FA6001C7E63 /* NSImage+MM.m in Sources */,
 				03BB2DEF29F59C8A00447EDD /* EZSymbolImageButton.m in Sources */,
-				CB46AD812C43E8E5002472B4 /* BaiduApiTranslate.swift in Sources */,
 				0A2BA9642B4A3CCD002872A4 /* Notification+Name.swift in Sources */,
 				C415C0AD2B450D4800A9D231 /* GeminiService.swift in Sources */,
 				9643D9402B6FC426000FBEA6 /* MainMenuShortcutCommand.swift in Sources */,
@@ -2935,6 +2921,7 @@
 				9643D9462B71D103000FBEA6 /* KeyHolderRowView.swift in Sources */,
 				0399C6A829A74E0F00B4AFCC /* EZQueryResult+EZDeepLTranslateResponse.m in Sources */,
 				039B694F2A9D9F370063709D /* EZWebViewManager.m in Sources */,
+				CB8C42FC2C441B5B004EC86F /* BaiduTranslate+ConfigurableService.swift in Sources */,
 				03B0231629231FA6001C7E63 /* SnipFocusView.m in Sources */,
 				03FB3EDD2B1B405B004C3238 /* TencentSigning.swift in Sources */,
 				03B0230329231FA6001C7E63 /* EZResultView.m in Sources */,
@@ -2973,6 +2960,7 @@
 				EAE3D3502B62E9DE001EE3E3 /* GlobalContext.swift in Sources */,
 				EA9943F02B5354C400EE7B97 /* ShowWindowPositionExtensions.swift in Sources */,
 				96B2F1C52C07782400AD3126 /* RepoInfoHelper.swift in Sources */,
+				CB8C43002C441B74004EC86F /* BaiduApiResponse.swift in Sources */,
 				03B0233129231FA6001C7E63 /* MMCrash.m in Sources */,
 				03B0232629231FA6001C7E63 /* NSAttributedString+MM.m in Sources */,
 				03542A402937B3C900C34C33 /* EZOCRResult.m in Sources */,
@@ -2985,7 +2973,6 @@
 				03B022E929231FA6001C7E63 /* AppDelegate.m in Sources */,
 				62E2BF4B2B4082BA00E42D38 /* AliResponse.swift in Sources */,
 				03B0232729231FA6001C7E63 /* NSColor+MM.m in Sources */,
-				CB46AD842C43E925002472B4 /* BaiduTranslate+ConfigurableService.swift in Sources */,
 				03B0233529231FA6001C7E63 /* MMFileLogFormatter.m in Sources */,
 				03DC38C1292CC97900922CB2 /* EZServiceInfo.m in Sources */,
 				03B0232A29231FA6001C7E63 /* NSColor+MyColors.m in Sources */,
