// !$*UTF8*$!
{
	archiveVersion = 1;
	classes = {
	};
	objectVersion = 60;
	objects = {

/* Begin PBXBuildFile section */
		03008B2729408BF50062B821 /* NSObject+EZDarkMode.m in Sources */ = {isa = PBXBuildFile; fileRef = 03008B2629408BF50062B821 /* NSObject+EZDarkMode.m */; };
		03008B2B2940D3230062B821 /* EZDeepLTranslate.m in Sources */ = {isa = PBXBuildFile; fileRef = 03008B2A2940D3230062B821 /* EZDeepLTranslate.m */; };
		03008B2E2941956D0062B821 /* EZURLSchemeHandler.m in Sources */ = {isa = PBXBuildFile; fileRef = 03008B2D2941956D0062B821 /* EZURLSchemeHandler.m */; };
		03008B3F29444B0A0062B821 /* NSView+EZAnimatedHidden.m in Sources */ = {isa = PBXBuildFile; fileRef = 03008B3E29444B0A0062B821 /* NSView+EZAnimatedHidden.m */; };
		03022F192B3591AE00B63209 /* GoogleGenerativeAI in Frameworks */ = {isa = PBXBuildFile; productRef = 03022F182B3591AE00B63209 /* GoogleGenerativeAI */; };
		03022F1C2B35DEBA00B63209 /* Hue in Frameworks */ = {isa = PBXBuildFile; productRef = 03022F1B2B35DEBA00B63209 /* Hue */; };
		03022F1F2B36CF3100B63209 /* SwiftShell in Frameworks */ = {isa = PBXBuildFile; productRef = 03022F1E2B36CF3100B63209 /* SwiftShell */; };
		03022F222B36D1A400B63209 /* SnapKit in Frameworks */ = {isa = PBXBuildFile; productRef = 03022F212B36D1A400B63209 /* SnapKit */; };
		03022F312B370B7100B63209 /* EasydictSwiftTests.swift in Sources */ = {isa = PBXBuildFile; fileRef = 03022F302B370B7100B63209 /* EasydictSwiftTests.swift */; };
		030570E22ADB919900C9905E /* EZAppleScriptManager.m in Sources */ = {isa = PBXBuildFile; fileRef = 030570E12ADB919900C9905E /* EZAppleScriptManager.m */; };
		0309E1ED292B439A00AFB76A /* EZTextView.m in Sources */ = {isa = PBXBuildFile; fileRef = 0309E1EC292B439A00AFB76A /* EZTextView.m */; };
		0309E1F0292B4A5E00AFB76A /* NSView+EZGetViewController.m in Sources */ = {isa = PBXBuildFile; fileRef = 0309E1EF292B4A5E00AFB76A /* NSView+EZGetViewController.m */; };
		0309E1F4292BD6A100AFB76A /* EZQueryModel.m in Sources */ = {isa = PBXBuildFile; fileRef = 0309E1F3292BD6A100AFB76A /* EZQueryModel.m */; };
		030DB2612B56CC6500E27DEA /* BingLanguageVoice.swift in Sources */ = {isa = PBXBuildFile; fileRef = 030DB2602B56CC6500E27DEA /* BingLanguageVoice.swift */; };
		0310C8272A94F5DF00B1D81E /* apple-dictionary.html in Resources */ = {isa = PBXBuildFile; fileRef = 0310C8262A94EFA100B1D81E /* apple-dictionary.html */; };
		0313F8702AD5577400A5CFB0 /* EasydictTests.m in Sources */ = {isa = PBXBuildFile; fileRef = 0313F86F2AD5577400A5CFB0 /* EasydictTests.m */; };
		031DBD792AE01E130071CF85 /* easydict in Resources */ = {isa = PBXBuildFile; fileRef = 031DBD782AE01E130071CF85 /* easydict */; };
		0320C5872B29F35700861B3D /* QueryServiceRecord.swift in Sources */ = {isa = PBXBuildFile; fileRef = 0320C5862B29F35700861B3D /* QueryServiceRecord.swift */; };
		03247E362968158B00AFCD67 /* EZScriptExecutor.m in Sources */ = {isa = PBXBuildFile; fileRef = 03247E352968158B00AFCD67 /* EZScriptExecutor.m */; };
		03247E3A296AE8EC00AFCD67 /* EZLoadingAnimationView.m in Sources */ = {isa = PBXBuildFile; fileRef = 03247E39296AE8EC00AFCD67 /* EZLoadingAnimationView.m */; };
		03262C1C29EEE91700EFECA0 /* EZEnumTypes.m in Sources */ = {isa = PBXBuildFile; fileRef = 03262C1B29EEE91700EFECA0 /* EZEnumTypes.m */; };
		03262C1F29EF8EE500EFECA0 /* EZPrivacyViewController.m in Sources */ = {isa = PBXBuildFile; fileRef = 03262C1E29EF8EE500EFECA0 /* EZPrivacyViewController.m */; };
		03262C2529EFE97B00EFECA0 /* NSViewController+EZWindow.m in Sources */ = {isa = PBXBuildFile; fileRef = 03262C2429EFE97B00EFECA0 /* NSViewController+EZWindow.m */; };
		0329CD6F29EE924500963F78 /* EZRightClickDetector.m in Sources */ = {isa = PBXBuildFile; fileRef = 0329CD6E29EE924500963F78 /* EZRightClickDetector.m */; };
		033363A0293A05D200FED9C8 /* EZSelectLanguageButton.m in Sources */ = {isa = PBXBuildFile; fileRef = 0333639F293A05D200FED9C8 /* EZSelectLanguageButton.m */; };
		033363A6293C4AFA00FED9C8 /* PrintBeautifulLog.m in Sources */ = {isa = PBXBuildFile; fileRef = 033363A5293C4AFA00FED9C8 /* PrintBeautifulLog.m */; };
		0333FDA32A035BEC00891515 /* NSArray+EZChineseText.m in Sources */ = {isa = PBXBuildFile; fileRef = 0333FDA22A035BEC00891515 /* NSArray+EZChineseText.m */; };
		0333FDA62A035D5700891515 /* NSString+EZChineseText.m in Sources */ = {isa = PBXBuildFile; fileRef = 0333FDA52A035D5700891515 /* NSString+EZChineseText.m */; };
		033B7134293CE2430096E2DF /* EZWebViewTranslator.m in Sources */ = {isa = PBXBuildFile; fileRef = 033B7133293CE2430096E2DF /* EZWebViewTranslator.m */; };
		033C30FC2A7409C40095926A /* TTTDictionary.m in Sources */ = {isa = PBXBuildFile; fileRef = 033C30FB2A7409C40095926A /* TTTDictionary.m */; };
		033C31002A74CECE0095926A /* EZAppleDictionary.m in Sources */ = {isa = PBXBuildFile; fileRef = 033C30FF2A74CECE0095926A /* EZAppleDictionary.m */; };
		0342A9812AD64924002A9F5F /* NSString+EZSplit.m in Sources */ = {isa = PBXBuildFile; fileRef = 0342A9802AD64924002A9F5F /* NSString+EZSplit.m */; };
		034749772B37279200FF679C /* String+EncryptAES.swift in Sources */ = {isa = PBXBuildFile; fileRef = 03FD68BD2B1E151A00FD388E /* String+EncryptAES.swift */; };
		03542A30293645DF00C34C33 /* EZAppleService.m in Sources */ = {isa = PBXBuildFile; fileRef = 03542A2F293645DF00C34C33 /* EZAppleService.m */; };
		03542A342936F70F00C34C33 /* EZLanguageManager.m in Sources */ = {isa = PBXBuildFile; fileRef = 03542A332936F70F00C34C33 /* EZLanguageManager.m */; };
		03542A3A2937AE6400C34C33 /* EZQueryService.m in Sources */ = {isa = PBXBuildFile; fileRef = 03542A392937AE6400C34C33 /* EZQueryService.m */; };
		03542A3D2937AF4F00C34C33 /* EZQueryResult.m in Sources */ = {isa = PBXBuildFile; fileRef = 03542A3C2937AF4F00C34C33 /* EZQueryResult.m */; };
		03542A402937B3C900C34C33 /* EZOCRResult.m in Sources */ = {isa = PBXBuildFile; fileRef = 03542A3F2937B3C900C34C33 /* EZOCRResult.m */; };
		03542A432937B45E00C34C33 /* EZBaiduTranslate.m in Sources */ = {isa = PBXBuildFile; fileRef = 03542A422937B45E00C34C33 /* EZBaiduTranslate.m */; };
		03542A462937B4C300C34C33 /* EZBaiduTranslateResponse.m in Sources */ = {isa = PBXBuildFile; fileRef = 03542A452937B4C300C34C33 /* EZBaiduTranslateResponse.m */; };
		03542A492937B5CF00C34C33 /* EZGoogleTranslate.m in Sources */ = {isa = PBXBuildFile; fileRef = 03542A482937B5CF00C34C33 /* EZGoogleTranslate.m */; };
		03542A4C2937B5F100C34C33 /* EZYoudaoTranslate.m in Sources */ = {isa = PBXBuildFile; fileRef = 03542A4B2937B5F100C34C33 /* EZYoudaoTranslate.m */; };
		03542A4F2937B64B00C34C33 /* EZYoudaoOCRResponse.m in Sources */ = {isa = PBXBuildFile; fileRef = 03542A4E2937B64B00C34C33 /* EZYoudaoOCRResponse.m */; };
		03542A522937B69200C34C33 /* EZYoudaoTranslateResponse.m in Sources */ = {isa = PBXBuildFile; fileRef = 03542A512937B69200C34C33 /* EZYoudaoTranslateResponse.m */; };
		03542A552937B7DE00C34C33 /* EZError.m in Sources */ = {isa = PBXBuildFile; fileRef = 03542A542937B7DE00C34C33 /* EZError.m */; };
		03542A582937CC3200C34C33 /* EZConfiguration.m in Sources */ = {isa = PBXBuildFile; fileRef = 03542A572937CC3200C34C33 /* EZConfiguration.m */; };
		03542A5B2938DA2B00C34C33 /* EZDetectLanguageButton.m in Sources */ = {isa = PBXBuildFile; fileRef = 03542A5A2938DA2B00C34C33 /* EZDetectLanguageButton.m */; };
		03542A5E2938F05B00C34C33 /* EZLanguageModel.m in Sources */ = {isa = PBXBuildFile; fileRef = 03542A5D2938F05B00C34C33 /* EZLanguageModel.m */; };
		035E37E72A0953120061DFAF /* EZToast.m in Sources */ = {isa = PBXBuildFile; fileRef = 035E37E62A0953120061DFAF /* EZToast.m */; };
		0361965529FFECFC00806370 /* youdao-sign.js in Resources */ = {isa = PBXBuildFile; fileRef = 0361965429FFECFC00806370 /* youdao-sign.js */; };
		036196752A000F5900806370 /* FWEncryptorAES.m in Sources */ = {isa = PBXBuildFile; fileRef = 036196702A000F5800806370 /* FWEncryptorAES.m */; };
		036196762A000F5900806370 /* NSData+Base64.m in Sources */ = {isa = PBXBuildFile; fileRef = 036196722A000F5900806370 /* NSData+Base64.m */; };
		036196772A000F5900806370 /* NSData+CommonCrypto.m in Sources */ = {isa = PBXBuildFile; fileRef = 036196742A000F5900806370 /* NSData+CommonCrypto.m */; };
		0361967B2A0037F700806370 /* NSData+EZMD5.m in Sources */ = {isa = PBXBuildFile; fileRef = 0361967A2A0037F700806370 /* NSData+EZMD5.m */; };
		036A0DB82AD8403A006E6D4F /* NSString+EZHandleInputText.m in Sources */ = {isa = PBXBuildFile; fileRef = 036A0DB72AD8403A006E6D4F /* NSString+EZHandleInputText.m */; };
		036A0DBB2AD941F9006E6D4F /* EZReplaceTextButton.m in Sources */ = {isa = PBXBuildFile; fileRef = 036A0DBA2AD941F9006E6D4F /* EZReplaceTextButton.m */; };
		036E7D7B293F4FC8002675DF /* EZOpenLinkButton.m in Sources */ = {isa = PBXBuildFile; fileRef = 036E7D7A293F4FC8002675DF /* EZOpenLinkButton.m */; };
		037852B02957FEB200D0E2CF /* EZServiceViewController.m in Sources */ = {isa = PBXBuildFile; fileRef = 037852AF2957FEB200D0E2CF /* EZServiceViewController.m */; };
		037852B329583F5200D0E2CF /* EZServiceCell.m in Sources */ = {isa = PBXBuildFile; fileRef = 037852B229583F5200D0E2CF /* EZServiceCell.m */; };
		037852B629588EDE00D0E2CF /* EZCustomTableRowView.m in Sources */ = {isa = PBXBuildFile; fileRef = 037852B529588EDE00D0E2CF /* EZCustomTableRowView.m */; };
		037852B9295D49F900D0E2CF /* EZTableRowView.m in Sources */ = {isa = PBXBuildFile; fileRef = 037852B8295D49F900D0E2CF /* EZTableRowView.m */; };
		037E006D2B3DC098006491C6 /* EZOpenAIService+EZPromptMessages.m in Sources */ = {isa = PBXBuildFile; fileRef = 03CF27FA2B3A787900E19B57 /* EZOpenAIService+EZPromptMessages.m */; };
		038030952B4106800009230C /* CocoaLumberjack in Frameworks */ = {isa = PBXBuildFile; productRef = 038030942B4106800009230C /* CocoaLumberjack */; };
		038030972B4106800009230C /* CocoaLumberjackSwift in Frameworks */ = {isa = PBXBuildFile; productRef = 038030962B4106800009230C /* CocoaLumberjackSwift */; };
		03832F542B5F6BE200D0DC64 /* AdvancedTab.swift in Sources */ = {isa = PBXBuildFile; fileRef = 03832F532B5F6BE200D0DC64 /* AdvancedTab.swift */; };
		0383914C292FBE120009828C /* Main.strings in Resources */ = {isa = PBXBuildFile; fileRef = 03839140292FBE120009828C /* Main.strings */; };
		0383914D292FBE120009828C /* Assets.xcassets in Resources */ = {isa = PBXBuildFile; fileRef = 03839143292FBE120009828C /* Assets.xcassets */; };
		0383914E292FBE120009828C /* ViewController.m in Sources */ = {isa = PBXBuildFile; fileRef = 03839144292FBE120009828C /* ViewController.m */; };
		0383914F292FBE120009828C /* Main.storyboard in Resources */ = {isa = PBXBuildFile; fileRef = 03839145292FBE120009828C /* Main.storyboard */; };
		03839150292FBE120009828C /* main.m in Sources */ = {isa = PBXBuildFile; fileRef = 03839147292FBE120009828C /* main.m */; };
		03839151292FBE120009828C /* AppDelegate.m in Sources */ = {isa = PBXBuildFile; fileRef = 03839148292FBE120009828C /* AppDelegate.m */; };
		03882F8D29D95044005B5A52 /* CTView.m in Sources */ = {isa = PBXBuildFile; fileRef = 03882F8429D95044005B5A52 /* CTView.m */; };
		03882F8E29D95044005B5A52 /* ToastWindowController.m in Sources */ = {isa = PBXBuildFile; fileRef = 03882F8629D95044005B5A52 /* ToastWindowController.m */; };
		03882F8F29D95044005B5A52 /* CTScreen.m in Sources */ = {isa = PBXBuildFile; fileRef = 03882F8729D95044005B5A52 /* CTScreen.m */; };
		03882F9029D95044005B5A52 /* ToastWindowController.xib in Resources */ = {isa = PBXBuildFile; fileRef = 03882F8829D95044005B5A52 /* ToastWindowController.xib */; };
		03882F9129D95044005B5A52 /* CTCommon.m in Sources */ = {isa = PBXBuildFile; fileRef = 03882F8929D95044005B5A52 /* CTCommon.m */; };
		03882F9229D95044005B5A52 /* Info.plist in Resources */ = {isa = PBXBuildFile; fileRef = 03882F8C29D95044005B5A52 /* Info.plist */; };
		038A72402B62C0B9004995E3 /* String+Regex.swift in Sources */ = {isa = PBXBuildFile; fileRef = 038A723F2B62C0B9004995E3 /* String+Regex.swift */; };
		038EA1AA2B41169C008A6DD1 /* ZipArchive in Frameworks */ = {isa = PBXBuildFile; productRef = 038EA1A92B41169C008A6DD1 /* ZipArchive */; };
		038EA1AD2B41282F008A6DD1 /* MJExtension in Frameworks */ = {isa = PBXBuildFile; productRef = 038EA1AC2B41282F008A6DD1 /* MJExtension */; };
		0396D611292C932F006A11D9 /* EZSelectLanguageCell.m in Sources */ = {isa = PBXBuildFile; fileRef = 0396D610292C932F006A11D9 /* EZSelectLanguageCell.m */; };
		0396D615292CC4C3006A11D9 /* EZLocalStorage.m in Sources */ = {isa = PBXBuildFile; fileRef = 0396D614292CC4C3006A11D9 /* EZLocalStorage.m */; };
		03991158292927E000E1B06D /* EZTitlebar.m in Sources */ = {isa = PBXBuildFile; fileRef = 03991157292927E000E1B06D /* EZTitlebar.m */; };
		03991166292A8A4400E1B06D /* EZTitleBarMoveView.m in Sources */ = {isa = PBXBuildFile; fileRef = 03991165292A8A4400E1B06D /* EZTitleBarMoveView.m */; };
		0399116A292AA2EF00E1B06D /* EZLayoutManager.m in Sources */ = {isa = PBXBuildFile; fileRef = 03991169292AA2EF00E1B06D /* EZLayoutManager.m */; };
		0399C6A529A747E600B4AFCC /* EZDeepLTranslateResponse.m in Sources */ = {isa = PBXBuildFile; fileRef = 0399C6A429A747E600B4AFCC /* EZDeepLTranslateResponse.m */; };
		0399C6A829A74E0F00B4AFCC /* EZQueryResult+EZDeepLTranslateResponse.m in Sources */ = {isa = PBXBuildFile; fileRef = 0399C6A729A74E0F00B4AFCC /* EZQueryResult+EZDeepLTranslateResponse.m */; };
		0399C6AC29A860AA00B4AFCC /* EZOpenAIService.m in Sources */ = {isa = PBXBuildFile; fileRef = 0399C6AB29A860AA00B4AFCC /* EZOpenAIService.m */; };
		0399C6B829A9F4B800B4AFCC /* EZSchemeParser.m in Sources */ = {isa = PBXBuildFile; fileRef = 0399C6B729A9F4B800B4AFCC /* EZSchemeParser.m */; };
		039B694F2A9D9F370063709D /* EZWebViewManager.m in Sources */ = {isa = PBXBuildFile; fileRef = 039B694E2A9D9F370063709D /* EZWebViewManager.m */; };
		039CC90D292F664E0037B91E /* NSObject+EZWindowType.m in Sources */ = {isa = PBXBuildFile; fileRef = 039CC90C292F664E0037B91E /* NSObject+EZWindowType.m */; };
		039CC910292F86F40037B91E /* NSImage+EZResize.m in Sources */ = {isa = PBXBuildFile; fileRef = 039CC90F292F86F40037B91E /* NSImage+EZResize.m */; };
		039CC914292FB3180037B91E /* EZPopUpButton.m in Sources */ = {isa = PBXBuildFile; fileRef = 039CC913292FB3180037B91E /* EZPopUpButton.m */; };
		039D119929D5E26300C93F46 /* EZAudioUtils.m in Sources */ = {isa = PBXBuildFile; fileRef = 039D119829D5E26300C93F46 /* EZAudioUtils.m */; };
		039E5021296E5D9900072344 /* EZScrollViewController.m in Sources */ = {isa = PBXBuildFile; fileRef = 039E5020296E5D9900072344 /* EZScrollViewController.m */; };
		039F5504294B6E29004AB940 /* EZPreferencesWindowController.m in Sources */ = {isa = PBXBuildFile; fileRef = 039F54FD294B6E29004AB940 /* EZPreferencesWindowController.m */; };
		039F5506294B6E29004AB940 /* EZSettingViewController.m in Sources */ = {isa = PBXBuildFile; fileRef = 039F5501294B6E29004AB940 /* EZSettingViewController.m */; };
		039F5508294B6E29004AB940 /* EZAboutViewController.m in Sources */ = {isa = PBXBuildFile; fileRef = 039F5503294B6E29004AB940 /* EZAboutViewController.m */; };
		03A8308D2B405F8E00112834 /* Sparkle in Frameworks */ = {isa = PBXBuildFile; productRef = 03A8308C2B405F8E00112834 /* Sparkle */; };
		03A830902B4073E700112834 /* AppCenterAnalytics in Frameworks */ = {isa = PBXBuildFile; productRef = 03A8308F2B4073E700112834 /* AppCenterAnalytics */; };
		03A830922B4073E700112834 /* AppCenterCrashes in Frameworks */ = {isa = PBXBuildFile; productRef = 03A830912B4073E700112834 /* AppCenterCrashes */; };
		03A830952B4076FC00112834 /* FirebaseAnalyticsSwift in Frameworks */ = {isa = PBXBuildFile; productRef = 03A830942B4076FC00112834 /* FirebaseAnalyticsSwift */; };
		03B022E629231FA6001C7E63 /* Assets.xcassets in Resources */ = {isa = PBXBuildFile; fileRef = 03B0221D29231FA6001C7E63 /* Assets.xcassets */; };
		03B022E729231FA6001C7E63 /* Main.storyboard in Resources */ = {isa = PBXBuildFile; fileRef = 03B0221F29231FA6001C7E63 /* Main.storyboard */; };
		03B022E829231FA6001C7E63 /* entry.m in Sources */ = {isa = PBXBuildFile; fileRef = 03B0222129231FA6001C7E63 /* entry.m */; };
		03B022E929231FA6001C7E63 /* AppDelegate.m in Sources */ = {isa = PBXBuildFile; fileRef = 03B0222329231FA6001C7E63 /* AppDelegate.m */; };
		03B022EC29231FA6001C7E63 /* baidu-translate-sign.js in Resources */ = {isa = PBXBuildFile; fileRef = 03B0222F29231FA6001C7E63 /* baidu-translate-sign.js */; };
		03B022F029231FA6001C7E63 /* google-translate-sign.js in Resources */ = {isa = PBXBuildFile; fileRef = 03B0223529231FA6001C7E63 /* google-translate-sign.js */; };
		03B022F529231FA6001C7E63 /* EZDetectManager.m in Sources */ = {isa = PBXBuildFile; fileRef = 03B0224429231FA6001C7E63 /* EZDetectManager.m */; };
		03B022FA29231FA6001C7E63 /* EZServiceTypes.m in Sources */ = {isa = PBXBuildFile; fileRef = 03B0224B29231FA6001C7E63 /* EZServiceTypes.m */; };
		03B022FD29231FA6001C7E63 /* EZFixedQueryWindow.m in Sources */ = {isa = PBXBuildFile; fileRef = 03B0225229231FA6001C7E63 /* EZFixedQueryWindow.m */; };
		03B022FE29231FA6001C7E63 /* EZBaseQueryViewController.m in Sources */ = {isa = PBXBuildFile; fileRef = 03B0225329231FA6001C7E63 /* EZBaseQueryViewController.m */; };
		03B0230129231FA6001C7E63 /* EZQueryView.m in Sources */ = {isa = PBXBuildFile; fileRef = 03B0225C29231FA6001C7E63 /* EZQueryView.m */; };
		03B0230229231FA6001C7E63 /* EZWordResultView.m in Sources */ = {isa = PBXBuildFile; fileRef = 03B0225F29231FA6001C7E63 /* EZWordResultView.m */; };
		03B0230329231FA6001C7E63 /* EZResultView.m in Sources */ = {isa = PBXBuildFile; fileRef = 03B0226229231FA6001C7E63 /* EZResultView.m */; };
		03B0230429231FA6001C7E63 /* EZHoverButton.m in Sources */ = {isa = PBXBuildFile; fileRef = 03B0226629231FA6001C7E63 /* EZHoverButton.m */; };
		03B0230529231FA6001C7E63 /* EZButton.m in Sources */ = {isa = PBXBuildFile; fileRef = 03B0226829231FA6001C7E63 /* EZButton.m */; };
		03B0230629231FA6001C7E63 /* EZLabel.m in Sources */ = {isa = PBXBuildFile; fileRef = 03B0226C29231FA6001C7E63 /* EZLabel.m */; };
		03B0230729231FA6001C7E63 /* EZCommonView.m in Sources */ = {isa = PBXBuildFile; fileRef = 03B0226E29231FA6001C7E63 /* EZCommonView.m */; };
		03B0231229231FA6001C7E63 /* NSObject+DarkMode.m in Sources */ = {isa = PBXBuildFile; fileRef = 03B0228729231FA6001C7E63 /* NSObject+DarkMode.m */; };
		03B0231329231FA6001C7E63 /* NSView+HiddenDebug.m in Sources */ = {isa = PBXBuildFile; fileRef = 03B0228A29231FA6001C7E63 /* NSView+HiddenDebug.m */; };
		03B0231429231FA6001C7E63 /* DarkModeManager.m in Sources */ = {isa = PBXBuildFile; fileRef = 03B0228C29231FA6001C7E63 /* DarkModeManager.m */; };
		03B0231529231FA6001C7E63 /* SnipWindow.m in Sources */ = {isa = PBXBuildFile; fileRef = 03B0229329231FA6001C7E63 /* SnipWindow.m */; };
		03B0231629231FA6001C7E63 /* SnipFocusView.m in Sources */ = {isa = PBXBuildFile; fileRef = 03B0229429231FA6001C7E63 /* SnipFocusView.m */; };
		03B0231729231FA6001C7E63 /* Snip.m in Sources */ = {isa = PBXBuildFile; fileRef = 03B0229529231FA6001C7E63 /* Snip.m */; };
		03B0231829231FA6001C7E63 /* SnipWindowController.m in Sources */ = {isa = PBXBuildFile; fileRef = 03B0229729231FA6001C7E63 /* SnipWindowController.m */; };
		03B0231929231FA6001C7E63 /* SnipViewController.m in Sources */ = {isa = PBXBuildFile; fileRef = 03B0229829231FA6001C7E63 /* SnipViewController.m */; };
		03B0232029231FA6001C7E63 /* NSWindow+MM.m in Sources */ = {isa = PBXBuildFile; fileRef = 03B022A829231FA6001C7E63 /* NSWindow+MM.m */; };
		03B0232129231FA6001C7E63 /* NSPasteboard+MM.m in Sources */ = {isa = PBXBuildFile; fileRef = 03B022AA29231FA6001C7E63 /* NSPasteboard+MM.m */; };
		03B0232229231FA6001C7E63 /* NSImage+MM.m in Sources */ = {isa = PBXBuildFile; fileRef = 03B022AB29231FA6001C7E63 /* NSImage+MM.m */; };
		03B0232329231FA6001C7E63 /* NSString+MM.m in Sources */ = {isa = PBXBuildFile; fileRef = 03B022AC29231FA6001C7E63 /* NSString+MM.m */; };
		03B0232429231FA6001C7E63 /* NSUserDefaults+MM.m in Sources */ = {isa = PBXBuildFile; fileRef = 03B022AD29231FA6001C7E63 /* NSUserDefaults+MM.m */; };
		03B0232529231FA6001C7E63 /* NSButton+MM.m in Sources */ = {isa = PBXBuildFile; fileRef = 03B022AE29231FA6001C7E63 /* NSButton+MM.m */; };
		03B0232629231FA6001C7E63 /* NSAttributedString+MM.m in Sources */ = {isa = PBXBuildFile; fileRef = 03B022B429231FA6001C7E63 /* NSAttributedString+MM.m */; };
		03B0232729231FA6001C7E63 /* NSColor+MM.m in Sources */ = {isa = PBXBuildFile; fileRef = 03B022B529231FA6001C7E63 /* NSColor+MM.m */; };
		03B0232829231FA6001C7E63 /* NSTextView+Height.m in Sources */ = {isa = PBXBuildFile; fileRef = 03B022BD29231FA6001C7E63 /* NSTextView+Height.m */; };
		03B0232929231FA6001C7E63 /* NSDictionary+MM.m in Sources */ = {isa = PBXBuildFile; fileRef = 03B022BE29231FA6001C7E63 /* NSDictionary+MM.m */; };
		03B0232A29231FA6001C7E63 /* NSColor+MyColors.m in Sources */ = {isa = PBXBuildFile; fileRef = 03B022C129231FA6001C7E63 /* NSColor+MyColors.m */; };
		03B0232B29231FA6001C7E63 /* NSMutableAttributedString+MM.m in Sources */ = {isa = PBXBuildFile; fileRef = 03B022C229231FA6001C7E63 /* NSMutableAttributedString+MM.m */; };
		03B0232C29231FA6001C7E63 /* NSView+MM.m in Sources */ = {isa = PBXBuildFile; fileRef = 03B022C329231FA6001C7E63 /* NSView+MM.m */; };
		03B0232D29231FA6001C7E63 /* NSArray+MM.m in Sources */ = {isa = PBXBuildFile; fileRef = 03B022C429231FA6001C7E63 /* NSArray+MM.m */; };
		03B0232E29231FA6001C7E63 /* MMCrashSignalExceptionHandler.m in Sources */ = {isa = PBXBuildFile; fileRef = 03B022C829231FA6001C7E63 /* MMCrashSignalExceptionHandler.m */; };
		03B0232F29231FA6001C7E63 /* MMCrashFileTool.m in Sources */ = {isa = PBXBuildFile; fileRef = 03B022CA29231FA6001C7E63 /* MMCrashFileTool.m */; };
		03B0233029231FA6001C7E63 /* MMCrashUncaughtExceptionHandler.m in Sources */ = {isa = PBXBuildFile; fileRef = 03B022CC29231FA6001C7E63 /* MMCrashUncaughtExceptionHandler.m */; };
		03B0233129231FA6001C7E63 /* MMCrash.m in Sources */ = {isa = PBXBuildFile; fileRef = 03B022CD29231FA6001C7E63 /* MMCrash.m */; };
		03B0233229231FA6001C7E63 /* MMLog.swift in Sources */ = {isa = PBXBuildFile; fileRef = 03B022D229231FA6001C7E63 /* MMLog.swift */; };
		03B0233329231FA6001C7E63 /* MMLog.m in Sources */ = {isa = PBXBuildFile; fileRef = 03B022D329231FA6001C7E63 /* MMLog.m */; };
		03B0233429231FA6001C7E63 /* MMConsoleLogFormatter.m in Sources */ = {isa = PBXBuildFile; fileRef = 03B022D429231FA6001C7E63 /* MMConsoleLogFormatter.m */; };
		03B0233529231FA6001C7E63 /* MMFileLogFormatter.m in Sources */ = {isa = PBXBuildFile; fileRef = 03B022D529231FA6001C7E63 /* MMFileLogFormatter.m */; };
		03B0233629231FA6001C7E63 /* MMEventMonitor.m in Sources */ = {isa = PBXBuildFile; fileRef = 03B022D729231FA6001C7E63 /* MMEventMonitor.m */; };
		03B0233729231FA6001C7E63 /* MMMake.m in Sources */ = {isa = PBXBuildFile; fileRef = 03B022D829231FA6001C7E63 /* MMMake.m */; };
		03B0233829231FA6001C7E63 /* MMOrderedDictionary.m in Sources */ = {isa = PBXBuildFile; fileRef = 03B022D929231FA6001C7E63 /* MMOrderedDictionary.m */; };
		03B0233929231FA6001C7E63 /* MMTool.m in Sources */ = {isa = PBXBuildFile; fileRef = 03B022DE29231FA6001C7E63 /* MMTool.m */; };
		03B3B8B22925D5B200168E8D /* EZPopButtonWindow.m in Sources */ = {isa = PBXBuildFile; fileRef = 03B3B8B12925D5B200168E8D /* EZPopButtonWindow.m */; };
		03B3B8B52925DD3D00168E8D /* EZPopButtonViewController.m in Sources */ = {isa = PBXBuildFile; fileRef = 03B3B8B42925DD3D00168E8D /* EZPopButtonViewController.m */; };
		03B63ABF2A86967800E155ED /* CoreServices.framework in Frameworks */ = {isa = PBXBuildFile; fileRef = 03B63ABE2A86967800E155ED /* CoreServices.framework */; };
		03BB2DE329F5772F00447EDD /* EZAudioButton.m in Sources */ = {isa = PBXBuildFile; fileRef = 03BB2DE229F5772F00447EDD /* EZAudioButton.m */; };
		03BB2DEB29F57DC000447EDD /* NSImage+EZSymbolmage.m in Sources */ = {isa = PBXBuildFile; fileRef = 03BB2DEA29F57DC000447EDD /* NSImage+EZSymbolmage.m */; };
		03BB2DEF29F59C8A00447EDD /* EZSymbolImageButton.m in Sources */ = {isa = PBXBuildFile; fileRef = 03BB2DEE29F59C8A00447EDD /* EZSymbolImageButton.m */; };
		03BB2DF329F6350200447EDD /* EZCopyButton.m in Sources */ = {isa = PBXBuildFile; fileRef = 03BB2DF229F6350200447EDD /* EZCopyButton.m */; };
		03BD281E29481C0400F5891A /* EZAudioPlayer.m in Sources */ = {isa = PBXBuildFile; fileRef = 03BD281D29481C0400F5891A /* EZAudioPlayer.m */; };
		03BD282229486CF200F5891A /* EZBlueTextButton.m in Sources */ = {isa = PBXBuildFile; fileRef = 03BD282129486CF200F5891A /* EZBlueTextButton.m */; };
		03BD2825294875AE00F5891A /* EZMyLabel.m in Sources */ = {isa = PBXBuildFile; fileRef = 03BD2824294875AE00F5891A /* EZMyLabel.m */; };
		03BDA7B82A26DA280079D04F /* XPMValuedArgument.m in Sources */ = {isa = PBXBuildFile; fileRef = 03BDA79F2A26DA280079D04F /* XPMValuedArgument.m */; };
		03BDA7B92A26DA280079D04F /* NSProcessInfo+XPMArgumentParser.m in Sources */ = {isa = PBXBuildFile; fileRef = 03BDA7A22A26DA280079D04F /* NSProcessInfo+XPMArgumentParser.m */; };
		03BDA7BA2A26DA280079D04F /* XPMMutableAttributedArray.m in Sources */ = {isa = PBXBuildFile; fileRef = 03BDA7A32A26DA280079D04F /* XPMMutableAttributedArray.m */; };
		03BDA7BB2A26DA280079D04F /* XPMArgsKonstants.m in Sources */ = {isa = PBXBuildFile; fileRef = 03BDA7A62A26DA280079D04F /* XPMArgsKonstants.m */; };
		03BDA7BC2A26DA280079D04F /* XPMArgumentSignature.m in Sources */ = {isa = PBXBuildFile; fileRef = 03BDA7A72A26DA280079D04F /* XPMArgumentSignature.m */; };
		03BDA7BD2A26DA280079D04F /* XPMArguments_Coalescer_Internal.m in Sources */ = {isa = PBXBuildFile; fileRef = 03BDA7A82A26DA280079D04F /* XPMArguments_Coalescer_Internal.m */; };
		03BDA7BE2A26DA280079D04F /* XPMCountedArgument.m in Sources */ = {isa = PBXBuildFile; fileRef = 03BDA7A92A26DA280079D04F /* XPMCountedArgument.m */; };
		03BDA7BF2A26DA280079D04F /* NSScanner+EscapedScanning.m in Sources */ = {isa = PBXBuildFile; fileRef = 03BDA7AA2A26DA280079D04F /* NSScanner+EscapedScanning.m */; };
		03BDA7C02A26DA280079D04F /* XPMArgumentPackage.m in Sources */ = {isa = PBXBuildFile; fileRef = 03BDA7AB2A26DA280079D04F /* XPMArgumentPackage.m */; };
		03BDA7C12A26DA280079D04F /* XPMArgumentParser.m in Sources */ = {isa = PBXBuildFile; fileRef = 03BDA7AD2A26DA280079D04F /* XPMArgumentParser.m */; };
		03BDA7C22A26DA280079D04F /* NSString+Indenter.m in Sources */ = {isa = PBXBuildFile; fileRef = 03BDA7AE2A26DA280079D04F /* NSString+Indenter.m */; };
		03BDA7C32A26DA280079D04F /* NSArray+XPMArgumentsNormalizer.m in Sources */ = {isa = PBXBuildFile; fileRef = 03BDA7AF2A26DA280079D04F /* NSArray+XPMArgumentsNormalizer.m */; };
		03BDA7C42A26DA280079D04F /* NSDictionary+RubyDescription.m in Sources */ = {isa = PBXBuildFile; fileRef = 03BDA7B12A26DA280079D04F /* NSDictionary+RubyDescription.m */; };
		03BE26EB2A24B2AF00FB7117 /* AppDelegate+EZURLScheme.m in Sources */ = {isa = PBXBuildFile; fileRef = 03BE26EA2A24B2AF00FB7117 /* AppDelegate+EZURLScheme.m */; };
		03BFBB652923998300C48725 /* black-white-icon@2x.png in Resources */ = {isa = PBXBuildFile; fileRef = 03BFBB632923998300C48725 /* black-white-icon@2x.png */; };
		03BFBB662923998300C48725 /* black-white-icon@3x.png in Resources */ = {isa = PBXBuildFile; fileRef = 03BFBB642923998300C48725 /* black-white-icon@3x.png */; };
		03BFBB7229239E9F00C48725 /* blue-white-icon@3x.png in Resources */ = {isa = PBXBuildFile; fileRef = 03BFBB7029239E9F00C48725 /* blue-white-icon@3x.png */; };
		03BFBB7329239E9F00C48725 /* blue-white-icon@2x.png in Resources */ = {isa = PBXBuildFile; fileRef = 03BFBB7129239E9F00C48725 /* blue-white-icon@2x.png */; };
		03BFBB772923A09B00C48725 /* white-blue-icon@2x.png in Resources */ = {isa = PBXBuildFile; fileRef = 03BFBB752923A09B00C48725 /* white-blue-icon@2x.png */; };
		03BFBB782923A09B00C48725 /* white-blue-icon@3x.png in Resources */ = {isa = PBXBuildFile; fileRef = 03BFBB762923A09B00C48725 /* white-blue-icon@3x.png */; };
		03BFBB7C2923A1D900C48725 /* cyan-white-icon@3x.png in Resources */ = {isa = PBXBuildFile; fileRef = 03BFBB7A2923A1D900C48725 /* cyan-white-icon@3x.png */; };
		03BFBB7D2923A1D900C48725 /* cyan-white-icon@2x.png in Resources */ = {isa = PBXBuildFile; fileRef = 03BFBB7B2923A1D900C48725 /* cyan-white-icon@2x.png */; };
		03BFBB802923A2FA00C48725 /* white-black-icon@2x.png in Resources */ = {isa = PBXBuildFile; fileRef = 03BFBB7E2923A2FA00C48725 /* white-black-icon@2x.png */; };
		03BFBB812923A2FA00C48725 /* white-black-icon@3x.png in Resources */ = {isa = PBXBuildFile; fileRef = 03BFBB7F2923A2FA00C48725 /* white-black-icon@3x.png */; };
		03BFFC68295F4B87004E033E /* EZYoudaoDictModel.m in Sources */ = {isa = PBXBuildFile; fileRef = 03BFFC67295F4B87004E033E /* EZYoudaoDictModel.m */; };
		03BFFC6E295FE59C004E033E /* EZQueryResult+EZYoudaoDictModel.m in Sources */ = {isa = PBXBuildFile; fileRef = 03BFFC6D295FE59C004E033E /* EZQueryResult+EZYoudaoDictModel.m */; };
		03BFFC7129612E10004E033E /* NSString+EZConvenience.m in Sources */ = {isa = PBXBuildFile; fileRef = 03BFFC7029612E10004E033E /* NSString+EZConvenience.m */; };
		03CAB9552ADBF0FF00DA94A3 /* EZSystemUtility.m in Sources */ = {isa = PBXBuildFile; fileRef = 03CAB9542ADBF0FF00DA94A3 /* EZSystemUtility.m */; };
		03CF27FE2B3DA7D500E19B57 /* Realm in Frameworks */ = {isa = PBXBuildFile; productRef = 03CF27FD2B3DA7D500E19B57 /* Realm */; };
		03CF28002B3DA7D500E19B57 /* RealmSwift in Frameworks */ = {isa = PBXBuildFile; productRef = 03CF27FF2B3DA7D500E19B57 /* RealmSwift */; };
		03CF88632B137F650030C199 /* Array+Convenience.swift in Sources */ = {isa = PBXBuildFile; fileRef = 03CF88622B137F650030C199 /* Array+Convenience.swift */; };
		03D0434E292886D200E7559E /* EZMiniQueryWindow.m in Sources */ = {isa = PBXBuildFile; fileRef = 03D0434D292886D200E7559E /* EZMiniQueryWindow.m */; };
		03D043522928935300E7559E /* EZMainQueryWindow.m in Sources */ = {isa = PBXBuildFile; fileRef = 03D043512928935300E7559E /* EZMainQueryWindow.m */; };
		03D043562928940500E7559E /* EZBaseQueryWindow.m in Sources */ = {isa = PBXBuildFile; fileRef = 03D043552928940500E7559E /* EZBaseQueryWindow.m */; };
		03D0435A2928C4C800E7559E /* EZWindowManager.m in Sources */ = {isa = PBXBuildFile; fileRef = 03D043592928C4C800E7559E /* EZWindowManager.m */; };
		03D1C8782952B1CD00F2C7BD /* GoogleService-Info.plist in Resources */ = {isa = PBXBuildFile; fileRef = 03D1C8772952B1CD00F2C7BD /* GoogleService-Info.plist */; };
		03D1C8792952B1CD00F2C7BD /* GoogleService-Info.plist in Resources */ = {isa = PBXBuildFile; fileRef = 03D1C8772952B1CD00F2C7BD /* GoogleService-Info.plist */; };
		03D2A3DF29F42B290035CED4 /* bd.js in Resources */ = {isa = PBXBuildFile; fileRef = 03D2A3DE29F42B280035CED4 /* bd.js */; };
		03D2A3E329F4C6F50035CED4 /* EZNetworkManager.m in Sources */ = {isa = PBXBuildFile; fileRef = 03D2A3E229F4C6F50035CED4 /* EZNetworkManager.m */; };
		03D35DAA2AA6C49B00B023FE /* NSString+EZRegex.m in Sources */ = {isa = PBXBuildFile; fileRef = 03D35DA92AA6C49B00B023FE /* NSString+EZRegex.m */; };
		03D5FCFF2A5EF4E400AD26BE /* EZDeviceSystemInfo.m in Sources */ = {isa = PBXBuildFile; fileRef = 03D5FCFE2A5EF4E400AD26BE /* EZDeviceSystemInfo.m */; };
		03D8A6592A42A1A300D9A968 /* EZAppModel.m in Sources */ = {isa = PBXBuildFile; fileRef = 03D8A6582A42A1A300D9A968 /* EZAppModel.m */; };
		03D8A65C2A433B4100D9A968 /* EZConfiguration+EZUserData.m in Sources */ = {isa = PBXBuildFile; fileRef = 03D8A65B2A433B4100D9A968 /* EZConfiguration+EZUserData.m */; };
		03D8B26E292DBD2000D5A811 /* EZCoordinateUtils.m in Sources */ = {isa = PBXBuildFile; fileRef = 03D8B26D292DBD2000D5A811 /* EZCoordinateUtils.m */; };
		03DC38C1292CC97900922CB2 /* EZServiceInfo.m in Sources */ = {isa = PBXBuildFile; fileRef = 03DC38C0292CC97900922CB2 /* EZServiceInfo.m */; };
		03DC7C5E2A3ABE28000BF7C9 /* EZConstKey.m in Sources */ = {isa = PBXBuildFile; fileRef = 03DC7C5D2A3ABE28000BF7C9 /* EZConstKey.m */; };
		03DC7C622A3C7050000BF7C9 /* EZDisableAutoSelectTextViewController.m in Sources */ = {isa = PBXBuildFile; fileRef = 03DC7C612A3C7050000BF7C9 /* EZDisableAutoSelectTextViewController.m */; };
		03DC7C662A3CA465000BF7C9 /* HWSegmentedControl.m in Sources */ = {isa = PBXBuildFile; fileRef = 03DC7C652A3CA465000BF7C9 /* HWSegmentedControl.m */; };
		03DC7C6A2A3CA852000BF7C9 /* EZAppCell.m in Sources */ = {isa = PBXBuildFile; fileRef = 03DC7C692A3CA852000BF7C9 /* EZAppCell.m */; };
		03E02A222924E77100A10260 /* EZMenuItemManager.m in Sources */ = {isa = PBXBuildFile; fileRef = 03E02A212924E77100A10260 /* EZMenuItemManager.m */; };
		03E02A2629250D1D00A10260 /* EZEventMonitor.m in Sources */ = {isa = PBXBuildFile; fileRef = 03E02A2529250D1D00A10260 /* EZEventMonitor.m */; };
		03E2BF752A298F2B00E010F3 /* NSString+EZUtils.m in Sources */ = {isa = PBXBuildFile; fileRef = 03E2BF742A298F2B00E010F3 /* NSString+EZUtils.m */; };
		03E3E7C22ADE318800812C84 /* EZQueryMenuTextView.m in Sources */ = {isa = PBXBuildFile; fileRef = 03E3E7C12ADE318800812C84 /* EZQueryMenuTextView.m */; };
		03F0DB382953428300EBF9C1 /* EZLog.m in Sources */ = {isa = PBXBuildFile; fileRef = 03F0DB372953428300EBF9C1 /* EZLog.m */; };
		03F14A3B2956016B00CB7379 /* EZVolcanoTranslate.m in Sources */ = {isa = PBXBuildFile; fileRef = 03F14A3A2956016B00CB7379 /* EZVolcanoTranslate.m */; };
		03F25CB329327BC200E66A12 /* EZShortcut.m in Sources */ = {isa = PBXBuildFile; fileRef = 03F25CB229327BC200E66A12 /* EZShortcut.m */; };
		03F639952AA6CFBB009B9914 /* EZBingConfig.m in Sources */ = {isa = PBXBuildFile; fileRef = 03F639942AA6CFBB009B9914 /* EZBingConfig.m */; };
		03FB3EDD2B1B405B004C3238 /* TencentSigning.swift in Sources */ = {isa = PBXBuildFile; fileRef = 03FB3EDC2B1B405B004C3238 /* TencentSigning.swift */; };
		03FC699A2B39D13A0035D2DA /* EZOpenAIChatResponse.m in Sources */ = {isa = PBXBuildFile; fileRef = 03FC69992B39D13A0035D2DA /* EZOpenAIChatResponse.m */; };
		03FD68BB2B1DC59600FD388E /* CryptoSwift in Frameworks */ = {isa = PBXBuildFile; productRef = 03FD68BA2B1DC59600FD388E /* CryptoSwift */; };
		03FD68BE2B1E151A00FD388E /* String+EncryptAES.swift in Sources */ = {isa = PBXBuildFile; fileRef = 03FD68BD2B1E151A00FD388E /* String+EncryptAES.swift */; };
		0A057D6D2B499A000025C51D /* ServiceTab.swift in Sources */ = {isa = PBXBuildFile; fileRef = 0A057D6C2B499A000025C51D /* ServiceTab.swift */; };
		0A2A05A62B59757100EEA142 /* Bundle+AppInfo.swift in Sources */ = {isa = PBXBuildFile; fileRef = 0A2A05A52B59757100EEA142 /* Bundle+AppInfo.swift */; };
		0A2BA9602B49A989002872A4 /* Binding+DidSet.swift in Sources */ = {isa = PBXBuildFile; fileRef = 0A2BA95F2B49A989002872A4 /* Binding+DidSet.swift */; };
		0A2BA9642B4A3CCD002872A4 /* Notification+Name.swift in Sources */ = {isa = PBXBuildFile; fileRef = 0A2BA9632B4A3CCD002872A4 /* Notification+Name.swift */; };
		0A8685C82B552A590022534F /* DisabledAppTab.swift in Sources */ = {isa = PBXBuildFile; fileRef = 0A8685C72B552A590022534F /* DisabledAppTab.swift */; };
		0AC11B222B4D16A500F07198 /* WindowAccessor.swift in Sources */ = {isa = PBXBuildFile; fileRef = 0AC11B212B4D16A500F07198 /* WindowAccessor.swift */; };
		0AC11B242B4E46B300F07198 /* TapHandlerView.swift in Sources */ = {isa = PBXBuildFile; fileRef = 0AC11B232B4E46B300F07198 /* TapHandlerView.swift */; };
		17BCAEF72B0DFF9000A7D372 /* EZNiuTransTranslateResponse.m in Sources */ = {isa = PBXBuildFile; fileRef = 17BCAEF52B0DFF9000A7D372 /* EZNiuTransTranslateResponse.m */; };
		17BCAEF82B0DFF9000A7D372 /* EZNiuTransTranslate.m in Sources */ = {isa = PBXBuildFile; fileRef = 17BCAEF62B0DFF9000A7D372 /* EZNiuTransTranslate.m */; };
		2721E4D02AFE920700A059AC /* Alamofire in Frameworks */ = {isa = PBXBuildFile; productRef = 2721E4CF2AFE920700A059AC /* Alamofire */; };
		2746AEC12AF95138005FE0A1 /* CaiyunService.swift in Sources */ = {isa = PBXBuildFile; fileRef = 2746AEC02AF95138005FE0A1 /* CaiyunService.swift */; };
		276742082B3DC230002A2C75 /* PrivacyTab.swift in Sources */ = {isa = PBXBuildFile; fileRef = 276742042B3DC230002A2C75 /* PrivacyTab.swift */; };
		276742092B3DC230002A2C75 /* AboutTab.swift in Sources */ = {isa = PBXBuildFile; fileRef = 276742052B3DC230002A2C75 /* AboutTab.swift */; };
		278322602B0FB0EA0026644C /* CaiyunResponse.swift in Sources */ = {isa = PBXBuildFile; fileRef = 2783225F2B0FB0EA0026644C /* CaiyunResponse.swift */; };
		278322622B0FB8EF0026644C /* CaiyunTranslateType.swift in Sources */ = {isa = PBXBuildFile; fileRef = 278322612B0FB8EF0026644C /* CaiyunTranslateType.swift */; };
		278540342B3DE04F004E9488 /* GeneralTab.swift in Sources */ = {isa = PBXBuildFile; fileRef = 278540332B3DE04F004E9488 /* GeneralTab.swift */; };
		27FE95272B3DC55F000AD654 /* EasydictApp.swift in Sources */ = {isa = PBXBuildFile; fileRef = 27FE95262B3DC55F000AD654 /* EasydictApp.swift */; };
		27FE98052B3DCB09000AD654 /* NewAppManager.swift in Sources */ = {isa = PBXBuildFile; fileRef = 27FE98042B3DCB09000AD654 /* NewAppManager.swift */; };
		27FE98092B3DD536000AD654 /* SettingView.swift in Sources */ = {isa = PBXBuildFile; fileRef = 27FE98082B3DD536000AD654 /* SettingView.swift */; };
		27FE980B2B3DD5D1000AD654 /* MenuItemView.swift in Sources */ = {isa = PBXBuildFile; fileRef = 27FE980A2B3DD5D1000AD654 /* MenuItemView.swift */; };
		6220AD5B2A82812300BBFB52 /* EZBingService.m in Sources */ = {isa = PBXBuildFile; fileRef = 6220AD5A2A82812300BBFB52 /* EZBingService.m */; };
		6295DE312A84D82E006145F4 /* EZBingTranslateModel.m in Sources */ = {isa = PBXBuildFile; fileRef = 6295DE302A84D82E006145F4 /* EZBingTranslateModel.m */; };
		6295DE342A84EF76006145F4 /* EZBingLookupModel.m in Sources */ = {isa = PBXBuildFile; fileRef = 6295DE332A84EF76006145F4 /* EZBingLookupModel.m */; };
		62A2D03F2A82967F007EEB01 /* EZBingRequest.m in Sources */ = {isa = PBXBuildFile; fileRef = 62A2D03E2A82967F007EEB01 /* EZBingRequest.m */; };
		62E2BF4A2B4082BA00E42D38 /* AliService.swift in Sources */ = {isa = PBXBuildFile; fileRef = 62E2BF472B4082BA00E42D38 /* AliService.swift */; };
		62E2BF4B2B4082BA00E42D38 /* AliResponse.swift in Sources */ = {isa = PBXBuildFile; fileRef = 62E2BF482B4082BA00E42D38 /* AliResponse.swift */; };
		62E2BF4C2B4082BA00E42D38 /* AliTranslateType.swift in Sources */ = {isa = PBXBuildFile; fileRef = 62E2BF492B4082BA00E42D38 /* AliTranslateType.swift */; };
		62ED29A22B15F1F500901F51 /* EZWrapView.m in Sources */ = {isa = PBXBuildFile; fileRef = 62ED29A12B15F1F500901F51 /* EZWrapView.m */; };
		960835502B6791F200C6A931 /* ShortcutValidator.swift in Sources */ = {isa = PBXBuildFile; fileRef = 9608354F2B6791F200C6A931 /* ShortcutValidator.swift */; };
		96099AE22B5D40330055C4DD /* ShortcutTab.swift in Sources */ = {isa = PBXBuildFile; fileRef = 96099AE12B5D40330055C4DD /* ShortcutTab.swift */; };
		9627F9382B59956800B1E999 /* GeneralShortcutSetting.swift in Sources */ = {isa = PBXBuildFile; fileRef = 9627F9352B59956800B1E999 /* GeneralShortcutSetting.swift */; };
		9627F9392B59956800B1E999 /* GeneralKeyHolderWrapper.swift in Sources */ = {isa = PBXBuildFile; fileRef = 9627F9362B59956800B1E999 /* GeneralKeyHolderWrapper.swift */; };
		9672D7D22B4008B40023B8FB /* MASShortcutBinder+EZMASShortcutBinder.m in Sources */ = {isa = PBXBuildFile; fileRef = 9672D7D12B4008B40023B8FB /* MASShortcutBinder+EZMASShortcutBinder.m */; };
		967712EA2B5B913600105E0F /* KeyHolder in Frameworks */ = {isa = PBXBuildFile; productRef = 967712E92B5B913600105E0F /* KeyHolder */; };
		967712EE2B5B943400105E0F /* Shortcut.swift in Sources */ = {isa = PBXBuildFile; fileRef = 967712ED2B5B943400105E0F /* Shortcut.swift */; };
		A0B65CA0F31AC8ECFB8347CC /* Pods_EasydictTests.framework in Frameworks */ = {isa = PBXBuildFile; fileRef = 378E73A7EA8FC8FB9C975A63 /* Pods_EasydictTests.framework */; };
		B87AC7E36367075BA5D13234 /* Pods_Easydict.framework in Frameworks */ = {isa = PBXBuildFile; fileRef = 6372B33DFF803C7096A82250 /* Pods_Easydict.framework */; };
		C415C0AD2B450D4800A9D231 /* GeminiService.swift in Sources */ = {isa = PBXBuildFile; fileRef = C415C0AC2B450D4800A9D231 /* GeminiService.swift */; };
		C4DD01E92B12B3C80025EE8E /* TencentService.swift in Sources */ = {isa = PBXBuildFile; fileRef = C4DD01E82B12B3C80025EE8E /* TencentService.swift */; };
		C4DD01EB2B12BA250025EE8E /* TencentResponse.swift in Sources */ = {isa = PBXBuildFile; fileRef = C4DD01EA2B12BA250025EE8E /* TencentResponse.swift */; };
		C4DD01ED2B12BE9B0025EE8E /* TencentTranslateType.swift in Sources */ = {isa = PBXBuildFile; fileRef = C4DD01EC2B12BE9B0025EE8E /* TencentTranslateType.swift */; };
		C4DE3D6D2AC00EB500C2B85D /* Localizable.xcstrings in Resources */ = {isa = PBXBuildFile; fileRef = C4DE3D6C2AC00EB500C2B85D /* Localizable.xcstrings */; };
		C98CAE75239F4619005F7DCA /* EasydictHelper.app in CopyFiles */ = {isa = PBXBuildFile; fileRef = C90BE309239F38EB00ADE88B /* EasydictHelper.app */; settings = {ATTRIBUTES = (RemoveHeadersOnCopy, ); }; };
		DC3C643F2B187119008EEDD8 /* ChangeFontSizeView.swift in Sources */ = {isa = PBXBuildFile; fileRef = DC3C643E2B187119008EEDD8 /* ChangeFontSizeView.swift */; };
		DC46DF802B4417B900DEAE3E /* Configuration.swift in Sources */ = {isa = PBXBuildFile; fileRef = DC46DF7F2B4417B900DEAE3E /* Configuration.swift */; };
		DC6D9C872B352EBC0055EFFC /* FontSizeHintView.swift in Sources */ = {isa = PBXBuildFile; fileRef = DC6D9C862B352EBC0055EFFC /* FontSizeHintView.swift */; };
		DC6D9C892B3969510055EFFC /* Appearance.swift in Sources */ = {isa = PBXBuildFile; fileRef = DC6D9C882B3969510055EFFC /* Appearance.swift */; };
<<<<<<< HEAD
		EA1013442B5DBDB1005E43F9 /* KeyCombo+Defaults.Serializable.swift in Sources */ = {isa = PBXBuildFile; fileRef = EA1013432B5DBDB1005E43F9 /* KeyCombo+Defaults.Serializable.swift */; };
		EA3B81F92B5254AA004C0E8B /* Configuration.swift in Sources */ = {isa = PBXBuildFile; fileRef = EA3B81F82B5254AA004C0E8B /* Configuration.swift */; };
=======
		DCF176F22B57CED700CA6026 /* Configuration+UserData.swift in Sources */ = {isa = PBXBuildFile; fileRef = DCF176F12B57CED700CA6026 /* Configuration+UserData.swift */; };
		EA3B81F92B5254AA004C0E8B /* Configuration+Defaults.swift in Sources */ = {isa = PBXBuildFile; fileRef = EA3B81F82B5254AA004C0E8B /* Configuration+Defaults.swift */; };
>>>>>>> bece937d
		EA3B81FC2B52555C004C0E8B /* Defaults in Frameworks */ = {isa = PBXBuildFile; productRef = EA3B81FB2B52555C004C0E8B /* Defaults */; };
		EA9943E32B534C3300EE7B97 /* TTSServiceType.swift in Sources */ = {isa = PBXBuildFile; fileRef = EA9943E22B534C3300EE7B97 /* TTSServiceType.swift */; };
		EA9943E82B534D8900EE7B97 /* LanguageDetectOptimizeExtensions.swift in Sources */ = {isa = PBXBuildFile; fileRef = EA9943E72B534D8900EE7B97 /* LanguageDetectOptimizeExtensions.swift */; };
		EA9943EE2B5353AB00EE7B97 /* WindowTypeExtensions.swift in Sources */ = {isa = PBXBuildFile; fileRef = EA9943ED2B5353AB00EE7B97 /* WindowTypeExtensions.swift */; };
		EA9943F02B5354C400EE7B97 /* ShowWindowPositionExtensions.swift in Sources */ = {isa = PBXBuildFile; fileRef = EA9943EF2B5354C400EE7B97 /* ShowWindowPositionExtensions.swift */; };
		EA9943F22B5358BF00EE7B97 /* LanguageExtensions.swift in Sources */ = {isa = PBXBuildFile; fileRef = EA9943F12B5358BF00EE7B97 /* LanguageExtensions.swift */; };
		EAE3D3502B62E9DE001EE3E3 /* GlobalContext.swift in Sources */ = {isa = PBXBuildFile; fileRef = EAE3D34F2B62E9DE001EE3E3 /* GlobalContext.swift */; };
		EAED41EC2B54AA920005FE0A /* ServiceConfigurationSection.swift in Sources */ = {isa = PBXBuildFile; fileRef = EAED41EB2B54AA920005FE0A /* ServiceConfigurationSection.swift */; };
		EAED41EF2B54B1430005FE0A /* ConfigurableService.swift in Sources */ = {isa = PBXBuildFile; fileRef = EAED41EE2B54B1430005FE0A /* ConfigurableService.swift */; };
		EAED41F22B54B39D0005FE0A /* OpenAIService+ConfigurableService.swift in Sources */ = {isa = PBXBuildFile; fileRef = EAED41F12B54B39D0005FE0A /* OpenAIService+ConfigurableService.swift */; };
/* End PBXBuildFile section */

/* Begin PBXContainerItemProxy section */
		03022F322B370B7100B63209 /* PBXContainerItemProxy */ = {
			isa = PBXContainerItemProxy;
			containerPortal = C99EEB102385796700FEE666 /* Project object */;
			proxyType = 1;
			remoteGlobalIDString = C99EEB172385796700FEE666;
			remoteInfo = Easydict;
		};
		0313F8712AD5577400A5CFB0 /* PBXContainerItemProxy */ = {
			isa = PBXContainerItemProxy;
			containerPortal = C99EEB102385796700FEE666 /* Project object */;
			proxyType = 1;
			remoteGlobalIDString = C99EEB172385796700FEE666;
			remoteInfo = Easydict;
		};
/* End PBXContainerItemProxy section */

/* Begin PBXCopyFilesBuildPhase section */
		C98CAE74239F45DA005F7DCA /* CopyFiles */ = {
			isa = PBXCopyFilesBuildPhase;
			buildActionMask = 2147483647;
			dstPath = Contents/Library/LoginItems;
			dstSubfolderSpec = 1;
			files = (
				C98CAE75239F4619005F7DCA /* EasydictHelper.app in CopyFiles */,
			);
			runOnlyForDeploymentPostprocessing = 0;
		};
/* End PBXCopyFilesBuildPhase section */

/* Begin PBXFileReference section */
		03008B2529408BF50062B821 /* NSObject+EZDarkMode.h */ = {isa = PBXFileReference; lastKnownFileType = sourcecode.c.h; path = "NSObject+EZDarkMode.h"; sourceTree = "<group>"; };
		03008B2629408BF50062B821 /* NSObject+EZDarkMode.m */ = {isa = PBXFileReference; lastKnownFileType = sourcecode.c.objc; path = "NSObject+EZDarkMode.m"; sourceTree = "<group>"; };
		03008B292940D3230062B821 /* EZDeepLTranslate.h */ = {isa = PBXFileReference; lastKnownFileType = sourcecode.c.h; path = EZDeepLTranslate.h; sourceTree = "<group>"; };
		03008B2A2940D3230062B821 /* EZDeepLTranslate.m */ = {isa = PBXFileReference; lastKnownFileType = sourcecode.c.objc; path = EZDeepLTranslate.m; sourceTree = "<group>"; };
		03008B2C2941956D0062B821 /* EZURLSchemeHandler.h */ = {isa = PBXFileReference; lastKnownFileType = sourcecode.c.h; path = EZURLSchemeHandler.h; sourceTree = "<group>"; };
		03008B2D2941956D0062B821 /* EZURLSchemeHandler.m */ = {isa = PBXFileReference; lastKnownFileType = sourcecode.c.objc; path = EZURLSchemeHandler.m; sourceTree = "<group>"; };
		03008B3D29444B0A0062B821 /* NSView+EZAnimatedHidden.h */ = {isa = PBXFileReference; lastKnownFileType = sourcecode.c.h; path = "NSView+EZAnimatedHidden.h"; sourceTree = "<group>"; };
		03008B3E29444B0A0062B821 /* NSView+EZAnimatedHidden.m */ = {isa = PBXFileReference; lastKnownFileType = sourcecode.c.objc; path = "NSView+EZAnimatedHidden.m"; sourceTree = "<group>"; };
		03022F2E2B370B7100B63209 /* EasydictSwiftTests.xctest */ = {isa = PBXFileReference; explicitFileType = wrapper.cfbundle; includeInIndex = 0; path = EasydictSwiftTests.xctest; sourceTree = BUILT_PRODUCTS_DIR; };
		03022F302B370B7100B63209 /* EasydictSwiftTests.swift */ = {isa = PBXFileReference; lastKnownFileType = sourcecode.swift; path = EasydictSwiftTests.swift; sourceTree = "<group>"; };
		03022F372B370BE300B63209 /* EasydictSwiftTests-Bridging-Header.h */ = {isa = PBXFileReference; lastKnownFileType = sourcecode.c.h; path = "EasydictSwiftTests-Bridging-Header.h"; sourceTree = "<group>"; };
		030570E02ADB919900C9905E /* EZAppleScriptManager.h */ = {isa = PBXFileReference; lastKnownFileType = sourcecode.c.h; path = EZAppleScriptManager.h; sourceTree = "<group>"; };
		030570E12ADB919900C9905E /* EZAppleScriptManager.m */ = {isa = PBXFileReference; lastKnownFileType = sourcecode.c.objc; path = EZAppleScriptManager.m; sourceTree = "<group>"; };
		0309E1EB292B439A00AFB76A /* EZTextView.h */ = {isa = PBXFileReference; lastKnownFileType = sourcecode.c.h; path = EZTextView.h; sourceTree = "<group>"; };
		0309E1EC292B439A00AFB76A /* EZTextView.m */ = {isa = PBXFileReference; lastKnownFileType = sourcecode.c.objc; path = EZTextView.m; sourceTree = "<group>"; };
		0309E1EE292B4A5E00AFB76A /* NSView+EZGetViewController.h */ = {isa = PBXFileReference; lastKnownFileType = sourcecode.c.h; path = "NSView+EZGetViewController.h"; sourceTree = "<group>"; };
		0309E1EF292B4A5E00AFB76A /* NSView+EZGetViewController.m */ = {isa = PBXFileReference; lastKnownFileType = sourcecode.c.objc; path = "NSView+EZGetViewController.m"; sourceTree = "<group>"; };
		0309E1F2292BD6A100AFB76A /* EZQueryModel.h */ = {isa = PBXFileReference; lastKnownFileType = sourcecode.c.h; path = EZQueryModel.h; sourceTree = "<group>"; };
		0309E1F3292BD6A100AFB76A /* EZQueryModel.m */ = {isa = PBXFileReference; lastKnownFileType = sourcecode.c.objc; path = EZQueryModel.m; sourceTree = "<group>"; };
		030DB2602B56CC6500E27DEA /* BingLanguageVoice.swift */ = {isa = PBXFileReference; fileEncoding = 4; lastKnownFileType = sourcecode.swift; path = BingLanguageVoice.swift; sourceTree = "<group>"; };
		0310C8262A94EFA100B1D81E /* apple-dictionary.html */ = {isa = PBXFileReference; lastKnownFileType = text.html; path = "apple-dictionary.html"; sourceTree = "<group>"; };
		0313F86D2AD5577400A5CFB0 /* EasydictTests.xctest */ = {isa = PBXFileReference; explicitFileType = wrapper.cfbundle; includeInIndex = 0; path = EasydictTests.xctest; sourceTree = BUILT_PRODUCTS_DIR; };
		0313F86F2AD5577400A5CFB0 /* EasydictTests.m */ = {isa = PBXFileReference; lastKnownFileType = sourcecode.c.objc; path = EasydictTests.m; sourceTree = "<group>"; };
		031DBD782AE01E130071CF85 /* easydict */ = {isa = PBXFileReference; fileEncoding = 4; lastKnownFileType = text.script.sh; path = easydict; sourceTree = "<group>"; };
		0320C5862B29F35700861B3D /* QueryServiceRecord.swift */ = {isa = PBXFileReference; lastKnownFileType = sourcecode.swift; path = QueryServiceRecord.swift; sourceTree = "<group>"; };
		03247E342968158B00AFCD67 /* EZScriptExecutor.h */ = {isa = PBXFileReference; lastKnownFileType = sourcecode.c.h; path = EZScriptExecutor.h; sourceTree = "<group>"; };
		03247E352968158B00AFCD67 /* EZScriptExecutor.m */ = {isa = PBXFileReference; lastKnownFileType = sourcecode.c.objc; path = EZScriptExecutor.m; sourceTree = "<group>"; };
		03247E38296AE8EC00AFCD67 /* EZLoadingAnimationView.h */ = {isa = PBXFileReference; lastKnownFileType = sourcecode.c.h; path = EZLoadingAnimationView.h; sourceTree = "<group>"; };
		03247E39296AE8EC00AFCD67 /* EZLoadingAnimationView.m */ = {isa = PBXFileReference; lastKnownFileType = sourcecode.c.objc; path = EZLoadingAnimationView.m; sourceTree = "<group>"; };
		03262C1A29EEE91700EFECA0 /* EZEnumTypes.h */ = {isa = PBXFileReference; lastKnownFileType = sourcecode.c.h; path = EZEnumTypes.h; sourceTree = "<group>"; };
		03262C1B29EEE91700EFECA0 /* EZEnumTypes.m */ = {isa = PBXFileReference; lastKnownFileType = sourcecode.c.objc; path = EZEnumTypes.m; sourceTree = "<group>"; };
		03262C1D29EF8EE500EFECA0 /* EZPrivacyViewController.h */ = {isa = PBXFileReference; lastKnownFileType = sourcecode.c.h; path = EZPrivacyViewController.h; sourceTree = "<group>"; };
		03262C1E29EF8EE500EFECA0 /* EZPrivacyViewController.m */ = {isa = PBXFileReference; lastKnownFileType = sourcecode.c.objc; path = EZPrivacyViewController.m; sourceTree = "<group>"; };
		03262C2329EFE97B00EFECA0 /* NSViewController+EZWindow.h */ = {isa = PBXFileReference; lastKnownFileType = sourcecode.c.h; path = "NSViewController+EZWindow.h"; sourceTree = "<group>"; };
		03262C2429EFE97B00EFECA0 /* NSViewController+EZWindow.m */ = {isa = PBXFileReference; lastKnownFileType = sourcecode.c.objc; path = "NSViewController+EZWindow.m"; sourceTree = "<group>"; };
		0329CD6D29EE924500963F78 /* EZRightClickDetector.h */ = {isa = PBXFileReference; lastKnownFileType = sourcecode.c.h; path = EZRightClickDetector.h; sourceTree = "<group>"; };
		0329CD6E29EE924500963F78 /* EZRightClickDetector.m */ = {isa = PBXFileReference; lastKnownFileType = sourcecode.c.objc; path = EZRightClickDetector.m; sourceTree = "<group>"; };
		0333639E293A05D200FED9C8 /* EZSelectLanguageButton.h */ = {isa = PBXFileReference; lastKnownFileType = sourcecode.c.h; path = EZSelectLanguageButton.h; sourceTree = "<group>"; };
		0333639F293A05D200FED9C8 /* EZSelectLanguageButton.m */ = {isa = PBXFileReference; lastKnownFileType = sourcecode.c.objc; path = EZSelectLanguageButton.m; sourceTree = "<group>"; };
		033363A4293C4AFA00FED9C8 /* PrintBeautifulLog.h */ = {isa = PBXFileReference; fileEncoding = 4; lastKnownFileType = sourcecode.c.h; path = PrintBeautifulLog.h; sourceTree = "<group>"; };
		033363A5293C4AFA00FED9C8 /* PrintBeautifulLog.m */ = {isa = PBXFileReference; fileEncoding = 4; lastKnownFileType = sourcecode.c.objc; path = PrintBeautifulLog.m; sourceTree = "<group>"; };
		0333FDA12A035BEC00891515 /* NSArray+EZChineseText.h */ = {isa = PBXFileReference; lastKnownFileType = sourcecode.c.h; path = "NSArray+EZChineseText.h"; sourceTree = "<group>"; };
		0333FDA22A035BEC00891515 /* NSArray+EZChineseText.m */ = {isa = PBXFileReference; lastKnownFileType = sourcecode.c.objc; path = "NSArray+EZChineseText.m"; sourceTree = "<group>"; };
		0333FDA42A035D5700891515 /* NSString+EZChineseText.h */ = {isa = PBXFileReference; lastKnownFileType = sourcecode.c.h; path = "NSString+EZChineseText.h"; sourceTree = "<group>"; };
		0333FDA52A035D5700891515 /* NSString+EZChineseText.m */ = {isa = PBXFileReference; lastKnownFileType = sourcecode.c.objc; path = "NSString+EZChineseText.m"; sourceTree = "<group>"; };
		033B7132293CE2430096E2DF /* EZWebViewTranslator.h */ = {isa = PBXFileReference; lastKnownFileType = sourcecode.c.h; path = EZWebViewTranslator.h; sourceTree = "<group>"; };
		033B7133293CE2430096E2DF /* EZWebViewTranslator.m */ = {isa = PBXFileReference; lastKnownFileType = sourcecode.c.objc; path = EZWebViewTranslator.m; sourceTree = "<group>"; };
		033C30F92A7409C40095926A /* DictionaryKit.h */ = {isa = PBXFileReference; fileEncoding = 4; lastKnownFileType = sourcecode.c.h; path = DictionaryKit.h; sourceTree = "<group>"; };
		033C30FA2A7409C40095926A /* TTTDictionary.h */ = {isa = PBXFileReference; fileEncoding = 4; lastKnownFileType = sourcecode.c.h; path = TTTDictionary.h; sourceTree = "<group>"; };
		033C30FB2A7409C40095926A /* TTTDictionary.m */ = {isa = PBXFileReference; fileEncoding = 4; lastKnownFileType = sourcecode.c.objc; path = TTTDictionary.m; sourceTree = "<group>"; };
		033C30FE2A74CECE0095926A /* EZAppleDictionary.h */ = {isa = PBXFileReference; lastKnownFileType = sourcecode.c.h; path = EZAppleDictionary.h; sourceTree = "<group>"; };
		033C30FF2A74CECE0095926A /* EZAppleDictionary.m */ = {isa = PBXFileReference; lastKnownFileType = sourcecode.c.objc; path = EZAppleDictionary.m; sourceTree = "<group>"; };
		0342A97F2AD64924002A9F5F /* NSString+EZSplit.h */ = {isa = PBXFileReference; lastKnownFileType = sourcecode.c.h; path = "NSString+EZSplit.h"; sourceTree = "<group>"; };
		0342A9802AD64924002A9F5F /* NSString+EZSplit.m */ = {isa = PBXFileReference; lastKnownFileType = sourcecode.c.objc; path = "NSString+EZSplit.m"; sourceTree = "<group>"; };
		03542A2E293645DF00C34C33 /* EZAppleService.h */ = {isa = PBXFileReference; lastKnownFileType = sourcecode.c.h; path = EZAppleService.h; sourceTree = "<group>"; };
		03542A2F293645DF00C34C33 /* EZAppleService.m */ = {isa = PBXFileReference; lastKnownFileType = sourcecode.c.objc; path = EZAppleService.m; sourceTree = "<group>"; };
		03542A322936F70F00C34C33 /* EZLanguageManager.h */ = {isa = PBXFileReference; lastKnownFileType = sourcecode.c.h; path = EZLanguageManager.h; sourceTree = "<group>"; };
		03542A332936F70F00C34C33 /* EZLanguageManager.m */ = {isa = PBXFileReference; lastKnownFileType = sourcecode.c.objc; path = EZLanguageManager.m; sourceTree = "<group>"; };
		03542A382937AE6400C34C33 /* EZQueryService.h */ = {isa = PBXFileReference; lastKnownFileType = sourcecode.c.h; path = EZQueryService.h; sourceTree = "<group>"; };
		03542A392937AE6400C34C33 /* EZQueryService.m */ = {isa = PBXFileReference; lastKnownFileType = sourcecode.c.objc; path = EZQueryService.m; sourceTree = "<group>"; };
		03542A3B2937AF4F00C34C33 /* EZQueryResult.h */ = {isa = PBXFileReference; lastKnownFileType = sourcecode.c.h; path = EZQueryResult.h; sourceTree = "<group>"; };
		03542A3C2937AF4F00C34C33 /* EZQueryResult.m */ = {isa = PBXFileReference; lastKnownFileType = sourcecode.c.objc; path = EZQueryResult.m; sourceTree = "<group>"; };
		03542A3E2937B3C900C34C33 /* EZOCRResult.h */ = {isa = PBXFileReference; lastKnownFileType = sourcecode.c.h; path = EZOCRResult.h; sourceTree = "<group>"; };
		03542A3F2937B3C900C34C33 /* EZOCRResult.m */ = {isa = PBXFileReference; lastKnownFileType = sourcecode.c.objc; path = EZOCRResult.m; sourceTree = "<group>"; };
		03542A412937B45E00C34C33 /* EZBaiduTranslate.h */ = {isa = PBXFileReference; lastKnownFileType = sourcecode.c.h; path = EZBaiduTranslate.h; sourceTree = "<group>"; };
		03542A422937B45E00C34C33 /* EZBaiduTranslate.m */ = {isa = PBXFileReference; lastKnownFileType = sourcecode.c.objc; path = EZBaiduTranslate.m; sourceTree = "<group>"; };
		03542A442937B4C300C34C33 /* EZBaiduTranslateResponse.h */ = {isa = PBXFileReference; lastKnownFileType = sourcecode.c.h; path = EZBaiduTranslateResponse.h; sourceTree = "<group>"; };
		03542A452937B4C300C34C33 /* EZBaiduTranslateResponse.m */ = {isa = PBXFileReference; lastKnownFileType = sourcecode.c.objc; path = EZBaiduTranslateResponse.m; sourceTree = "<group>"; };
		03542A472937B5CF00C34C33 /* EZGoogleTranslate.h */ = {isa = PBXFileReference; lastKnownFileType = sourcecode.c.h; path = EZGoogleTranslate.h; sourceTree = "<group>"; };
		03542A482937B5CF00C34C33 /* EZGoogleTranslate.m */ = {isa = PBXFileReference; lastKnownFileType = sourcecode.c.objc; path = EZGoogleTranslate.m; sourceTree = "<group>"; };
		03542A4A2937B5F100C34C33 /* EZYoudaoTranslate.h */ = {isa = PBXFileReference; lastKnownFileType = sourcecode.c.h; path = EZYoudaoTranslate.h; sourceTree = "<group>"; };
		03542A4B2937B5F100C34C33 /* EZYoudaoTranslate.m */ = {isa = PBXFileReference; lastKnownFileType = sourcecode.c.objc; path = EZYoudaoTranslate.m; sourceTree = "<group>"; };
		03542A4D2937B64B00C34C33 /* EZYoudaoOCRResponse.h */ = {isa = PBXFileReference; lastKnownFileType = sourcecode.c.h; path = EZYoudaoOCRResponse.h; sourceTree = "<group>"; };
		03542A4E2937B64B00C34C33 /* EZYoudaoOCRResponse.m */ = {isa = PBXFileReference; lastKnownFileType = sourcecode.c.objc; path = EZYoudaoOCRResponse.m; sourceTree = "<group>"; };
		03542A502937B69200C34C33 /* EZYoudaoTranslateResponse.h */ = {isa = PBXFileReference; lastKnownFileType = sourcecode.c.h; path = EZYoudaoTranslateResponse.h; sourceTree = "<group>"; };
		03542A512937B69200C34C33 /* EZYoudaoTranslateResponse.m */ = {isa = PBXFileReference; lastKnownFileType = sourcecode.c.objc; path = EZYoudaoTranslateResponse.m; sourceTree = "<group>"; };
		03542A532937B7DD00C34C33 /* EZError.h */ = {isa = PBXFileReference; lastKnownFileType = sourcecode.c.h; path = EZError.h; sourceTree = "<group>"; };
		03542A542937B7DE00C34C33 /* EZError.m */ = {isa = PBXFileReference; lastKnownFileType = sourcecode.c.objc; path = EZError.m; sourceTree = "<group>"; };
		03542A562937CC3200C34C33 /* EZConfiguration.h */ = {isa = PBXFileReference; lastKnownFileType = sourcecode.c.h; path = EZConfiguration.h; sourceTree = "<group>"; };
		03542A572937CC3200C34C33 /* EZConfiguration.m */ = {isa = PBXFileReference; lastKnownFileType = sourcecode.c.objc; path = EZConfiguration.m; sourceTree = "<group>"; };
		03542A592938DA2B00C34C33 /* EZDetectLanguageButton.h */ = {isa = PBXFileReference; lastKnownFileType = sourcecode.c.h; path = EZDetectLanguageButton.h; sourceTree = "<group>"; };
		03542A5A2938DA2B00C34C33 /* EZDetectLanguageButton.m */ = {isa = PBXFileReference; lastKnownFileType = sourcecode.c.objc; path = EZDetectLanguageButton.m; sourceTree = "<group>"; };
		03542A5C2938F05B00C34C33 /* EZLanguageModel.h */ = {isa = PBXFileReference; lastKnownFileType = sourcecode.c.h; path = EZLanguageModel.h; sourceTree = "<group>"; };
		03542A5D2938F05B00C34C33 /* EZLanguageModel.m */ = {isa = PBXFileReference; lastKnownFileType = sourcecode.c.objc; path = EZLanguageModel.m; sourceTree = "<group>"; };
		035E37E52A0953120061DFAF /* EZToast.h */ = {isa = PBXFileReference; lastKnownFileType = sourcecode.c.h; path = EZToast.h; sourceTree = "<group>"; };
		035E37E62A0953120061DFAF /* EZToast.m */ = {isa = PBXFileReference; lastKnownFileType = sourcecode.c.objc; path = EZToast.m; sourceTree = "<group>"; };
		0361965429FFECFC00806370 /* youdao-sign.js */ = {isa = PBXFileReference; fileEncoding = 4; lastKnownFileType = sourcecode.javascript; path = "youdao-sign.js"; sourceTree = "<group>"; };
		0361966F2A000F5800806370 /* NSData+Base64.h */ = {isa = PBXFileReference; fileEncoding = 4; lastKnownFileType = sourcecode.c.h; path = "NSData+Base64.h"; sourceTree = "<group>"; };
		036196702A000F5800806370 /* FWEncryptorAES.m */ = {isa = PBXFileReference; fileEncoding = 4; lastKnownFileType = sourcecode.c.objc; path = FWEncryptorAES.m; sourceTree = "<group>"; };
		036196712A000F5900806370 /* FWEncryptorAES.h */ = {isa = PBXFileReference; fileEncoding = 4; lastKnownFileType = sourcecode.c.h; path = FWEncryptorAES.h; sourceTree = "<group>"; };
		036196722A000F5900806370 /* NSData+Base64.m */ = {isa = PBXFileReference; fileEncoding = 4; lastKnownFileType = sourcecode.c.objc; path = "NSData+Base64.m"; sourceTree = "<group>"; };
		036196732A000F5900806370 /* NSData+CommonCrypto.h */ = {isa = PBXFileReference; fileEncoding = 4; lastKnownFileType = sourcecode.c.h; path = "NSData+CommonCrypto.h"; sourceTree = "<group>"; };
		036196742A000F5900806370 /* NSData+CommonCrypto.m */ = {isa = PBXFileReference; fileEncoding = 4; lastKnownFileType = sourcecode.c.objc; path = "NSData+CommonCrypto.m"; sourceTree = "<group>"; };
		036196792A0037F700806370 /* NSData+EZMD5.h */ = {isa = PBXFileReference; lastKnownFileType = sourcecode.c.h; path = "NSData+EZMD5.h"; sourceTree = "<group>"; };
		0361967A2A0037F700806370 /* NSData+EZMD5.m */ = {isa = PBXFileReference; lastKnownFileType = sourcecode.c.objc; path = "NSData+EZMD5.m"; sourceTree = "<group>"; };
		036A0DB62AD8403A006E6D4F /* NSString+EZHandleInputText.h */ = {isa = PBXFileReference; lastKnownFileType = sourcecode.c.h; path = "NSString+EZHandleInputText.h"; sourceTree = "<group>"; };
		036A0DB72AD8403A006E6D4F /* NSString+EZHandleInputText.m */ = {isa = PBXFileReference; lastKnownFileType = sourcecode.c.objc; path = "NSString+EZHandleInputText.m"; sourceTree = "<group>"; };
		036A0DB92AD941F9006E6D4F /* EZReplaceTextButton.h */ = {isa = PBXFileReference; fileEncoding = 4; lastKnownFileType = sourcecode.c.h; path = EZReplaceTextButton.h; sourceTree = "<group>"; };
		036A0DBA2AD941F9006E6D4F /* EZReplaceTextButton.m */ = {isa = PBXFileReference; fileEncoding = 4; lastKnownFileType = sourcecode.c.objc; path = EZReplaceTextButton.m; sourceTree = "<group>"; };
		036E7D79293F4FC8002675DF /* EZOpenLinkButton.h */ = {isa = PBXFileReference; lastKnownFileType = sourcecode.c.h; path = EZOpenLinkButton.h; sourceTree = "<group>"; };
		036E7D7A293F4FC8002675DF /* EZOpenLinkButton.m */ = {isa = PBXFileReference; lastKnownFileType = sourcecode.c.objc; path = EZOpenLinkButton.m; sourceTree = "<group>"; };
		037852AE2957FEB200D0E2CF /* EZServiceViewController.h */ = {isa = PBXFileReference; lastKnownFileType = sourcecode.c.h; path = EZServiceViewController.h; sourceTree = "<group>"; };
		037852AF2957FEB200D0E2CF /* EZServiceViewController.m */ = {isa = PBXFileReference; lastKnownFileType = sourcecode.c.objc; path = EZServiceViewController.m; sourceTree = "<group>"; };
		037852B129583F5200D0E2CF /* EZServiceCell.h */ = {isa = PBXFileReference; lastKnownFileType = sourcecode.c.h; path = EZServiceCell.h; sourceTree = "<group>"; };
		037852B229583F5200D0E2CF /* EZServiceCell.m */ = {isa = PBXFileReference; lastKnownFileType = sourcecode.c.objc; path = EZServiceCell.m; sourceTree = "<group>"; };
		037852B429588EDE00D0E2CF /* EZCustomTableRowView.h */ = {isa = PBXFileReference; lastKnownFileType = sourcecode.c.h; path = EZCustomTableRowView.h; sourceTree = "<group>"; };
		037852B529588EDE00D0E2CF /* EZCustomTableRowView.m */ = {isa = PBXFileReference; lastKnownFileType = sourcecode.c.objc; path = EZCustomTableRowView.m; sourceTree = "<group>"; };
		037852B7295D49F900D0E2CF /* EZTableRowView.h */ = {isa = PBXFileReference; lastKnownFileType = sourcecode.c.h; path = EZTableRowView.h; sourceTree = "<group>"; };
		037852B8295D49F900D0E2CF /* EZTableRowView.m */ = {isa = PBXFileReference; lastKnownFileType = sourcecode.c.objc; path = EZTableRowView.m; sourceTree = "<group>"; };
		03832F532B5F6BE200D0DC64 /* AdvancedTab.swift */ = {isa = PBXFileReference; lastKnownFileType = sourcecode.swift; path = AdvancedTab.swift; sourceTree = "<group>"; };
		03839141292FBE120009828C /* zh-Hans */ = {isa = PBXFileReference; lastKnownFileType = text.plist.strings; name = "zh-Hans"; path = "zh-Hans.lproj/Main.strings"; sourceTree = "<group>"; };
		03839142292FBE120009828C /* AppDelegate.h */ = {isa = PBXFileReference; fileEncoding = 4; lastKnownFileType = sourcecode.c.h; path = AppDelegate.h; sourceTree = "<group>"; };
		03839143292FBE120009828C /* Assets.xcassets */ = {isa = PBXFileReference; lastKnownFileType = folder.assetcatalog; path = Assets.xcassets; sourceTree = "<group>"; };
		03839144292FBE120009828C /* ViewController.m */ = {isa = PBXFileReference; fileEncoding = 4; lastKnownFileType = sourcecode.c.objc; path = ViewController.m; sourceTree = "<group>"; };
		03839146292FBE120009828C /* Base */ = {isa = PBXFileReference; lastKnownFileType = file.storyboard; name = Base; path = Base.lproj/Main.storyboard; sourceTree = "<group>"; };
		03839147292FBE120009828C /* main.m */ = {isa = PBXFileReference; fileEncoding = 4; lastKnownFileType = sourcecode.c.objc; path = main.m; sourceTree = "<group>"; };
		03839148292FBE120009828C /* AppDelegate.m */ = {isa = PBXFileReference; fileEncoding = 4; lastKnownFileType = sourcecode.c.objc; path = AppDelegate.m; sourceTree = "<group>"; };
		03839149292FBE120009828C /* EasydictHelper.entitlements */ = {isa = PBXFileReference; fileEncoding = 4; lastKnownFileType = text.plist.entitlements; path = EasydictHelper.entitlements; sourceTree = "<group>"; };
		0383914A292FBE120009828C /* Info.plist */ = {isa = PBXFileReference; fileEncoding = 4; lastKnownFileType = text.plist.xml; path = Info.plist; sourceTree = "<group>"; };
		0383914B292FBE120009828C /* ViewController.h */ = {isa = PBXFileReference; fileEncoding = 4; lastKnownFileType = sourcecode.c.h; path = ViewController.h; sourceTree = "<group>"; };
		03882F8229D95044005B5A52 /* CTScreen.h */ = {isa = PBXFileReference; fileEncoding = 4; lastKnownFileType = sourcecode.c.h; path = CTScreen.h; sourceTree = "<group>"; };
		03882F8329D95044005B5A52 /* ToastWindowController.h */ = {isa = PBXFileReference; fileEncoding = 4; lastKnownFileType = sourcecode.c.h; path = ToastWindowController.h; sourceTree = "<group>"; };
		03882F8429D95044005B5A52 /* CTView.m */ = {isa = PBXFileReference; fileEncoding = 4; lastKnownFileType = sourcecode.c.objc; path = CTView.m; sourceTree = "<group>"; };
		03882F8529D95044005B5A52 /* CTCommon.h */ = {isa = PBXFileReference; fileEncoding = 4; lastKnownFileType = sourcecode.c.h; path = CTCommon.h; sourceTree = "<group>"; };
		03882F8629D95044005B5A52 /* ToastWindowController.m */ = {isa = PBXFileReference; fileEncoding = 4; lastKnownFileType = sourcecode.c.objc; path = ToastWindowController.m; sourceTree = "<group>"; };
		03882F8729D95044005B5A52 /* CTScreen.m */ = {isa = PBXFileReference; fileEncoding = 4; lastKnownFileType = sourcecode.c.objc; path = CTScreen.m; sourceTree = "<group>"; };
		03882F8829D95044005B5A52 /* ToastWindowController.xib */ = {isa = PBXFileReference; fileEncoding = 4; lastKnownFileType = file.xib; path = ToastWindowController.xib; sourceTree = "<group>"; };
		03882F8929D95044005B5A52 /* CTCommon.m */ = {isa = PBXFileReference; fileEncoding = 4; lastKnownFileType = sourcecode.c.objc; path = CTCommon.m; sourceTree = "<group>"; };
		03882F8A29D95044005B5A52 /* CTView.h */ = {isa = PBXFileReference; fileEncoding = 4; lastKnownFileType = sourcecode.c.h; path = CTView.h; sourceTree = "<group>"; };
		03882F8B29D95044005B5A52 /* CoolToast.h */ = {isa = PBXFileReference; fileEncoding = 4; lastKnownFileType = sourcecode.c.h; path = CoolToast.h; sourceTree = "<group>"; };
		03882F8C29D95044005B5A52 /* Info.plist */ = {isa = PBXFileReference; fileEncoding = 4; lastKnownFileType = text.plist.xml; path = Info.plist; sourceTree = "<group>"; };
		038A723F2B62C0B9004995E3 /* String+Regex.swift */ = {isa = PBXFileReference; lastKnownFileType = sourcecode.swift; path = "String+Regex.swift"; sourceTree = "<group>"; };
		0396D60F292C932F006A11D9 /* EZSelectLanguageCell.h */ = {isa = PBXFileReference; lastKnownFileType = sourcecode.c.h; path = EZSelectLanguageCell.h; sourceTree = "<group>"; };
		0396D610292C932F006A11D9 /* EZSelectLanguageCell.m */ = {isa = PBXFileReference; lastKnownFileType = sourcecode.c.objc; path = EZSelectLanguageCell.m; sourceTree = "<group>"; };
		0396D613292CC4C3006A11D9 /* EZLocalStorage.h */ = {isa = PBXFileReference; lastKnownFileType = sourcecode.c.h; path = EZLocalStorage.h; sourceTree = "<group>"; };
		0396D614292CC4C3006A11D9 /* EZLocalStorage.m */ = {isa = PBXFileReference; lastKnownFileType = sourcecode.c.objc; path = EZLocalStorage.m; sourceTree = "<group>"; };
		03991156292927E000E1B06D /* EZTitlebar.h */ = {isa = PBXFileReference; lastKnownFileType = sourcecode.c.h; path = EZTitlebar.h; sourceTree = "<group>"; };
		03991157292927E000E1B06D /* EZTitlebar.m */ = {isa = PBXFileReference; lastKnownFileType = sourcecode.c.objc; path = EZTitlebar.m; sourceTree = "<group>"; };
		03991164292A8A4400E1B06D /* EZTitleBarMoveView.h */ = {isa = PBXFileReference; lastKnownFileType = sourcecode.c.h; path = EZTitleBarMoveView.h; sourceTree = "<group>"; };
		03991165292A8A4400E1B06D /* EZTitleBarMoveView.m */ = {isa = PBXFileReference; lastKnownFileType = sourcecode.c.objc; path = EZTitleBarMoveView.m; sourceTree = "<group>"; };
		03991168292AA2EF00E1B06D /* EZLayoutManager.h */ = {isa = PBXFileReference; lastKnownFileType = sourcecode.c.h; path = EZLayoutManager.h; sourceTree = "<group>"; };
		03991169292AA2EF00E1B06D /* EZLayoutManager.m */ = {isa = PBXFileReference; lastKnownFileType = sourcecode.c.objc; path = EZLayoutManager.m; sourceTree = "<group>"; };
		0399C6A329A747E600B4AFCC /* EZDeepLTranslateResponse.h */ = {isa = PBXFileReference; lastKnownFileType = sourcecode.c.h; path = EZDeepLTranslateResponse.h; sourceTree = "<group>"; };
		0399C6A429A747E600B4AFCC /* EZDeepLTranslateResponse.m */ = {isa = PBXFileReference; lastKnownFileType = sourcecode.c.objc; path = EZDeepLTranslateResponse.m; sourceTree = "<group>"; };
		0399C6A629A74E0F00B4AFCC /* EZQueryResult+EZDeepLTranslateResponse.h */ = {isa = PBXFileReference; lastKnownFileType = sourcecode.c.h; path = "EZQueryResult+EZDeepLTranslateResponse.h"; sourceTree = "<group>"; };
		0399C6A729A74E0F00B4AFCC /* EZQueryResult+EZDeepLTranslateResponse.m */ = {isa = PBXFileReference; lastKnownFileType = sourcecode.c.objc; path = "EZQueryResult+EZDeepLTranslateResponse.m"; sourceTree = "<group>"; };
		0399C6AA29A860AA00B4AFCC /* EZOpenAIService.h */ = {isa = PBXFileReference; lastKnownFileType = sourcecode.c.h; path = EZOpenAIService.h; sourceTree = "<group>"; };
		0399C6AB29A860AA00B4AFCC /* EZOpenAIService.m */ = {isa = PBXFileReference; lastKnownFileType = sourcecode.c.objc; path = EZOpenAIService.m; sourceTree = "<group>"; };
		0399C6B629A9F4B800B4AFCC /* EZSchemeParser.h */ = {isa = PBXFileReference; lastKnownFileType = sourcecode.c.h; path = EZSchemeParser.h; sourceTree = "<group>"; };
		0399C6B729A9F4B800B4AFCC /* EZSchemeParser.m */ = {isa = PBXFileReference; lastKnownFileType = sourcecode.c.objc; path = EZSchemeParser.m; sourceTree = "<group>"; };
		039B694D2A9D9F370063709D /* EZWebViewManager.h */ = {isa = PBXFileReference; lastKnownFileType = sourcecode.c.h; path = EZWebViewManager.h; sourceTree = "<group>"; };
		039B694E2A9D9F370063709D /* EZWebViewManager.m */ = {isa = PBXFileReference; lastKnownFileType = sourcecode.c.objc; path = EZWebViewManager.m; sourceTree = "<group>"; };
		039CC90B292F664E0037B91E /* NSObject+EZWindowType.h */ = {isa = PBXFileReference; lastKnownFileType = sourcecode.c.h; path = "NSObject+EZWindowType.h"; sourceTree = "<group>"; };
		039CC90C292F664E0037B91E /* NSObject+EZWindowType.m */ = {isa = PBXFileReference; lastKnownFileType = sourcecode.c.objc; path = "NSObject+EZWindowType.m"; sourceTree = "<group>"; };
		039CC90E292F86F40037B91E /* NSImage+EZResize.h */ = {isa = PBXFileReference; lastKnownFileType = sourcecode.c.h; path = "NSImage+EZResize.h"; sourceTree = "<group>"; };
		039CC90F292F86F40037B91E /* NSImage+EZResize.m */ = {isa = PBXFileReference; lastKnownFileType = sourcecode.c.objc; path = "NSImage+EZResize.m"; sourceTree = "<group>"; };
		039CC912292FB3180037B91E /* EZPopUpButton.h */ = {isa = PBXFileReference; lastKnownFileType = sourcecode.c.h; path = EZPopUpButton.h; sourceTree = "<group>"; };
		039CC913292FB3180037B91E /* EZPopUpButton.m */ = {isa = PBXFileReference; lastKnownFileType = sourcecode.c.objc; path = EZPopUpButton.m; sourceTree = "<group>"; };
		039D119729D5E26300C93F46 /* EZAudioUtils.h */ = {isa = PBXFileReference; lastKnownFileType = sourcecode.c.h; path = EZAudioUtils.h; sourceTree = "<group>"; };
		039D119829D5E26300C93F46 /* EZAudioUtils.m */ = {isa = PBXFileReference; lastKnownFileType = sourcecode.c.objc; path = EZAudioUtils.m; sourceTree = "<group>"; };
		039E501F296E5D9900072344 /* EZScrollViewController.h */ = {isa = PBXFileReference; lastKnownFileType = sourcecode.c.h; path = EZScrollViewController.h; sourceTree = "<group>"; };
		039E5020296E5D9900072344 /* EZScrollViewController.m */ = {isa = PBXFileReference; lastKnownFileType = sourcecode.c.objc; path = EZScrollViewController.m; sourceTree = "<group>"; };
		039F54FC294B6E29004AB940 /* EZSettingViewController.h */ = {isa = PBXFileReference; fileEncoding = 4; lastKnownFileType = sourcecode.c.h; path = EZSettingViewController.h; sourceTree = "<group>"; };
		039F54FD294B6E29004AB940 /* EZPreferencesWindowController.m */ = {isa = PBXFileReference; fileEncoding = 4; lastKnownFileType = sourcecode.c.objc; path = EZPreferencesWindowController.m; sourceTree = "<group>"; };
		039F54FE294B6E29004AB940 /* EZAboutViewController.h */ = {isa = PBXFileReference; fileEncoding = 4; lastKnownFileType = sourcecode.c.h; path = EZAboutViewController.h; sourceTree = "<group>"; };
		039F54FF294B6E29004AB940 /* EZPreferencesWindowController.h */ = {isa = PBXFileReference; fileEncoding = 4; lastKnownFileType = sourcecode.c.h; path = EZPreferencesWindowController.h; sourceTree = "<group>"; };
		039F5501294B6E29004AB940 /* EZSettingViewController.m */ = {isa = PBXFileReference; fileEncoding = 4; lastKnownFileType = sourcecode.c.objc; path = EZSettingViewController.m; sourceTree = "<group>"; };
		039F5503294B6E29004AB940 /* EZAboutViewController.m */ = {isa = PBXFileReference; fileEncoding = 4; lastKnownFileType = sourcecode.c.objc; path = EZAboutViewController.m; sourceTree = "<group>"; };
		03B0221B29231FA6001C7E63 /* Easydict-Bridging-Header.h */ = {isa = PBXFileReference; fileEncoding = 4; lastKnownFileType = sourcecode.c.h; path = "Easydict-Bridging-Header.h"; sourceTree = "<group>"; };
		03B0221C29231FA6001C7E63 /* AppDelegate.h */ = {isa = PBXFileReference; fileEncoding = 4; lastKnownFileType = sourcecode.c.h; path = AppDelegate.h; sourceTree = "<group>"; };
		03B0221D29231FA6001C7E63 /* Assets.xcassets */ = {isa = PBXFileReference; lastKnownFileType = folder.assetcatalog; path = Assets.xcassets; sourceTree = "<group>"; };
		03B0221E29231FA6001C7E63 /* Easydict.entitlements */ = {isa = PBXFileReference; fileEncoding = 4; lastKnownFileType = text.plist.entitlements; path = Easydict.entitlements; sourceTree = "<group>"; };
		03B0222029231FA6001C7E63 /* Base */ = {isa = PBXFileReference; lastKnownFileType = file.storyboard; name = Base; path = Base.lproj/Main.storyboard; sourceTree = "<group>"; };
		03B0222129231FA6001C7E63 /* entry.m */ = {isa = PBXFileReference; fileEncoding = 4; lastKnownFileType = sourcecode.c.objc; path = entry.m; sourceTree = "<group>"; };
		03B0222229231FA6001C7E63 /* EZConst.h */ = {isa = PBXFileReference; fileEncoding = 4; lastKnownFileType = sourcecode.c.h; path = EZConst.h; sourceTree = "<group>"; };
		03B0222329231FA6001C7E63 /* AppDelegate.m */ = {isa = PBXFileReference; fileEncoding = 4; lastKnownFileType = sourcecode.c.objc; path = AppDelegate.m; sourceTree = "<group>"; };
		03B0222F29231FA6001C7E63 /* baidu-translate-sign.js */ = {isa = PBXFileReference; fileEncoding = 4; lastKnownFileType = sourcecode.javascript; path = "baidu-translate-sign.js"; sourceTree = "<group>"; };
		03B0223529231FA6001C7E63 /* google-translate-sign.js */ = {isa = PBXFileReference; fileEncoding = 4; lastKnownFileType = sourcecode.javascript; path = "google-translate-sign.js"; sourceTree = "<group>"; };
		03B0224329231FA6001C7E63 /* EZServiceTypes.h */ = {isa = PBXFileReference; fileEncoding = 4; lastKnownFileType = sourcecode.c.h; path = EZServiceTypes.h; sourceTree = "<group>"; };
		03B0224429231FA6001C7E63 /* EZDetectManager.m */ = {isa = PBXFileReference; fileEncoding = 4; lastKnownFileType = sourcecode.c.objc; path = EZDetectManager.m; sourceTree = "<group>"; };
		03B0224A29231FA6001C7E63 /* EZDetectManager.h */ = {isa = PBXFileReference; fileEncoding = 4; lastKnownFileType = sourcecode.c.h; path = EZDetectManager.h; sourceTree = "<group>"; };
		03B0224B29231FA6001C7E63 /* EZServiceTypes.m */ = {isa = PBXFileReference; fileEncoding = 4; lastKnownFileType = sourcecode.c.objc; path = EZServiceTypes.m; sourceTree = "<group>"; };
		03B0225129231FA6001C7E63 /* EZBaseQueryViewController.h */ = {isa = PBXFileReference; fileEncoding = 4; lastKnownFileType = sourcecode.c.h; path = EZBaseQueryViewController.h; sourceTree = "<group>"; };
		03B0225229231FA6001C7E63 /* EZFixedQueryWindow.m */ = {isa = PBXFileReference; fileEncoding = 4; lastKnownFileType = sourcecode.c.objc; path = EZFixedQueryWindow.m; sourceTree = "<group>"; };
		03B0225329231FA6001C7E63 /* EZBaseQueryViewController.m */ = {isa = PBXFileReference; fileEncoding = 4; lastKnownFileType = sourcecode.c.objc; path = EZBaseQueryViewController.m; sourceTree = "<group>"; };
		03B0225429231FA6001C7E63 /* EZFixedQueryWindow.h */ = {isa = PBXFileReference; fileEncoding = 4; lastKnownFileType = sourcecode.c.h; path = EZFixedQueryWindow.h; sourceTree = "<group>"; };
		03B0225C29231FA6001C7E63 /* EZQueryView.m */ = {isa = PBXFileReference; fileEncoding = 4; lastKnownFileType = sourcecode.c.objc; path = EZQueryView.m; sourceTree = "<group>"; };
		03B0225D29231FA6001C7E63 /* EZQueryView.h */ = {isa = PBXFileReference; fileEncoding = 4; lastKnownFileType = sourcecode.c.h; path = EZQueryView.h; sourceTree = "<group>"; };
		03B0225F29231FA6001C7E63 /* EZWordResultView.m */ = {isa = PBXFileReference; fileEncoding = 4; lastKnownFileType = sourcecode.c.objc; path = EZWordResultView.m; sourceTree = "<group>"; };
		03B0226029231FA6001C7E63 /* EZWordResultView.h */ = {isa = PBXFileReference; fileEncoding = 4; lastKnownFileType = sourcecode.c.h; path = EZWordResultView.h; sourceTree = "<group>"; };
		03B0226229231FA6001C7E63 /* EZResultView.m */ = {isa = PBXFileReference; fileEncoding = 4; lastKnownFileType = sourcecode.c.objc; path = EZResultView.m; sourceTree = "<group>"; };
		03B0226329231FA6001C7E63 /* EZResultView.h */ = {isa = PBXFileReference; fileEncoding = 4; lastKnownFileType = sourcecode.c.h; path = EZResultView.h; sourceTree = "<group>"; };
		03B0226529231FA6001C7E63 /* EZHoverButton.h */ = {isa = PBXFileReference; fileEncoding = 4; lastKnownFileType = sourcecode.c.h; path = EZHoverButton.h; sourceTree = "<group>"; };
		03B0226629231FA6001C7E63 /* EZHoverButton.m */ = {isa = PBXFileReference; fileEncoding = 4; lastKnownFileType = sourcecode.c.objc; path = EZHoverButton.m; sourceTree = "<group>"; };
		03B0226829231FA6001C7E63 /* EZButton.m */ = {isa = PBXFileReference; fileEncoding = 4; lastKnownFileType = sourcecode.c.objc; path = EZButton.m; sourceTree = "<group>"; };
		03B0226929231FA6001C7E63 /* EZButton.h */ = {isa = PBXFileReference; fileEncoding = 4; lastKnownFileType = sourcecode.c.h; path = EZButton.h; sourceTree = "<group>"; };
		03B0226B29231FA6001C7E63 /* EZLabel.h */ = {isa = PBXFileReference; fileEncoding = 4; lastKnownFileType = sourcecode.c.h; path = EZLabel.h; sourceTree = "<group>"; };
		03B0226C29231FA6001C7E63 /* EZLabel.m */ = {isa = PBXFileReference; fileEncoding = 4; lastKnownFileType = sourcecode.c.objc; path = EZLabel.m; sourceTree = "<group>"; };
		03B0226E29231FA6001C7E63 /* EZCommonView.m */ = {isa = PBXFileReference; fileEncoding = 4; lastKnownFileType = sourcecode.c.objc; path = EZCommonView.m; sourceTree = "<group>"; };
		03B0226F29231FA6001C7E63 /* EZCommonView.h */ = {isa = PBXFileReference; fileEncoding = 4; lastKnownFileType = sourcecode.c.h; path = EZCommonView.h; sourceTree = "<group>"; };
		03B0228729231FA6001C7E63 /* NSObject+DarkMode.m */ = {isa = PBXFileReference; fileEncoding = 4; lastKnownFileType = sourcecode.c.objc; path = "NSObject+DarkMode.m"; sourceTree = "<group>"; };
		03B0228829231FA6001C7E63 /* Singleton.h */ = {isa = PBXFileReference; fileEncoding = 4; lastKnownFileType = sourcecode.c.h; path = Singleton.h; sourceTree = "<group>"; };
		03B0228929231FA6001C7E63 /* DarkModeManager.h */ = {isa = PBXFileReference; fileEncoding = 4; lastKnownFileType = sourcecode.c.h; path = DarkModeManager.h; sourceTree = "<group>"; };
		03B0228A29231FA6001C7E63 /* NSView+HiddenDebug.m */ = {isa = PBXFileReference; fileEncoding = 4; lastKnownFileType = sourcecode.c.objc; path = "NSView+HiddenDebug.m"; sourceTree = "<group>"; };
		03B0228B29231FA6001C7E63 /* NSObject+DarkMode.h */ = {isa = PBXFileReference; fileEncoding = 4; lastKnownFileType = sourcecode.c.h; path = "NSObject+DarkMode.h"; sourceTree = "<group>"; };
		03B0228C29231FA6001C7E63 /* DarkModeManager.m */ = {isa = PBXFileReference; fileEncoding = 4; lastKnownFileType = sourcecode.c.objc; path = DarkModeManager.m; sourceTree = "<group>"; };
		03B0228D29231FA6001C7E63 /* NSView+HiddenDebug.h */ = {isa = PBXFileReference; fileEncoding = 4; lastKnownFileType = sourcecode.c.h; path = "NSView+HiddenDebug.h"; sourceTree = "<group>"; };
		03B0228F29231FA6001C7E63 /* Snip.h */ = {isa = PBXFileReference; fileEncoding = 4; lastKnownFileType = sourcecode.c.h; path = Snip.h; sourceTree = "<group>"; };
		03B0229029231FA6001C7E63 /* SnipFocusView.h */ = {isa = PBXFileReference; fileEncoding = 4; lastKnownFileType = sourcecode.c.h; path = SnipFocusView.h; sourceTree = "<group>"; };
		03B0229129231FA6001C7E63 /* SnipViewController.h */ = {isa = PBXFileReference; fileEncoding = 4; lastKnownFileType = sourcecode.c.h; path = SnipViewController.h; sourceTree = "<group>"; };
		03B0229229231FA6001C7E63 /* SnipWindowController.h */ = {isa = PBXFileReference; fileEncoding = 4; lastKnownFileType = sourcecode.c.h; path = SnipWindowController.h; sourceTree = "<group>"; };
		03B0229329231FA6001C7E63 /* SnipWindow.m */ = {isa = PBXFileReference; fileEncoding = 4; lastKnownFileType = sourcecode.c.objc; path = SnipWindow.m; sourceTree = "<group>"; };
		03B0229429231FA6001C7E63 /* SnipFocusView.m */ = {isa = PBXFileReference; fileEncoding = 4; lastKnownFileType = sourcecode.c.objc; path = SnipFocusView.m; sourceTree = "<group>"; };
		03B0229529231FA6001C7E63 /* Snip.m */ = {isa = PBXFileReference; fileEncoding = 4; lastKnownFileType = sourcecode.c.objc; path = Snip.m; sourceTree = "<group>"; };
		03B0229629231FA6001C7E63 /* SnipWindow.h */ = {isa = PBXFileReference; fileEncoding = 4; lastKnownFileType = sourcecode.c.h; path = SnipWindow.h; sourceTree = "<group>"; };
		03B0229729231FA6001C7E63 /* SnipWindowController.m */ = {isa = PBXFileReference; fileEncoding = 4; lastKnownFileType = sourcecode.c.objc; path = SnipWindowController.m; sourceTree = "<group>"; };
		03B0229829231FA6001C7E63 /* SnipViewController.m */ = {isa = PBXFileReference; fileEncoding = 4; lastKnownFileType = sourcecode.c.objc; path = SnipViewController.m; sourceTree = "<group>"; };
		03B022A729231FA6001C7E63 /* NSAttributedString+MM.h */ = {isa = PBXFileReference; fileEncoding = 4; lastKnownFileType = sourcecode.c.h; path = "NSAttributedString+MM.h"; sourceTree = "<group>"; };
		03B022A829231FA6001C7E63 /* NSWindow+MM.m */ = {isa = PBXFileReference; fileEncoding = 4; lastKnownFileType = sourcecode.c.objc; path = "NSWindow+MM.m"; sourceTree = "<group>"; };
		03B022A929231FA6001C7E63 /* NSColor+MM.h */ = {isa = PBXFileReference; fileEncoding = 4; lastKnownFileType = sourcecode.c.h; path = "NSColor+MM.h"; sourceTree = "<group>"; };
		03B022AA29231FA6001C7E63 /* NSPasteboard+MM.m */ = {isa = PBXFileReference; fileEncoding = 4; lastKnownFileType = sourcecode.c.objc; path = "NSPasteboard+MM.m"; sourceTree = "<group>"; };
		03B022AB29231FA6001C7E63 /* NSImage+MM.m */ = {isa = PBXFileReference; fileEncoding = 4; lastKnownFileType = sourcecode.c.objc; path = "NSImage+MM.m"; sourceTree = "<group>"; };
		03B022AC29231FA6001C7E63 /* NSString+MM.m */ = {isa = PBXFileReference; fileEncoding = 4; lastKnownFileType = sourcecode.c.objc; path = "NSString+MM.m"; sourceTree = "<group>"; };
		03B022AD29231FA6001C7E63 /* NSUserDefaults+MM.m */ = {isa = PBXFileReference; fileEncoding = 4; lastKnownFileType = sourcecode.c.objc; path = "NSUserDefaults+MM.m"; sourceTree = "<group>"; };
		03B022AE29231FA6001C7E63 /* NSButton+MM.m */ = {isa = PBXFileReference; fileEncoding = 4; lastKnownFileType = sourcecode.c.objc; path = "NSButton+MM.m"; sourceTree = "<group>"; };
		03B022AF29231FA6001C7E63 /* NSArray+MM.h */ = {isa = PBXFileReference; fileEncoding = 4; lastKnownFileType = sourcecode.c.h; path = "NSArray+MM.h"; sourceTree = "<group>"; };
		03B022B029231FA6001C7E63 /* NSView+MM.h */ = {isa = PBXFileReference; fileEncoding = 4; lastKnownFileType = sourcecode.c.h; path = "NSView+MM.h"; sourceTree = "<group>"; };
		03B022B129231FA6001C7E63 /* NSMutableAttributedString+MM.h */ = {isa = PBXFileReference; fileEncoding = 4; lastKnownFileType = sourcecode.c.h; path = "NSMutableAttributedString+MM.h"; sourceTree = "<group>"; };
		03B022B229231FA6001C7E63 /* NSDictionary+MM.h */ = {isa = PBXFileReference; fileEncoding = 4; lastKnownFileType = sourcecode.c.h; path = "NSDictionary+MM.h"; sourceTree = "<group>"; };
		03B022B329231FA6001C7E63 /* NSWindow+MM.h */ = {isa = PBXFileReference; fileEncoding = 4; lastKnownFileType = sourcecode.c.h; path = "NSWindow+MM.h"; sourceTree = "<group>"; };
		03B022B429231FA6001C7E63 /* NSAttributedString+MM.m */ = {isa = PBXFileReference; fileEncoding = 4; lastKnownFileType = sourcecode.c.objc; path = "NSAttributedString+MM.m"; sourceTree = "<group>"; };
		03B022B529231FA6001C7E63 /* NSColor+MM.m */ = {isa = PBXFileReference; fileEncoding = 4; lastKnownFileType = sourcecode.c.objc; path = "NSColor+MM.m"; sourceTree = "<group>"; };
		03B022B629231FA6001C7E63 /* NSButton+MM.h */ = {isa = PBXFileReference; fileEncoding = 4; lastKnownFileType = sourcecode.c.h; path = "NSButton+MM.h"; sourceTree = "<group>"; };
		03B022B729231FA6001C7E63 /* NSUserDefaults+MM.h */ = {isa = PBXFileReference; fileEncoding = 4; lastKnownFileType = sourcecode.c.h; path = "NSUserDefaults+MM.h"; sourceTree = "<group>"; };
		03B022B829231FA6001C7E63 /* NSString+MM.h */ = {isa = PBXFileReference; fileEncoding = 4; lastKnownFileType = sourcecode.c.h; path = "NSString+MM.h"; sourceTree = "<group>"; };
		03B022B929231FA6001C7E63 /* NSImage+MM.h */ = {isa = PBXFileReference; fileEncoding = 4; lastKnownFileType = sourcecode.c.h; path = "NSImage+MM.h"; sourceTree = "<group>"; };
		03B022BA29231FA6001C7E63 /* NSPasteboard+MM.h */ = {isa = PBXFileReference; fileEncoding = 4; lastKnownFileType = sourcecode.c.h; path = "NSPasteboard+MM.h"; sourceTree = "<group>"; };
		03B022BC29231FA6001C7E63 /* NSTextView+Height.h */ = {isa = PBXFileReference; fileEncoding = 4; lastKnownFileType = sourcecode.c.h; path = "NSTextView+Height.h"; sourceTree = "<group>"; };
		03B022BD29231FA6001C7E63 /* NSTextView+Height.m */ = {isa = PBXFileReference; fileEncoding = 4; lastKnownFileType = sourcecode.c.objc; path = "NSTextView+Height.m"; sourceTree = "<group>"; };
		03B022BE29231FA6001C7E63 /* NSDictionary+MM.m */ = {isa = PBXFileReference; fileEncoding = 4; lastKnownFileType = sourcecode.c.objc; path = "NSDictionary+MM.m"; sourceTree = "<group>"; };
		03B022C029231FA6001C7E63 /* NSColor+MyColors.h */ = {isa = PBXFileReference; fileEncoding = 4; lastKnownFileType = sourcecode.c.h; path = "NSColor+MyColors.h"; sourceTree = "<group>"; };
		03B022C129231FA6001C7E63 /* NSColor+MyColors.m */ = {isa = PBXFileReference; fileEncoding = 4; lastKnownFileType = sourcecode.c.objc; path = "NSColor+MyColors.m"; sourceTree = "<group>"; };
		03B022C229231FA6001C7E63 /* NSMutableAttributedString+MM.m */ = {isa = PBXFileReference; fileEncoding = 4; lastKnownFileType = sourcecode.c.objc; path = "NSMutableAttributedString+MM.m"; sourceTree = "<group>"; };
		03B022C329231FA6001C7E63 /* NSView+MM.m */ = {isa = PBXFileReference; fileEncoding = 4; lastKnownFileType = sourcecode.c.objc; path = "NSView+MM.m"; sourceTree = "<group>"; };
		03B022C429231FA6001C7E63 /* NSArray+MM.m */ = {isa = PBXFileReference; fileEncoding = 4; lastKnownFileType = sourcecode.c.objc; path = "NSArray+MM.m"; sourceTree = "<group>"; };
		03B022C629231FA6001C7E63 /* MMCrashFileTool.h */ = {isa = PBXFileReference; fileEncoding = 4; lastKnownFileType = sourcecode.c.h; path = MMCrashFileTool.h; sourceTree = "<group>"; };
		03B022C729231FA6001C7E63 /* MMCrashUncaughtExceptionHandler.h */ = {isa = PBXFileReference; fileEncoding = 4; lastKnownFileType = sourcecode.c.h; path = MMCrashUncaughtExceptionHandler.h; sourceTree = "<group>"; };
		03B022C829231FA6001C7E63 /* MMCrashSignalExceptionHandler.m */ = {isa = PBXFileReference; fileEncoding = 4; lastKnownFileType = sourcecode.c.objc; path = MMCrashSignalExceptionHandler.m; sourceTree = "<group>"; };
		03B022C929231FA6001C7E63 /* MMCrash.h */ = {isa = PBXFileReference; fileEncoding = 4; lastKnownFileType = sourcecode.c.h; path = MMCrash.h; sourceTree = "<group>"; };
		03B022CA29231FA6001C7E63 /* MMCrashFileTool.m */ = {isa = PBXFileReference; fileEncoding = 4; lastKnownFileType = sourcecode.c.objc; path = MMCrashFileTool.m; sourceTree = "<group>"; };
		03B022CB29231FA6001C7E63 /* MMCrashSignalExceptionHandler.h */ = {isa = PBXFileReference; fileEncoding = 4; lastKnownFileType = sourcecode.c.h; path = MMCrashSignalExceptionHandler.h; sourceTree = "<group>"; };
		03B022CC29231FA6001C7E63 /* MMCrashUncaughtExceptionHandler.m */ = {isa = PBXFileReference; fileEncoding = 4; lastKnownFileType = sourcecode.c.objc; path = MMCrashUncaughtExceptionHandler.m; sourceTree = "<group>"; };
		03B022CD29231FA6001C7E63 /* MMCrash.m */ = {isa = PBXFileReference; fileEncoding = 4; lastKnownFileType = sourcecode.c.objc; path = MMCrash.m; sourceTree = "<group>"; };
		03B022CF29231FA6001C7E63 /* MMLog.h */ = {isa = PBXFileReference; fileEncoding = 4; lastKnownFileType = sourcecode.c.h; path = MMLog.h; sourceTree = "<group>"; };
		03B022D029231FA6001C7E63 /* MMFileLogFormatter.h */ = {isa = PBXFileReference; fileEncoding = 4; lastKnownFileType = sourcecode.c.h; path = MMFileLogFormatter.h; sourceTree = "<group>"; };
		03B022D129231FA6001C7E63 /* MMConsoleLogFormatter.h */ = {isa = PBXFileReference; fileEncoding = 4; lastKnownFileType = sourcecode.c.h; path = MMConsoleLogFormatter.h; sourceTree = "<group>"; };
		03B022D229231FA6001C7E63 /* MMLog.swift */ = {isa = PBXFileReference; fileEncoding = 4; lastKnownFileType = sourcecode.swift; path = MMLog.swift; sourceTree = "<group>"; };
		03B022D329231FA6001C7E63 /* MMLog.m */ = {isa = PBXFileReference; fileEncoding = 4; lastKnownFileType = sourcecode.c.objc; path = MMLog.m; sourceTree = "<group>"; };
		03B022D429231FA6001C7E63 /* MMConsoleLogFormatter.m */ = {isa = PBXFileReference; fileEncoding = 4; lastKnownFileType = sourcecode.c.objc; path = MMConsoleLogFormatter.m; sourceTree = "<group>"; };
		03B022D529231FA6001C7E63 /* MMFileLogFormatter.m */ = {isa = PBXFileReference; fileEncoding = 4; lastKnownFileType = sourcecode.c.objc; path = MMFileLogFormatter.m; sourceTree = "<group>"; };
		03B022D729231FA6001C7E63 /* MMEventMonitor.m */ = {isa = PBXFileReference; fileEncoding = 4; lastKnownFileType = sourcecode.c.objc; path = MMEventMonitor.m; sourceTree = "<group>"; };
		03B022D829231FA6001C7E63 /* MMMake.m */ = {isa = PBXFileReference; fileEncoding = 4; lastKnownFileType = sourcecode.c.objc; path = MMMake.m; sourceTree = "<group>"; };
		03B022D929231FA6001C7E63 /* MMOrderedDictionary.m */ = {isa = PBXFileReference; fileEncoding = 4; lastKnownFileType = sourcecode.c.objc; path = MMOrderedDictionary.m; sourceTree = "<group>"; };
		03B022DA29231FA6001C7E63 /* MMTool.h */ = {isa = PBXFileReference; fileEncoding = 4; lastKnownFileType = sourcecode.c.h; path = MMTool.h; sourceTree = "<group>"; };
		03B022DB29231FA6001C7E63 /* MMMake.h */ = {isa = PBXFileReference; fileEncoding = 4; lastKnownFileType = sourcecode.c.h; path = MMMake.h; sourceTree = "<group>"; };
		03B022DC29231FA6001C7E63 /* MMEventMonitor.h */ = {isa = PBXFileReference; fileEncoding = 4; lastKnownFileType = sourcecode.c.h; path = MMEventMonitor.h; sourceTree = "<group>"; };
		03B022DD29231FA6001C7E63 /* MMMacro.h */ = {isa = PBXFileReference; fileEncoding = 4; lastKnownFileType = sourcecode.c.h; path = MMMacro.h; sourceTree = "<group>"; };
		03B022DE29231FA6001C7E63 /* MMTool.m */ = {isa = PBXFileReference; fileEncoding = 4; lastKnownFileType = sourcecode.c.objc; path = MMTool.m; sourceTree = "<group>"; };
		03B022DF29231FA6001C7E63 /* MMOrderedDictionary.h */ = {isa = PBXFileReference; fileEncoding = 4; lastKnownFileType = sourcecode.c.h; path = MMOrderedDictionary.h; sourceTree = "<group>"; };
		03B022E329231FA6001C7E63 /* PrefixHeader.pch */ = {isa = PBXFileReference; fileEncoding = 4; lastKnownFileType = sourcecode.c.h; path = PrefixHeader.pch; sourceTree = "<group>"; };
		03B022E429231FA6001C7E63 /* Info.plist */ = {isa = PBXFileReference; fileEncoding = 4; lastKnownFileType = text.plist.xml; path = Info.plist; sourceTree = "<group>"; };
		03B3B8B02925D5B200168E8D /* EZPopButtonWindow.h */ = {isa = PBXFileReference; lastKnownFileType = sourcecode.c.h; path = EZPopButtonWindow.h; sourceTree = "<group>"; };
		03B3B8B12925D5B200168E8D /* EZPopButtonWindow.m */ = {isa = PBXFileReference; lastKnownFileType = sourcecode.c.objc; path = EZPopButtonWindow.m; sourceTree = "<group>"; };
		03B3B8B32925DD3D00168E8D /* EZPopButtonViewController.h */ = {isa = PBXFileReference; lastKnownFileType = sourcecode.c.h; path = EZPopButtonViewController.h; sourceTree = "<group>"; };
		03B3B8B42925DD3D00168E8D /* EZPopButtonViewController.m */ = {isa = PBXFileReference; lastKnownFileType = sourcecode.c.objc; path = EZPopButtonViewController.m; sourceTree = "<group>"; };
		03B63ABE2A86967800E155ED /* CoreServices.framework */ = {isa = PBXFileReference; lastKnownFileType = wrapper.framework; name = CoreServices.framework; path = System/Library/Frameworks/CoreServices.framework; sourceTree = SDKROOT; };
		03BB2DE129F5772F00447EDD /* EZAudioButton.h */ = {isa = PBXFileReference; lastKnownFileType = sourcecode.c.h; path = EZAudioButton.h; sourceTree = "<group>"; };
		03BB2DE229F5772F00447EDD /* EZAudioButton.m */ = {isa = PBXFileReference; lastKnownFileType = sourcecode.c.objc; path = EZAudioButton.m; sourceTree = "<group>"; };
		03BB2DE929F57DC000447EDD /* NSImage+EZSymbolmage.h */ = {isa = PBXFileReference; lastKnownFileType = sourcecode.c.h; path = "NSImage+EZSymbolmage.h"; sourceTree = "<group>"; };
		03BB2DEA29F57DC000447EDD /* NSImage+EZSymbolmage.m */ = {isa = PBXFileReference; lastKnownFileType = sourcecode.c.objc; path = "NSImage+EZSymbolmage.m"; sourceTree = "<group>"; };
		03BB2DED29F59C8A00447EDD /* EZSymbolImageButton.h */ = {isa = PBXFileReference; lastKnownFileType = sourcecode.c.h; path = EZSymbolImageButton.h; sourceTree = "<group>"; };
		03BB2DEE29F59C8A00447EDD /* EZSymbolImageButton.m */ = {isa = PBXFileReference; lastKnownFileType = sourcecode.c.objc; path = EZSymbolImageButton.m; sourceTree = "<group>"; };
		03BB2DF129F6350200447EDD /* EZCopyButton.h */ = {isa = PBXFileReference; lastKnownFileType = sourcecode.c.h; path = EZCopyButton.h; sourceTree = "<group>"; };
		03BB2DF229F6350200447EDD /* EZCopyButton.m */ = {isa = PBXFileReference; lastKnownFileType = sourcecode.c.objc; path = EZCopyButton.m; sourceTree = "<group>"; };
		03BD281C29481C0400F5891A /* EZAudioPlayer.h */ = {isa = PBXFileReference; lastKnownFileType = sourcecode.c.h; path = EZAudioPlayer.h; sourceTree = "<group>"; };
		03BD281D29481C0400F5891A /* EZAudioPlayer.m */ = {isa = PBXFileReference; lastKnownFileType = sourcecode.c.objc; path = EZAudioPlayer.m; sourceTree = "<group>"; };
		03BD282029486CF200F5891A /* EZBlueTextButton.h */ = {isa = PBXFileReference; lastKnownFileType = sourcecode.c.h; path = EZBlueTextButton.h; sourceTree = "<group>"; };
		03BD282129486CF200F5891A /* EZBlueTextButton.m */ = {isa = PBXFileReference; lastKnownFileType = sourcecode.c.objc; path = EZBlueTextButton.m; sourceTree = "<group>"; };
		03BD2823294875AE00F5891A /* EZMyLabel.h */ = {isa = PBXFileReference; lastKnownFileType = sourcecode.c.h; path = EZMyLabel.h; sourceTree = "<group>"; };
		03BD2824294875AE00F5891A /* EZMyLabel.m */ = {isa = PBXFileReference; lastKnownFileType = sourcecode.c.objc; path = EZMyLabel.m; sourceTree = "<group>"; };
		03BDA79A2A26DA280079D04F /* XPMArgumentPackage_Private.h */ = {isa = PBXFileReference; fileEncoding = 4; lastKnownFileType = sourcecode.c.h; path = XPMArgumentPackage_Private.h; sourceTree = "<group>"; };
		03BDA79B2A26DA280079D04F /* NSScanner+EscapedScanning.h */ = {isa = PBXFileReference; fileEncoding = 4; lastKnownFileType = sourcecode.c.h; path = "NSScanner+EscapedScanning.h"; sourceTree = "<group>"; };
		03BDA79C2A26DA280079D04F /* NSArray+XPMArgumentsNormalizer.h */ = {isa = PBXFileReference; fileEncoding = 4; lastKnownFileType = sourcecode.c.h; path = "NSArray+XPMArgumentsNormalizer.h"; sourceTree = "<group>"; };
		03BDA79D2A26DA280079D04F /* NSString+Indenter.h */ = {isa = PBXFileReference; fileEncoding = 4; lastKnownFileType = sourcecode.c.h; path = "NSString+Indenter.h"; sourceTree = "<group>"; };
		03BDA79E2A26DA280079D04F /* XPMArgumentParser.h */ = {isa = PBXFileReference; fileEncoding = 4; lastKnownFileType = sourcecode.c.h; path = XPMArgumentParser.h; sourceTree = "<group>"; };
		03BDA79F2A26DA280079D04F /* XPMValuedArgument.m */ = {isa = PBXFileReference; fileEncoding = 4; lastKnownFileType = sourcecode.c.objc; path = XPMValuedArgument.m; sourceTree = "<group>"; };
		03BDA7A02A26DA280079D04F /* XPMArgumentPackage.h */ = {isa = PBXFileReference; fileEncoding = 4; lastKnownFileType = sourcecode.c.h; path = XPMArgumentPackage.h; sourceTree = "<group>"; };
		03BDA7A12A26DA280079D04F /* ArgumentParser-Prefix.pch */ = {isa = PBXFileReference; fileEncoding = 4; lastKnownFileType = sourcecode.c.h; path = "ArgumentParser-Prefix.pch"; sourceTree = "<group>"; };
		03BDA7A22A26DA280079D04F /* NSProcessInfo+XPMArgumentParser.m */ = {isa = PBXFileReference; fileEncoding = 4; lastKnownFileType = sourcecode.c.objc; path = "NSProcessInfo+XPMArgumentParser.m"; sourceTree = "<group>"; };
		03BDA7A32A26DA280079D04F /* XPMMutableAttributedArray.m */ = {isa = PBXFileReference; fileEncoding = 4; lastKnownFileType = sourcecode.c.objc; path = XPMMutableAttributedArray.m; sourceTree = "<group>"; };
		03BDA7A42A26DA280079D04F /* XPMArgumentSignature_Private.h */ = {isa = PBXFileReference; fileEncoding = 4; lastKnownFileType = sourcecode.c.h; path = XPMArgumentSignature_Private.h; sourceTree = "<group>"; };
		03BDA7A52A26DA280079D04F /* NSDictionary+RubyDescription.h */ = {isa = PBXFileReference; fileEncoding = 4; lastKnownFileType = sourcecode.c.h; path = "NSDictionary+RubyDescription.h"; sourceTree = "<group>"; };
		03BDA7A62A26DA280079D04F /* XPMArgsKonstants.m */ = {isa = PBXFileReference; fileEncoding = 4; lastKnownFileType = sourcecode.c.objc; path = XPMArgsKonstants.m; sourceTree = "<group>"; };
		03BDA7A72A26DA280079D04F /* XPMArgumentSignature.m */ = {isa = PBXFileReference; fileEncoding = 4; lastKnownFileType = sourcecode.c.objc; path = XPMArgumentSignature.m; sourceTree = "<group>"; };
		03BDA7A82A26DA280079D04F /* XPMArguments_Coalescer_Internal.m */ = {isa = PBXFileReference; fileEncoding = 4; lastKnownFileType = sourcecode.c.objc; path = XPMArguments_Coalescer_Internal.m; sourceTree = "<group>"; };
		03BDA7A92A26DA280079D04F /* XPMCountedArgument.m */ = {isa = PBXFileReference; fileEncoding = 4; lastKnownFileType = sourcecode.c.objc; path = XPMCountedArgument.m; sourceTree = "<group>"; };
		03BDA7AA2A26DA280079D04F /* NSScanner+EscapedScanning.m */ = {isa = PBXFileReference; fileEncoding = 4; lastKnownFileType = sourcecode.c.objc; path = "NSScanner+EscapedScanning.m"; sourceTree = "<group>"; };
		03BDA7AB2A26DA280079D04F /* XPMArgumentPackage.m */ = {isa = PBXFileReference; fileEncoding = 4; lastKnownFileType = sourcecode.c.objc; path = XPMArgumentPackage.m; sourceTree = "<group>"; };
		03BDA7AC2A26DA280079D04F /* XPMValuedArgument.h */ = {isa = PBXFileReference; fileEncoding = 4; lastKnownFileType = sourcecode.c.h; path = XPMValuedArgument.h; sourceTree = "<group>"; };
		03BDA7AD2A26DA280079D04F /* XPMArgumentParser.m */ = {isa = PBXFileReference; fileEncoding = 4; lastKnownFileType = sourcecode.c.objc; path = XPMArgumentParser.m; sourceTree = "<group>"; };
		03BDA7AE2A26DA280079D04F /* NSString+Indenter.m */ = {isa = PBXFileReference; fileEncoding = 4; lastKnownFileType = sourcecode.c.objc; path = "NSString+Indenter.m"; sourceTree = "<group>"; };
		03BDA7AF2A26DA280079D04F /* NSArray+XPMArgumentsNormalizer.m */ = {isa = PBXFileReference; fileEncoding = 4; lastKnownFileType = sourcecode.c.objc; path = "NSArray+XPMArgumentsNormalizer.m"; sourceTree = "<group>"; };
		03BDA7B02A26DA280079D04F /* XPMArgsKonstants.h */ = {isa = PBXFileReference; fileEncoding = 4; lastKnownFileType = sourcecode.c.h; path = XPMArgsKonstants.h; sourceTree = "<group>"; };
		03BDA7B12A26DA280079D04F /* NSDictionary+RubyDescription.m */ = {isa = PBXFileReference; fileEncoding = 4; lastKnownFileType = sourcecode.c.objc; path = "NSDictionary+RubyDescription.m"; sourceTree = "<group>"; };
		03BDA7B22A26DA280079D04F /* XPMMutableAttributedArray.h */ = {isa = PBXFileReference; fileEncoding = 4; lastKnownFileType = sourcecode.c.h; path = XPMMutableAttributedArray.h; sourceTree = "<group>"; };
		03BDA7B32A26DA280079D04F /* NSProcessInfo+XPMArgumentParser.h */ = {isa = PBXFileReference; fileEncoding = 4; lastKnownFileType = sourcecode.c.h; path = "NSProcessInfo+XPMArgumentParser.h"; sourceTree = "<group>"; };
		03BDA7B42A26DA280079D04F /* XPMCountedArgument.h */ = {isa = PBXFileReference; fileEncoding = 4; lastKnownFileType = sourcecode.c.h; path = XPMCountedArgument.h; sourceTree = "<group>"; };
		03BDA7B52A26DA280079D04F /* XPMArguments_Coalescer_Internal.h */ = {isa = PBXFileReference; fileEncoding = 4; lastKnownFileType = sourcecode.c.h; path = XPMArguments_Coalescer_Internal.h; sourceTree = "<group>"; };
		03BDA7B62A26DA280079D04F /* XPMArguments.h */ = {isa = PBXFileReference; fileEncoding = 4; lastKnownFileType = sourcecode.c.h; path = XPMArguments.h; sourceTree = "<group>"; };
		03BDA7B72A26DA280079D04F /* XPMArgumentSignature.h */ = {isa = PBXFileReference; fileEncoding = 4; lastKnownFileType = sourcecode.c.h; path = XPMArgumentSignature.h; sourceTree = "<group>"; };
		03BE26E92A24B2AF00FB7117 /* AppDelegate+EZURLScheme.h */ = {isa = PBXFileReference; lastKnownFileType = sourcecode.c.h; path = "AppDelegate+EZURLScheme.h"; sourceTree = "<group>"; };
		03BE26EA2A24B2AF00FB7117 /* AppDelegate+EZURLScheme.m */ = {isa = PBXFileReference; lastKnownFileType = sourcecode.c.objc; path = "AppDelegate+EZURLScheme.m"; sourceTree = "<group>"; };
		03BFBB632923998300C48725 /* black-white-icon@2x.png */ = {isa = PBXFileReference; lastKnownFileType = image.png; path = "black-white-icon@2x.png"; sourceTree = "<group>"; };
		03BFBB642923998300C48725 /* black-white-icon@3x.png */ = {isa = PBXFileReference; lastKnownFileType = image.png; path = "black-white-icon@3x.png"; sourceTree = "<group>"; };
		03BFBB7029239E9F00C48725 /* blue-white-icon@3x.png */ = {isa = PBXFileReference; lastKnownFileType = image.png; path = "blue-white-icon@3x.png"; sourceTree = "<group>"; };
		03BFBB7129239E9F00C48725 /* blue-white-icon@2x.png */ = {isa = PBXFileReference; lastKnownFileType = image.png; path = "blue-white-icon@2x.png"; sourceTree = "<group>"; };
		03BFBB752923A09B00C48725 /* white-blue-icon@2x.png */ = {isa = PBXFileReference; lastKnownFileType = image.png; path = "white-blue-icon@2x.png"; sourceTree = "<group>"; };
		03BFBB762923A09B00C48725 /* white-blue-icon@3x.png */ = {isa = PBXFileReference; lastKnownFileType = image.png; path = "white-blue-icon@3x.png"; sourceTree = "<group>"; };
		03BFBB7A2923A1D900C48725 /* cyan-white-icon@3x.png */ = {isa = PBXFileReference; lastKnownFileType = image.png; path = "cyan-white-icon@3x.png"; sourceTree = "<group>"; };
		03BFBB7B2923A1D900C48725 /* cyan-white-icon@2x.png */ = {isa = PBXFileReference; lastKnownFileType = image.png; path = "cyan-white-icon@2x.png"; sourceTree = "<group>"; };
		03BFBB7E2923A2FA00C48725 /* white-black-icon@2x.png */ = {isa = PBXFileReference; lastKnownFileType = image.png; path = "white-black-icon@2x.png"; sourceTree = "<group>"; };
		03BFBB7F2923A2FA00C48725 /* white-black-icon@3x.png */ = {isa = PBXFileReference; lastKnownFileType = image.png; path = "white-black-icon@3x.png"; sourceTree = "<group>"; };
		03BFFC66295F4B87004E033E /* EZYoudaoDictModel.h */ = {isa = PBXFileReference; lastKnownFileType = sourcecode.c.h; path = EZYoudaoDictModel.h; sourceTree = "<group>"; };
		03BFFC67295F4B87004E033E /* EZYoudaoDictModel.m */ = {isa = PBXFileReference; lastKnownFileType = sourcecode.c.objc; path = EZYoudaoDictModel.m; sourceTree = "<group>"; };
		03BFFC6C295FE59C004E033E /* EZQueryResult+EZYoudaoDictModel.h */ = {isa = PBXFileReference; lastKnownFileType = sourcecode.c.h; path = "EZQueryResult+EZYoudaoDictModel.h"; sourceTree = "<group>"; };
		03BFFC6D295FE59C004E033E /* EZQueryResult+EZYoudaoDictModel.m */ = {isa = PBXFileReference; lastKnownFileType = sourcecode.c.objc; path = "EZQueryResult+EZYoudaoDictModel.m"; sourceTree = "<group>"; };
		03BFFC6F29612E10004E033E /* NSString+EZConvenience.h */ = {isa = PBXFileReference; lastKnownFileType = sourcecode.c.h; path = "NSString+EZConvenience.h"; sourceTree = "<group>"; };
		03BFFC7029612E10004E033E /* NSString+EZConvenience.m */ = {isa = PBXFileReference; lastKnownFileType = sourcecode.c.objc; path = "NSString+EZConvenience.m"; sourceTree = "<group>"; };
		03CAB9532ADBF0FF00DA94A3 /* EZSystemUtility.h */ = {isa = PBXFileReference; lastKnownFileType = sourcecode.c.h; path = EZSystemUtility.h; sourceTree = "<group>"; };
		03CAB9542ADBF0FF00DA94A3 /* EZSystemUtility.m */ = {isa = PBXFileReference; lastKnownFileType = sourcecode.c.objc; path = EZSystemUtility.m; sourceTree = "<group>"; };
		03CC6C092B21B0DC0049ED29 /* Info-debug.plist */ = {isa = PBXFileReference; fileEncoding = 4; lastKnownFileType = text.plist.xml; path = "Info-debug.plist"; sourceTree = "<group>"; };
		03CF27F92B3A787900E19B57 /* EZOpenAIService+EZPromptMessages.h */ = {isa = PBXFileReference; lastKnownFileType = sourcecode.c.h; path = "EZOpenAIService+EZPromptMessages.h"; sourceTree = "<group>"; };
		03CF27FA2B3A787900E19B57 /* EZOpenAIService+EZPromptMessages.m */ = {isa = PBXFileReference; lastKnownFileType = sourcecode.c.objc; path = "EZOpenAIService+EZPromptMessages.m"; sourceTree = "<group>"; };
		03CF88622B137F650030C199 /* Array+Convenience.swift */ = {isa = PBXFileReference; lastKnownFileType = sourcecode.swift; path = "Array+Convenience.swift"; sourceTree = "<group>"; };
		03D0434C292886D200E7559E /* EZMiniQueryWindow.h */ = {isa = PBXFileReference; lastKnownFileType = sourcecode.c.h; path = EZMiniQueryWindow.h; sourceTree = "<group>"; };
		03D0434D292886D200E7559E /* EZMiniQueryWindow.m */ = {isa = PBXFileReference; lastKnownFileType = sourcecode.c.objc; path = EZMiniQueryWindow.m; sourceTree = "<group>"; };
		03D043502928935300E7559E /* EZMainQueryWindow.h */ = {isa = PBXFileReference; lastKnownFileType = sourcecode.c.h; path = EZMainQueryWindow.h; sourceTree = "<group>"; };
		03D043512928935300E7559E /* EZMainQueryWindow.m */ = {isa = PBXFileReference; lastKnownFileType = sourcecode.c.objc; path = EZMainQueryWindow.m; sourceTree = "<group>"; };
		03D043542928940500E7559E /* EZBaseQueryWindow.h */ = {isa = PBXFileReference; lastKnownFileType = sourcecode.c.h; path = EZBaseQueryWindow.h; sourceTree = "<group>"; };
		03D043552928940500E7559E /* EZBaseQueryWindow.m */ = {isa = PBXFileReference; lastKnownFileType = sourcecode.c.objc; path = EZBaseQueryWindow.m; sourceTree = "<group>"; };
		03D043582928C4C800E7559E /* EZWindowManager.h */ = {isa = PBXFileReference; lastKnownFileType = sourcecode.c.h; path = EZWindowManager.h; sourceTree = "<group>"; };
		03D043592928C4C800E7559E /* EZWindowManager.m */ = {isa = PBXFileReference; lastKnownFileType = sourcecode.c.objc; path = EZWindowManager.m; sourceTree = "<group>"; };
		03D1C8772952B1CD00F2C7BD /* GoogleService-Info.plist */ = {isa = PBXFileReference; fileEncoding = 4; lastKnownFileType = text.plist.xml; path = "GoogleService-Info.plist"; sourceTree = "<group>"; };
		03D2A3DE29F42B280035CED4 /* bd.js */ = {isa = PBXFileReference; fileEncoding = 4; lastKnownFileType = sourcecode.javascript; path = bd.js; sourceTree = "<group>"; };
		03D2A3E129F4C6F50035CED4 /* EZNetworkManager.h */ = {isa = PBXFileReference; lastKnownFileType = sourcecode.c.h; path = EZNetworkManager.h; sourceTree = "<group>"; };
		03D2A3E229F4C6F50035CED4 /* EZNetworkManager.m */ = {isa = PBXFileReference; lastKnownFileType = sourcecode.c.objc; path = EZNetworkManager.m; sourceTree = "<group>"; };
		03D35DA82AA6C49B00B023FE /* NSString+EZRegex.h */ = {isa = PBXFileReference; lastKnownFileType = sourcecode.c.h; path = "NSString+EZRegex.h"; sourceTree = "<group>"; };
		03D35DA92AA6C49B00B023FE /* NSString+EZRegex.m */ = {isa = PBXFileReference; lastKnownFileType = sourcecode.c.objc; path = "NSString+EZRegex.m"; sourceTree = "<group>"; };
		03D5FCFD2A5EF4E400AD26BE /* EZDeviceSystemInfo.h */ = {isa = PBXFileReference; lastKnownFileType = sourcecode.c.h; path = EZDeviceSystemInfo.h; sourceTree = "<group>"; };
		03D5FCFE2A5EF4E400AD26BE /* EZDeviceSystemInfo.m */ = {isa = PBXFileReference; lastKnownFileType = sourcecode.c.objc; path = EZDeviceSystemInfo.m; sourceTree = "<group>"; };
		03D8A6572A42A1A300D9A968 /* EZAppModel.h */ = {isa = PBXFileReference; lastKnownFileType = sourcecode.c.h; path = EZAppModel.h; sourceTree = "<group>"; };
		03D8A6582A42A1A300D9A968 /* EZAppModel.m */ = {isa = PBXFileReference; lastKnownFileType = sourcecode.c.objc; path = EZAppModel.m; sourceTree = "<group>"; };
		03D8A65A2A433B4100D9A968 /* EZConfiguration+EZUserData.h */ = {isa = PBXFileReference; lastKnownFileType = sourcecode.c.h; path = "EZConfiguration+EZUserData.h"; sourceTree = "<group>"; };
		03D8A65B2A433B4100D9A968 /* EZConfiguration+EZUserData.m */ = {isa = PBXFileReference; lastKnownFileType = sourcecode.c.objc; path = "EZConfiguration+EZUserData.m"; sourceTree = "<group>"; };
		03D8B26C292DBD2000D5A811 /* EZCoordinateUtils.h */ = {isa = PBXFileReference; lastKnownFileType = sourcecode.c.h; path = EZCoordinateUtils.h; sourceTree = "<group>"; };
		03D8B26D292DBD2000D5A811 /* EZCoordinateUtils.m */ = {isa = PBXFileReference; lastKnownFileType = sourcecode.c.objc; path = EZCoordinateUtils.m; sourceTree = "<group>"; };
		03DC38BF292CC97900922CB2 /* EZServiceInfo.h */ = {isa = PBXFileReference; lastKnownFileType = sourcecode.c.h; path = EZServiceInfo.h; sourceTree = "<group>"; };
		03DC38C0292CC97900922CB2 /* EZServiceInfo.m */ = {isa = PBXFileReference; lastKnownFileType = sourcecode.c.objc; path = EZServiceInfo.m; sourceTree = "<group>"; };
		03DC7C5C2A3ABE28000BF7C9 /* EZConstKey.h */ = {isa = PBXFileReference; lastKnownFileType = sourcecode.c.h; path = EZConstKey.h; sourceTree = "<group>"; };
		03DC7C5D2A3ABE28000BF7C9 /* EZConstKey.m */ = {isa = PBXFileReference; lastKnownFileType = sourcecode.c.objc; path = EZConstKey.m; sourceTree = "<group>"; };
		03DC7C602A3C7050000BF7C9 /* EZDisableAutoSelectTextViewController.h */ = {isa = PBXFileReference; lastKnownFileType = sourcecode.c.h; path = EZDisableAutoSelectTextViewController.h; sourceTree = "<group>"; };
		03DC7C612A3C7050000BF7C9 /* EZDisableAutoSelectTextViewController.m */ = {isa = PBXFileReference; lastKnownFileType = sourcecode.c.objc; path = EZDisableAutoSelectTextViewController.m; sourceTree = "<group>"; };
		03DC7C642A3CA465000BF7C9 /* HWSegmentedControl.h */ = {isa = PBXFileReference; fileEncoding = 4; lastKnownFileType = sourcecode.c.h; path = HWSegmentedControl.h; sourceTree = "<group>"; };
		03DC7C652A3CA465000BF7C9 /* HWSegmentedControl.m */ = {isa = PBXFileReference; fileEncoding = 4; lastKnownFileType = sourcecode.c.objc; path = HWSegmentedControl.m; sourceTree = "<group>"; };
		03DC7C682A3CA852000BF7C9 /* EZAppCell.h */ = {isa = PBXFileReference; lastKnownFileType = sourcecode.c.h; path = EZAppCell.h; sourceTree = "<group>"; };
		03DC7C692A3CA852000BF7C9 /* EZAppCell.m */ = {isa = PBXFileReference; lastKnownFileType = sourcecode.c.objc; path = EZAppCell.m; sourceTree = "<group>"; };
		03E02A202924E77100A10260 /* EZMenuItemManager.h */ = {isa = PBXFileReference; lastKnownFileType = sourcecode.c.h; path = EZMenuItemManager.h; sourceTree = "<group>"; };
		03E02A212924E77100A10260 /* EZMenuItemManager.m */ = {isa = PBXFileReference; lastKnownFileType = sourcecode.c.objc; path = EZMenuItemManager.m; sourceTree = "<group>"; };
		03E02A2429250D1D00A10260 /* EZEventMonitor.h */ = {isa = PBXFileReference; lastKnownFileType = sourcecode.c.h; path = EZEventMonitor.h; sourceTree = "<group>"; };
		03E02A2529250D1D00A10260 /* EZEventMonitor.m */ = {isa = PBXFileReference; lastKnownFileType = sourcecode.c.objc; path = EZEventMonitor.m; sourceTree = "<group>"; };
		03E2BF732A298F2B00E010F3 /* NSString+EZUtils.h */ = {isa = PBXFileReference; lastKnownFileType = sourcecode.c.h; path = "NSString+EZUtils.h"; sourceTree = "<group>"; };
		03E2BF742A298F2B00E010F3 /* NSString+EZUtils.m */ = {isa = PBXFileReference; lastKnownFileType = sourcecode.c.objc; path = "NSString+EZUtils.m"; sourceTree = "<group>"; };
		03E3E7C02ADE318800812C84 /* EZQueryMenuTextView.h */ = {isa = PBXFileReference; lastKnownFileType = sourcecode.c.h; path = EZQueryMenuTextView.h; sourceTree = "<group>"; };
		03E3E7C12ADE318800812C84 /* EZQueryMenuTextView.m */ = {isa = PBXFileReference; lastKnownFileType = sourcecode.c.objc; path = EZQueryMenuTextView.m; sourceTree = "<group>"; };
		03F0DB362953428300EBF9C1 /* EZLog.h */ = {isa = PBXFileReference; lastKnownFileType = sourcecode.c.h; path = EZLog.h; sourceTree = "<group>"; };
		03F0DB372953428300EBF9C1 /* EZLog.m */ = {isa = PBXFileReference; lastKnownFileType = sourcecode.c.objc; path = EZLog.m; sourceTree = "<group>"; };
		03F14A392956016B00CB7379 /* EZVolcanoTranslate.h */ = {isa = PBXFileReference; lastKnownFileType = sourcecode.c.h; path = EZVolcanoTranslate.h; sourceTree = "<group>"; };
		03F14A3A2956016B00CB7379 /* EZVolcanoTranslate.m */ = {isa = PBXFileReference; lastKnownFileType = sourcecode.c.objc; path = EZVolcanoTranslate.m; sourceTree = "<group>"; };
		03F25CB129327BC200E66A12 /* EZShortcut.h */ = {isa = PBXFileReference; lastKnownFileType = sourcecode.c.h; path = EZShortcut.h; sourceTree = "<group>"; };
		03F25CB229327BC200E66A12 /* EZShortcut.m */ = {isa = PBXFileReference; lastKnownFileType = sourcecode.c.objc; path = EZShortcut.m; sourceTree = "<group>"; };
		03F639932AA6CFBB009B9914 /* EZBingConfig.h */ = {isa = PBXFileReference; lastKnownFileType = sourcecode.c.h; path = EZBingConfig.h; sourceTree = "<group>"; };
		03F639942AA6CFBB009B9914 /* EZBingConfig.m */ = {isa = PBXFileReference; lastKnownFileType = sourcecode.c.objc; path = EZBingConfig.m; sourceTree = "<group>"; };
		03FB3EDC2B1B405B004C3238 /* TencentSigning.swift */ = {isa = PBXFileReference; lastKnownFileType = sourcecode.swift; path = TencentSigning.swift; sourceTree = "<group>"; };
		03FC69962B399EF00035D2DA /* EZOpenAIChatResponse.h */ = {isa = PBXFileReference; lastKnownFileType = sourcecode.c.h; path = EZOpenAIChatResponse.h; sourceTree = "<group>"; };
		03FC69992B39D13A0035D2DA /* EZOpenAIChatResponse.m */ = {isa = PBXFileReference; fileEncoding = 4; lastKnownFileType = sourcecode.c.objc; path = EZOpenAIChatResponse.m; sourceTree = "<group>"; };
		03FD68BD2B1E151A00FD388E /* String+EncryptAES.swift */ = {isa = PBXFileReference; lastKnownFileType = sourcecode.swift; path = "String+EncryptAES.swift"; sourceTree = "<group>"; };
		06E15747A7BD34D510ADC6A8 /* Pods-Easydict.debug.xcconfig */ = {isa = PBXFileReference; includeInIndex = 1; lastKnownFileType = text.xcconfig; name = "Pods-Easydict.debug.xcconfig"; path = "Target Support Files/Pods-Easydict/Pods-Easydict.debug.xcconfig"; sourceTree = "<group>"; };
		0A057D6C2B499A000025C51D /* ServiceTab.swift */ = {isa = PBXFileReference; fileEncoding = 4; lastKnownFileType = sourcecode.swift; path = ServiceTab.swift; sourceTree = "<group>"; };
		0A2A05A52B59757100EEA142 /* Bundle+AppInfo.swift */ = {isa = PBXFileReference; lastKnownFileType = sourcecode.swift; path = "Bundle+AppInfo.swift"; sourceTree = "<group>"; };
		0A2BA95F2B49A989002872A4 /* Binding+DidSet.swift */ = {isa = PBXFileReference; lastKnownFileType = sourcecode.swift; path = "Binding+DidSet.swift"; sourceTree = "<group>"; };
		0A2BA9632B4A3CCD002872A4 /* Notification+Name.swift */ = {isa = PBXFileReference; lastKnownFileType = sourcecode.swift; path = "Notification+Name.swift"; sourceTree = "<group>"; };
		0A8685C72B552A590022534F /* DisabledAppTab.swift */ = {isa = PBXFileReference; lastKnownFileType = sourcecode.swift; path = DisabledAppTab.swift; sourceTree = "<group>"; };
		0AC11B212B4D16A500F07198 /* WindowAccessor.swift */ = {isa = PBXFileReference; lastKnownFileType = sourcecode.swift; path = WindowAccessor.swift; sourceTree = "<group>"; };
		0AC11B232B4E46B300F07198 /* TapHandlerView.swift */ = {isa = PBXFileReference; lastKnownFileType = sourcecode.swift; path = TapHandlerView.swift; sourceTree = "<group>"; };
		17BCAEF32B0DFF9000A7D372 /* EZNiuTransTranslateResponse.h */ = {isa = PBXFileReference; fileEncoding = 4; lastKnownFileType = sourcecode.c.h; path = EZNiuTransTranslateResponse.h; sourceTree = "<group>"; };
		17BCAEF42B0DFF9000A7D372 /* EZNiuTransTranslate.h */ = {isa = PBXFileReference; fileEncoding = 4; lastKnownFileType = sourcecode.c.h; path = EZNiuTransTranslate.h; sourceTree = "<group>"; };
		17BCAEF52B0DFF9000A7D372 /* EZNiuTransTranslateResponse.m */ = {isa = PBXFileReference; fileEncoding = 4; lastKnownFileType = sourcecode.c.objc; path = EZNiuTransTranslateResponse.m; sourceTree = "<group>"; };
		17BCAEF62B0DFF9000A7D372 /* EZNiuTransTranslate.m */ = {isa = PBXFileReference; fileEncoding = 4; lastKnownFileType = sourcecode.c.objc; path = EZNiuTransTranslate.m; sourceTree = "<group>"; };
		2746AEC02AF95138005FE0A1 /* CaiyunService.swift */ = {isa = PBXFileReference; lastKnownFileType = sourcecode.swift; path = CaiyunService.swift; sourceTree = "<group>"; };
		276742042B3DC230002A2C75 /* PrivacyTab.swift */ = {isa = PBXFileReference; fileEncoding = 4; lastKnownFileType = sourcecode.swift; path = PrivacyTab.swift; sourceTree = "<group>"; };
		276742052B3DC230002A2C75 /* AboutTab.swift */ = {isa = PBXFileReference; fileEncoding = 4; lastKnownFileType = sourcecode.swift; path = AboutTab.swift; sourceTree = "<group>"; };
		2783225F2B0FB0EA0026644C /* CaiyunResponse.swift */ = {isa = PBXFileReference; lastKnownFileType = sourcecode.swift; path = CaiyunResponse.swift; sourceTree = "<group>"; };
		278322612B0FB8EF0026644C /* CaiyunTranslateType.swift */ = {isa = PBXFileReference; lastKnownFileType = sourcecode.swift; path = CaiyunTranslateType.swift; sourceTree = "<group>"; };
		278540332B3DE04F004E9488 /* GeneralTab.swift */ = {isa = PBXFileReference; lastKnownFileType = sourcecode.swift; path = GeneralTab.swift; sourceTree = "<group>"; };
		27B7919C2AEC36A1006E07C6 /* Easydict.xcconfig */ = {isa = PBXFileReference; fileEncoding = 4; lastKnownFileType = text.xcconfig; path = Easydict.xcconfig; sourceTree = "<group>"; };
		27B7919D2AEC36A1006E07C6 /* Easydict-debug.xcconfig */ = {isa = PBXFileReference; fileEncoding = 4; lastKnownFileType = text.xcconfig; path = "Easydict-debug.xcconfig"; sourceTree = "<group>"; };
		27B791A02AEC3A5C006E07C6 /* Easydict-debug.entitlements */ = {isa = PBXFileReference; fileEncoding = 4; lastKnownFileType = text.plist.entitlements; path = "Easydict-debug.entitlements"; sourceTree = "<group>"; };
		27FE95262B3DC55F000AD654 /* EasydictApp.swift */ = {isa = PBXFileReference; lastKnownFileType = sourcecode.swift; path = EasydictApp.swift; sourceTree = "<group>"; };
		27FE95282B3DC666000AD654 /* entry.h */ = {isa = PBXFileReference; lastKnownFileType = sourcecode.c.h; path = entry.h; sourceTree = "<group>"; };
		27FE98042B3DCB09000AD654 /* NewAppManager.swift */ = {isa = PBXFileReference; lastKnownFileType = sourcecode.swift; path = NewAppManager.swift; sourceTree = "<group>"; };
		27FE98082B3DD536000AD654 /* SettingView.swift */ = {isa = PBXFileReference; lastKnownFileType = sourcecode.swift; path = SettingView.swift; sourceTree = "<group>"; };
		27FE980A2B3DD5D1000AD654 /* MenuItemView.swift */ = {isa = PBXFileReference; lastKnownFileType = sourcecode.swift; path = MenuItemView.swift; sourceTree = "<group>"; };
		357E179B303EF855EF4561FB /* Pods-EasydictTests.release.xcconfig */ = {isa = PBXFileReference; includeInIndex = 1; lastKnownFileType = text.xcconfig; name = "Pods-EasydictTests.release.xcconfig"; path = "Target Support Files/Pods-EasydictTests/Pods-EasydictTests.release.xcconfig"; sourceTree = "<group>"; };
		378E73A7EA8FC8FB9C975A63 /* Pods_EasydictTests.framework */ = {isa = PBXFileReference; explicitFileType = wrapper.framework; includeInIndex = 0; path = Pods_EasydictTests.framework; sourceTree = BUILT_PRODUCTS_DIR; };
		6220AD592A82812300BBFB52 /* EZBingService.h */ = {isa = PBXFileReference; lastKnownFileType = sourcecode.c.h; path = EZBingService.h; sourceTree = "<group>"; };
		6220AD5A2A82812300BBFB52 /* EZBingService.m */ = {isa = PBXFileReference; lastKnownFileType = sourcecode.c.objc; path = EZBingService.m; sourceTree = "<group>"; };
		6295DE2F2A84D82E006145F4 /* EZBingTranslateModel.h */ = {isa = PBXFileReference; lastKnownFileType = sourcecode.c.h; path = EZBingTranslateModel.h; sourceTree = "<group>"; };
		6295DE302A84D82E006145F4 /* EZBingTranslateModel.m */ = {isa = PBXFileReference; lastKnownFileType = sourcecode.c.objc; path = EZBingTranslateModel.m; sourceTree = "<group>"; };
		6295DE322A84EF76006145F4 /* EZBingLookupModel.h */ = {isa = PBXFileReference; lastKnownFileType = sourcecode.c.h; path = EZBingLookupModel.h; sourceTree = "<group>"; };
		6295DE332A84EF76006145F4 /* EZBingLookupModel.m */ = {isa = PBXFileReference; lastKnownFileType = sourcecode.c.objc; path = EZBingLookupModel.m; sourceTree = "<group>"; };
		62A2D03D2A82967F007EEB01 /* EZBingRequest.h */ = {isa = PBXFileReference; lastKnownFileType = sourcecode.c.h; path = EZBingRequest.h; sourceTree = "<group>"; };
		62A2D03E2A82967F007EEB01 /* EZBingRequest.m */ = {isa = PBXFileReference; lastKnownFileType = sourcecode.c.objc; path = EZBingRequest.m; sourceTree = "<group>"; };
		62E2BF472B4082BA00E42D38 /* AliService.swift */ = {isa = PBXFileReference; fileEncoding = 4; lastKnownFileType = sourcecode.swift; path = AliService.swift; sourceTree = "<group>"; };
		62E2BF482B4082BA00E42D38 /* AliResponse.swift */ = {isa = PBXFileReference; fileEncoding = 4; lastKnownFileType = sourcecode.swift; path = AliResponse.swift; sourceTree = "<group>"; };
		62E2BF492B4082BA00E42D38 /* AliTranslateType.swift */ = {isa = PBXFileReference; fileEncoding = 4; lastKnownFileType = sourcecode.swift; path = AliTranslateType.swift; sourceTree = "<group>"; };
		62ED29A02B15F1F500901F51 /* EZWrapView.h */ = {isa = PBXFileReference; lastKnownFileType = sourcecode.c.h; path = EZWrapView.h; sourceTree = "<group>"; };
		62ED29A12B15F1F500901F51 /* EZWrapView.m */ = {isa = PBXFileReference; lastKnownFileType = sourcecode.c.objc; path = EZWrapView.m; sourceTree = "<group>"; };
		6372B33DFF803C7096A82250 /* Pods_Easydict.framework */ = {isa = PBXFileReference; explicitFileType = wrapper.framework; includeInIndex = 0; path = Pods_Easydict.framework; sourceTree = BUILT_PRODUCTS_DIR; };
		91E3E579C6DB88658B4BB102 /* Pods-Easydict.release.xcconfig */ = {isa = PBXFileReference; includeInIndex = 1; lastKnownFileType = text.xcconfig; name = "Pods-Easydict.release.xcconfig"; path = "Target Support Files/Pods-Easydict/Pods-Easydict.release.xcconfig"; sourceTree = "<group>"; };
		9608354F2B6791F200C6A931 /* ShortcutValidator.swift */ = {isa = PBXFileReference; lastKnownFileType = sourcecode.swift; path = ShortcutValidator.swift; sourceTree = "<group>"; };
		96099AE12B5D40330055C4DD /* ShortcutTab.swift */ = {isa = PBXFileReference; lastKnownFileType = sourcecode.swift; path = ShortcutTab.swift; sourceTree = "<group>"; };
		9627F9352B59956800B1E999 /* GeneralShortcutSetting.swift */ = {isa = PBXFileReference; fileEncoding = 4; lastKnownFileType = sourcecode.swift; path = GeneralShortcutSetting.swift; sourceTree = "<group>"; };
		9627F9362B59956800B1E999 /* GeneralKeyHolderWrapper.swift */ = {isa = PBXFileReference; fileEncoding = 4; lastKnownFileType = sourcecode.swift; path = GeneralKeyHolderWrapper.swift; sourceTree = "<group>"; };
		9672D7D02B4008B40023B8FB /* MASShortcutBinder+EZMASShortcutBinder.h */ = {isa = PBXFileReference; lastKnownFileType = sourcecode.c.h; path = "MASShortcutBinder+EZMASShortcutBinder.h"; sourceTree = "<group>"; };
		9672D7D12B4008B40023B8FB /* MASShortcutBinder+EZMASShortcutBinder.m */ = {isa = PBXFileReference; lastKnownFileType = sourcecode.c.objc; path = "MASShortcutBinder+EZMASShortcutBinder.m"; sourceTree = "<group>"; };
		967712ED2B5B943400105E0F /* Shortcut.swift */ = {isa = PBXFileReference; lastKnownFileType = sourcecode.swift; path = Shortcut.swift; sourceTree = "<group>"; };
		A230E9A2358C7FBC7FB26189 /* Pods-EasydictTests.debug.xcconfig */ = {isa = PBXFileReference; includeInIndex = 1; lastKnownFileType = text.xcconfig; name = "Pods-EasydictTests.debug.xcconfig"; path = "Target Support Files/Pods-EasydictTests/Pods-EasydictTests.debug.xcconfig"; sourceTree = "<group>"; };
		C415C0AC2B450D4800A9D231 /* GeminiService.swift */ = {isa = PBXFileReference; lastKnownFileType = sourcecode.swift; path = GeminiService.swift; sourceTree = "<group>"; };
		C4DD01E82B12B3C80025EE8E /* TencentService.swift */ = {isa = PBXFileReference; lastKnownFileType = sourcecode.swift; path = TencentService.swift; sourceTree = "<group>"; };
		C4DD01EA2B12BA250025EE8E /* TencentResponse.swift */ = {isa = PBXFileReference; lastKnownFileType = sourcecode.swift; path = TencentResponse.swift; sourceTree = "<group>"; };
		C4DD01EC2B12BE9B0025EE8E /* TencentTranslateType.swift */ = {isa = PBXFileReference; lastKnownFileType = sourcecode.swift; path = TencentTranslateType.swift; sourceTree = "<group>"; };
		C4DE3D6C2AC00EB500C2B85D /* Localizable.xcstrings */ = {isa = PBXFileReference; lastKnownFileType = text.json.xcstrings; name = Localizable.xcstrings; path = Easydict/App/Localizable.xcstrings; sourceTree = SOURCE_ROOT; };
		C4DE3D6E2AC00EB500C2B85D /* mul */ = {isa = PBXFileReference; lastKnownFileType = text.json.xcstrings; name = mul; path = mul.lproj/Main.xcstrings; sourceTree = "<group>"; };
		C90BE309239F38EB00ADE88B /* EasydictHelper.app */ = {isa = PBXFileReference; explicitFileType = wrapper.application; includeInIndex = 0; path = EasydictHelper.app; sourceTree = BUILT_PRODUCTS_DIR; };
		C99EEB182385796700FEE666 /* Easydict-debug.app */ = {isa = PBXFileReference; explicitFileType = wrapper.application; includeInIndex = 0; path = "Easydict-debug.app"; sourceTree = BUILT_PRODUCTS_DIR; };
		DC3C643E2B187119008EEDD8 /* ChangeFontSizeView.swift */ = {isa = PBXFileReference; fileEncoding = 4; lastKnownFileType = sourcecode.swift; path = ChangeFontSizeView.swift; sourceTree = "<group>"; };
		DC46DF7F2B4417B900DEAE3E /* Configuration.swift */ = {isa = PBXFileReference; lastKnownFileType = sourcecode.swift; path = Configuration.swift; sourceTree = "<group>"; };
		DC6D9C862B352EBC0055EFFC /* FontSizeHintView.swift */ = {isa = PBXFileReference; lastKnownFileType = sourcecode.swift; path = FontSizeHintView.swift; sourceTree = "<group>"; };
		DC6D9C882B3969510055EFFC /* Appearance.swift */ = {isa = PBXFileReference; lastKnownFileType = sourcecode.swift; path = Appearance.swift; sourceTree = "<group>"; };
<<<<<<< HEAD
		EA1013432B5DBDB1005E43F9 /* KeyCombo+Defaults.Serializable.swift */ = {isa = PBXFileReference; lastKnownFileType = sourcecode.swift; path = "KeyCombo+Defaults.Serializable.swift"; sourceTree = "<group>"; };
		EA3B81F82B5254AA004C0E8B /* Configuration.swift */ = {isa = PBXFileReference; lastKnownFileType = sourcecode.swift; path = Configuration.swift; sourceTree = "<group>"; };
=======
		DCF176F12B57CED700CA6026 /* Configuration+UserData.swift */ = {isa = PBXFileReference; lastKnownFileType = sourcecode.swift; path = "Configuration+UserData.swift"; sourceTree = "<group>"; };
		EA3B81F82B5254AA004C0E8B /* Configuration+Defaults.swift */ = {isa = PBXFileReference; lastKnownFileType = sourcecode.swift; path = "Configuration+Defaults.swift"; sourceTree = "<group>"; };
>>>>>>> bece937d
		EA9943E22B534C3300EE7B97 /* TTSServiceType.swift */ = {isa = PBXFileReference; lastKnownFileType = sourcecode.swift; path = TTSServiceType.swift; sourceTree = "<group>"; };
		EA9943E72B534D8900EE7B97 /* LanguageDetectOptimizeExtensions.swift */ = {isa = PBXFileReference; lastKnownFileType = sourcecode.swift; path = LanguageDetectOptimizeExtensions.swift; sourceTree = "<group>"; };
		EA9943ED2B5353AB00EE7B97 /* WindowTypeExtensions.swift */ = {isa = PBXFileReference; lastKnownFileType = sourcecode.swift; path = WindowTypeExtensions.swift; sourceTree = "<group>"; };
		EA9943EF2B5354C400EE7B97 /* ShowWindowPositionExtensions.swift */ = {isa = PBXFileReference; lastKnownFileType = sourcecode.swift; path = ShowWindowPositionExtensions.swift; sourceTree = "<group>"; };
		EA9943F12B5358BF00EE7B97 /* LanguageExtensions.swift */ = {isa = PBXFileReference; lastKnownFileType = sourcecode.swift; path = LanguageExtensions.swift; sourceTree = "<group>"; };
		EAE3D34F2B62E9DE001EE3E3 /* GlobalContext.swift */ = {isa = PBXFileReference; lastKnownFileType = sourcecode.swift; path = GlobalContext.swift; sourceTree = "<group>"; };
		EAED41EB2B54AA920005FE0A /* ServiceConfigurationSection.swift */ = {isa = PBXFileReference; lastKnownFileType = sourcecode.swift; path = ServiceConfigurationSection.swift; sourceTree = "<group>"; };
		EAED41EE2B54B1430005FE0A /* ConfigurableService.swift */ = {isa = PBXFileReference; lastKnownFileType = sourcecode.swift; path = ConfigurableService.swift; sourceTree = "<group>"; };
		EAED41F12B54B39D0005FE0A /* OpenAIService+ConfigurableService.swift */ = {isa = PBXFileReference; lastKnownFileType = sourcecode.swift; path = "OpenAIService+ConfigurableService.swift"; sourceTree = "<group>"; };
/* End PBXFileReference section */

/* Begin PBXFrameworksBuildPhase section */
		03022F2B2B370B7100B63209 /* Frameworks */ = {
			isa = PBXFrameworksBuildPhase;
			buildActionMask = 2147483647;
			files = (
			);
			runOnlyForDeploymentPostprocessing = 0;
		};
		0313F86A2AD5577400A5CFB0 /* Frameworks */ = {
			isa = PBXFrameworksBuildPhase;
			buildActionMask = 2147483647;
			files = (
				A0B65CA0F31AC8ECFB8347CC /* Pods_EasydictTests.framework in Frameworks */,
			);
			runOnlyForDeploymentPostprocessing = 0;
		};
		C90BE306239F38EB00ADE88B /* Frameworks */ = {
			isa = PBXFrameworksBuildPhase;
			buildActionMask = 2147483647;
			files = (
			);
			runOnlyForDeploymentPostprocessing = 0;
		};
		C99EEB152385796700FEE666 /* Frameworks */ = {
			isa = PBXFrameworksBuildPhase;
			buildActionMask = 2147483647;
			files = (
				03022F192B3591AE00B63209 /* GoogleGenerativeAI in Frameworks */,
				2721E4D02AFE920700A059AC /* Alamofire in Frameworks */,
				03022F1F2B36CF3100B63209 /* SwiftShell in Frameworks */,
				038030952B4106800009230C /* CocoaLumberjack in Frameworks */,
				03FD68BB2B1DC59600FD388E /* CryptoSwift in Frameworks */,
				038EA1AD2B41282F008A6DD1 /* MJExtension in Frameworks */,
				03CF28002B3DA7D500E19B57 /* RealmSwift in Frameworks */,
				03022F222B36D1A400B63209 /* SnapKit in Frameworks */,
				03A8308D2B405F8E00112834 /* Sparkle in Frameworks */,
				B87AC7E36367075BA5D13234 /* Pods_Easydict.framework in Frameworks */,
				03A830922B4073E700112834 /* AppCenterCrashes in Frameworks */,
				03022F1C2B35DEBA00B63209 /* Hue in Frameworks */,
				03A830952B4076FC00112834 /* FirebaseAnalyticsSwift in Frameworks */,
				EA3B81FC2B52555C004C0E8B /* Defaults in Frameworks */,
				03CF27FE2B3DA7D500E19B57 /* Realm in Frameworks */,
				03A830902B4073E700112834 /* AppCenterAnalytics in Frameworks */,
				967712EA2B5B913600105E0F /* KeyHolder in Frameworks */,
				03B63ABF2A86967800E155ED /* CoreServices.framework in Frameworks */,
				038030972B4106800009230C /* CocoaLumberjackSwift in Frameworks */,
				038EA1AA2B41169C008A6DD1 /* ZipArchive in Frameworks */,
			);
			runOnlyForDeploymentPostprocessing = 0;
		};
/* End PBXFrameworksBuildPhase section */

/* Begin PBXGroup section */
		03008B2429408BCB0062B821 /* NSObject+DarkMode */ = {
			isa = PBXGroup;
			children = (
				03008B2529408BF50062B821 /* NSObject+EZDarkMode.h */,
				03008B2629408BF50062B821 /* NSObject+EZDarkMode.m */,
			);
			path = "NSObject+DarkMode";
			sourceTree = "<group>";
		};
		03008B282940D2FD0062B821 /* DeepL */ = {
			isa = PBXGroup;
			children = (
				03008B292940D3230062B821 /* EZDeepLTranslate.h */,
				03008B2A2940D3230062B821 /* EZDeepLTranslate.m */,
				0399C6A329A747E600B4AFCC /* EZDeepLTranslateResponse.h */,
				0399C6A429A747E600B4AFCC /* EZDeepLTranslateResponse.m */,
				0399C6A629A74E0F00B4AFCC /* EZQueryResult+EZDeepLTranslateResponse.h */,
				0399C6A729A74E0F00B4AFCC /* EZQueryResult+EZDeepLTranslateResponse.m */,
			);
			path = DeepL;
			sourceTree = "<group>";
		};
		03008B3C29444A650062B821 /* NSView+AnimatedHidden */ = {
			isa = PBXGroup;
			children = (
				03008B3D29444B0A0062B821 /* NSView+EZAnimatedHidden.h */,
				03008B3E29444B0A0062B821 /* NSView+EZAnimatedHidden.m */,
			);
			path = "NSView+AnimatedHidden";
			sourceTree = "<group>";
		};
		03022F2F2B370B7100B63209 /* EasydictSwiftTests */ = {
			isa = PBXGroup;
			children = (
				03022F302B370B7100B63209 /* EasydictSwiftTests.swift */,
				03022F372B370BE300B63209 /* EasydictSwiftTests-Bridging-Header.h */,
			);
			path = EasydictSwiftTests;
			sourceTree = "<group>";
		};
		030570DF2ADB916E00C9905E /* AppleScript */ = {
			isa = PBXGroup;
			children = (
				030570E02ADB919900C9905E /* EZAppleScriptManager.h */,
				030570E12ADB919900C9905E /* EZAppleScriptManager.m */,
			);
			path = AppleScript;
			sourceTree = "<group>";
		};
		0309E1EA292B437C00AFB76A /* TextView */ = {
			isa = PBXGroup;
			children = (
				0309E1EB292B439A00AFB76A /* EZTextView.h */,
				0309E1EC292B439A00AFB76A /* EZTextView.m */,
			);
			path = TextView;
			sourceTree = "<group>";
		};
		0309E1F1292BD67E00AFB76A /* Model */ = {
			isa = PBXGroup;
			children = (
				0309E1F2292BD6A100AFB76A /* EZQueryModel.h */,
				0309E1F3292BD6A100AFB76A /* EZQueryModel.m */,
				03DC38BF292CC97900922CB2 /* EZServiceInfo.h */,
				03DC38C0292CC97900922CB2 /* EZServiceInfo.m */,
			);
			path = Model;
			sourceTree = "<group>";
		};
		0313F86E2AD5577400A5CFB0 /* EasydictTests */ = {
			isa = PBXGroup;
			children = (
				0313F86F2AD5577400A5CFB0 /* EasydictTests.m */,
			);
			path = EasydictTests;
			sourceTree = "<group>";
		};
		03247E37296AE8C800AFCD67 /* LoadingAnimationView */ = {
			isa = PBXGroup;
			children = (
				03247E38296AE8EC00AFCD67 /* EZLoadingAnimationView.h */,
				03247E39296AE8EC00AFCD67 /* EZLoadingAnimationView.m */,
			);
			path = LoadingAnimationView;
			sourceTree = "<group>";
		};
		033363A3293C4AFA00FED9C8 /* PrintBeautifulLog */ = {
			isa = PBXGroup;
			children = (
				033363A4293C4AFA00FED9C8 /* PrintBeautifulLog.h */,
				033363A5293C4AFA00FED9C8 /* PrintBeautifulLog.m */,
			);
			path = PrintBeautifulLog;
			sourceTree = "<group>";
		};
		0333FDA72A035D6400891515 /* NSString */ = {
			isa = PBXGroup;
			children = (
				03BFFC6F29612E10004E033E /* NSString+EZConvenience.h */,
				03BFFC7029612E10004E033E /* NSString+EZConvenience.m */,
				0333FDA42A035D5700891515 /* NSString+EZChineseText.h */,
				0333FDA52A035D5700891515 /* NSString+EZChineseText.m */,
				03E2BF732A298F2B00E010F3 /* NSString+EZUtils.h */,
				03E2BF742A298F2B00E010F3 /* NSString+EZUtils.m */,
				03D35DA82AA6C49B00B023FE /* NSString+EZRegex.h */,
				03D35DA92AA6C49B00B023FE /* NSString+EZRegex.m */,
				0342A97F2AD64924002A9F5F /* NSString+EZSplit.h */,
				0342A9802AD64924002A9F5F /* NSString+EZSplit.m */,
				036A0DB62AD8403A006E6D4F /* NSString+EZHandleInputText.h */,
				036A0DB72AD8403A006E6D4F /* NSString+EZHandleInputText.m */,
			);
			path = NSString;
			sourceTree = "<group>";
		};
		03385AFF294B5A2800696A96 /* EZLinkButton */ = {
			isa = PBXGroup;
			children = (
				036E7D79293F4FC8002675DF /* EZOpenLinkButton.h */,
				036E7D7A293F4FC8002675DF /* EZOpenLinkButton.m */,
			);
			path = EZLinkButton;
			sourceTree = "<group>";
		};
		033B7131293CE2010096E2DF /* WebViewTranslator */ = {
			isa = PBXGroup;
			children = (
				033B7132293CE2430096E2DF /* EZWebViewTranslator.h */,
				033B7133293CE2430096E2DF /* EZWebViewTranslator.m */,
				03008B2C2941956D0062B821 /* EZURLSchemeHandler.h */,
				03008B2D2941956D0062B821 /* EZURLSchemeHandler.m */,
			);
			path = WebViewTranslator;
			sourceTree = "<group>";
		};
		033C30F82A7409C40095926A /* DictionaryKit */ = {
			isa = PBXGroup;
			children = (
				033C30F92A7409C40095926A /* DictionaryKit.h */,
				033C30FA2A7409C40095926A /* TTTDictionary.h */,
				033C30FB2A7409C40095926A /* TTTDictionary.m */,
			);
			path = DictionaryKit;
			sourceTree = "<group>";
		};
		033C30FD2A74CEB10095926A /* AppleDictionary */ = {
			isa = PBXGroup;
			children = (
				033C30FE2A74CECE0095926A /* EZAppleDictionary.h */,
				033C30FF2A74CECE0095926A /* EZAppleDictionary.m */,
				0310C8262A94EFA100B1D81E /* apple-dictionary.html */,
			);
			path = AppleDictionary;
			sourceTree = "<group>";
		};
		03542A2D293645B800C34C33 /* Apple */ = {
			isa = PBXGroup;
			children = (
				033C30FD2A74CEB10095926A /* AppleDictionary */,
				03542A2E293645DF00C34C33 /* EZAppleService.h */,
				03542A2F293645DF00C34C33 /* EZAppleService.m */,
				03247E342968158B00AFCD67 /* EZScriptExecutor.h */,
				03247E352968158B00AFCD67 /* EZScriptExecutor.m */,
			);
			path = Apple;
			sourceTree = "<group>";
		};
		03542A312936F6FE00C34C33 /* Language */ = {
			isa = PBXGroup;
			children = (
				03542A322936F70F00C34C33 /* EZLanguageManager.h */,
				03542A332936F70F00C34C33 /* EZLanguageManager.m */,
				03542A5C2938F05B00C34C33 /* EZLanguageModel.h */,
				03542A5D2938F05B00C34C33 /* EZLanguageModel.m */,
			);
			path = Language;
			sourceTree = "<group>";
		};
		03542A362937AE2100C34C33 /* Model */ = {
			isa = PBXGroup;
			children = (
				03B0224329231FA6001C7E63 /* EZServiceTypes.h */,
				03B0224B29231FA6001C7E63 /* EZServiceTypes.m */,
				03B0224A29231FA6001C7E63 /* EZDetectManager.h */,
				03B0224429231FA6001C7E63 /* EZDetectManager.m */,
				03542A382937AE6400C34C33 /* EZQueryService.h */,
				03542A392937AE6400C34C33 /* EZQueryService.m */,
				03542A3B2937AF4F00C34C33 /* EZQueryResult.h */,
				03542A3C2937AF4F00C34C33 /* EZQueryResult.m */,
				03542A3E2937B3C900C34C33 /* EZOCRResult.h */,
				03542A3F2937B3C900C34C33 /* EZOCRResult.m */,
				03542A532937B7DD00C34C33 /* EZError.h */,
				03542A542937B7DE00C34C33 /* EZError.m */,
				03262C1A29EEE91700EFECA0 /* EZEnumTypes.h */,
				03262C1B29EEE91700EFECA0 /* EZEnumTypes.m */,
				03DC7C5C2A3ABE28000BF7C9 /* EZConstKey.h */,
				03DC7C5D2A3ABE28000BF7C9 /* EZConstKey.m */,
			);
			path = Model;
			sourceTree = "<group>";
		};
		0361966B2A000E7800806370 /* FWEncryptorAES */ = {
			isa = PBXGroup;
			children = (
				036196712A000F5900806370 /* FWEncryptorAES.h */,
				036196702A000F5800806370 /* FWEncryptorAES.m */,
				0361966F2A000F5800806370 /* NSData+Base64.h */,
				036196722A000F5900806370 /* NSData+Base64.m */,
				036196732A000F5900806370 /* NSData+CommonCrypto.h */,
				036196742A000F5900806370 /* NSData+CommonCrypto.m */,
			);
			path = FWEncryptorAES;
			sourceTree = "<group>";
		};
		036196782A0037D900806370 /* NSData+MD5 */ = {
			isa = PBXGroup;
			children = (
				036196792A0037F700806370 /* NSData+EZMD5.h */,
				0361967A2A0037F700806370 /* NSData+EZMD5.m */,
			);
			path = "NSData+MD5";
			sourceTree = "<group>";
		};
		036A0DBD2AD9420B006E6D4F /* EZReplaceTextButton */ = {
			isa = PBXGroup;
			children = (
				036A0DB92AD941F9006E6D4F /* EZReplaceTextButton.h */,
				036A0DBA2AD941F9006E6D4F /* EZReplaceTextButton.m */,
			);
			path = EZReplaceTextButton;
			sourceTree = "<group>";
		};
		036E7D77293F4F51002675DF /* LanguageButton */ = {
			isa = PBXGroup;
			children = (
				0333639E293A05D200FED9C8 /* EZSelectLanguageButton.h */,
				0333639F293A05D200FED9C8 /* EZSelectLanguageButton.m */,
				03542A592938DA2B00C34C33 /* EZDetectLanguageButton.h */,
				03542A5A2938DA2B00C34C33 /* EZDetectLanguageButton.m */,
			);
			path = LanguageButton;
			sourceTree = "<group>";
		};
		036E7D78293F4F61002675DF /* CustomButton */ = {
			isa = PBXGroup;
			children = (
				036A0DBD2AD9420B006E6D4F /* EZReplaceTextButton */,
				03BB2DF029F634F400447EDD /* EZCopyButton */,
				03BB2DEC29F59C6600447EDD /* EZSymbolImageButton */,
				03BB2DE029F576FC00447EDD /* EZAudioButton */,
				03385AFF294B5A2800696A96 /* EZLinkButton */,
				03BD281F29486CA600F5891A /* BlueTextButton */,
				036E7D77293F4F51002675DF /* LanguageButton */,
				03B0226429231FA6001C7E63 /* EZHoverButton */,
				03B0226729231FA6001C7E63 /* EZButton */,
			);
			path = CustomButton;
			sourceTree = "<group>";
		};
		0376AB59294F5EEC00E2E2A4 /* App */ = {
			isa = PBXGroup;
			children = (
				031DBD782AE01E130071CF85 /* easydict */,
				03D1C8772952B1CD00F2C7BD /* GoogleService-Info.plist */,
				C4DE3D6C2AC00EB500C2B85D /* Localizable.xcstrings */,
				03BFBB5429235C9400C48725 /* Icons */,
				03B0221F29231FA6001C7E63 /* Main.storyboard */,
				03B0221D29231FA6001C7E63 /* Assets.xcassets */,
				03B0221E29231FA6001C7E63 /* Easydict.entitlements */,
				27B791A02AEC3A5C006E07C6 /* Easydict-debug.entitlements */,
				27FE95282B3DC666000AD654 /* entry.h */,
				03B0222129231FA6001C7E63 /* entry.m */,
				03B0222229231FA6001C7E63 /* EZConst.h */,
				03B0221C29231FA6001C7E63 /* AppDelegate.h */,
				03B0222329231FA6001C7E63 /* AppDelegate.m */,
				03BE26E92A24B2AF00FB7117 /* AppDelegate+EZURLScheme.h */,
				03BE26EA2A24B2AF00FB7117 /* AppDelegate+EZURLScheme.m */,
				03B022E329231FA6001C7E63 /* PrefixHeader.pch */,
				03B0221B29231FA6001C7E63 /* Easydict-Bridging-Header.h */,
				03B022E429231FA6001C7E63 /* Info.plist */,
				03CC6C092B21B0DC0049ED29 /* Info-debug.plist */,
			);
			path = App;
			sourceTree = "<group>";
		};
		037852AD2957FE9B00D0E2CF /* ServiceViewController */ = {
			isa = PBXGroup;
			children = (
				037852AE2957FEB200D0E2CF /* EZServiceViewController.h */,
				037852AF2957FEB200D0E2CF /* EZServiceViewController.m */,
				037852B129583F5200D0E2CF /* EZServiceCell.h */,
				037852B229583F5200D0E2CF /* EZServiceCell.m */,
				037852B429588EDE00D0E2CF /* EZCustomTableRowView.h */,
				037852B529588EDE00D0E2CF /* EZCustomTableRowView.m */,
			);
			path = ServiceViewController;
			sourceTree = "<group>";
		};
		0383913F292FBE120009828C /* EasydictHelper */ = {
			isa = PBXGroup;
			children = (
				03839142292FBE120009828C /* AppDelegate.h */,
				03839148292FBE120009828C /* AppDelegate.m */,
				0383914B292FBE120009828C /* ViewController.h */,
				03839144292FBE120009828C /* ViewController.m */,
				03839143292FBE120009828C /* Assets.xcassets */,
				03839145292FBE120009828C /* Main.storyboard */,
				03839147292FBE120009828C /* main.m */,
				03839149292FBE120009828C /* EasydictHelper.entitlements */,
				03839140292FBE120009828C /* Main.strings */,
				0383914A292FBE120009828C /* Info.plist */,
			);
			path = EasydictHelper;
			sourceTree = "<group>";
		};
		03882F8129D95044005B5A52 /* CoolToast */ = {
			isa = PBXGroup;
			children = (
				035E37E52A0953120061DFAF /* EZToast.h */,
				035E37E62A0953120061DFAF /* EZToast.m */,
				03882F8B29D95044005B5A52 /* CoolToast.h */,
				03882F8529D95044005B5A52 /* CTCommon.h */,
				03882F8929D95044005B5A52 /* CTCommon.m */,
				03882F8229D95044005B5A52 /* CTScreen.h */,
				03882F8729D95044005B5A52 /* CTScreen.m */,
				03882F8A29D95044005B5A52 /* CTView.h */,
				03882F8429D95044005B5A52 /* CTView.m */,
				03882F8329D95044005B5A52 /* ToastWindowController.h */,
				03882F8629D95044005B5A52 /* ToastWindowController.m */,
				03882F8829D95044005B5A52 /* ToastWindowController.xib */,
				03882F8C29D95044005B5A52 /* Info.plist */,
			);
			path = CoolToast;
			sourceTree = "<group>";
		};
		038954372A25A94E00EFFDC3 /* Utility */ = {
			isa = PBXGroup;
			children = (
				03CF88602B137ECB0030C199 /* Swift */,
				03CAB9522ADBEF5000DA94A3 /* SystemUtility */,
				030570DF2ADB916E00C9905E /* AppleScript */,
				03D8B26A292DBC8800D5A811 /* EZCategory */,
				03D5FCFC2A5EF48F00AD26BE /* EZDeviceSystemInfo */,
				03F0DB352953424F00EBF9C1 /* EZLog */,
				033363A3293C4AFA00FED9C8 /* PrintBeautifulLog */,
				03D2A3E029F4C69E0035CED4 /* EZNetworkManager */,
				039D119629D5E21E00C93F46 /* EZAudioUtils */,
				0399C6B529A9F49200B4AFCC /* EZLinkParser */,
				03D8B26B292DBD0300D5A811 /* EZCoordinateUtils */,
			);
			path = Utility;
			sourceTree = "<group>";
		};
		038954382A25A9C900EFFDC3 /* Kit */ = {
			isa = PBXGroup;
			children = (
				03B022DD29231FA6001C7E63 /* MMMacro.h */,
				03B022DB29231FA6001C7E63 /* MMMake.h */,
				03B022D829231FA6001C7E63 /* MMMake.m */,
				03B022DA29231FA6001C7E63 /* MMTool.h */,
				03B022DE29231FA6001C7E63 /* MMTool.m */,
				03B022DC29231FA6001C7E63 /* MMEventMonitor.h */,
				03B022D729231FA6001C7E63 /* MMEventMonitor.m */,
				03B022DF29231FA6001C7E63 /* MMOrderedDictionary.h */,
				03B022D929231FA6001C7E63 /* MMOrderedDictionary.m */,
			);
			path = Kit;
			sourceTree = "<group>";
		};
		038A723E2B62C07B004995E3 /* String */ = {
			isa = PBXGroup;
			children = (
				038A723F2B62C0B9004995E3 /* String+Regex.swift */,
			);
			path = String;
			sourceTree = "<group>";
		};
		0396D612292CBDFD006A11D9 /* Storage */ = {
			isa = PBXGroup;
			children = (
				0396D613292CC4C3006A11D9 /* EZLocalStorage.h */,
				0396D614292CC4C3006A11D9 /* EZLocalStorage.m */,
				0320C5862B29F35700861B3D /* QueryServiceRecord.swift */,
			);
			path = Storage;
			sourceTree = "<group>";
		};
		03991155292927A100E1B06D /* Titlebar */ = {
			isa = PBXGroup;
			children = (
				03991156292927E000E1B06D /* EZTitlebar.h */,
				03991157292927E000E1B06D /* EZTitlebar.m */,
				03991164292A8A4400E1B06D /* EZTitleBarMoveView.h */,
				03991165292A8A4400E1B06D /* EZTitleBarMoveView.m */,
			);
			path = Titlebar;
			sourceTree = "<group>";
		};
		0399C6A929A8608000B4AFCC /* OpenAI */ = {
			isa = PBXGroup;
			children = (
				0399C6AA29A860AA00B4AFCC /* EZOpenAIService.h */,
				0399C6AB29A860AA00B4AFCC /* EZOpenAIService.m */,
				03FC69962B399EF00035D2DA /* EZOpenAIChatResponse.h */,
				03FC69992B39D13A0035D2DA /* EZOpenAIChatResponse.m */,
				03CF27F92B3A787900E19B57 /* EZOpenAIService+EZPromptMessages.h */,
				03CF27FA2B3A787900E19B57 /* EZOpenAIService+EZPromptMessages.m */,
			);
			path = OpenAI;
			sourceTree = "<group>";
		};
		0399C6B529A9F49200B4AFCC /* EZLinkParser */ = {
			isa = PBXGroup;
			children = (
				0399C6B629A9F4B800B4AFCC /* EZSchemeParser.h */,
				0399C6B729A9F4B800B4AFCC /* EZSchemeParser.m */,
			);
			path = EZLinkParser;
			sourceTree = "<group>";
		};
		039CC911292FB2F80037B91E /* PopUpButton */ = {
			isa = PBXGroup;
			children = (
				039CC912292FB3180037B91E /* EZPopUpButton.h */,
				039CC913292FB3180037B91E /* EZPopUpButton.m */,
			);
			path = PopUpButton;
			sourceTree = "<group>";
		};
		039D119629D5E21E00C93F46 /* EZAudioUtils */ = {
			isa = PBXGroup;
			children = (
				039D119729D5E26300C93F46 /* EZAudioUtils.h */,
				039D119829D5E26300C93F46 /* EZAudioUtils.m */,
			);
			path = EZAudioUtils;
			sourceTree = "<group>";
		};
		03B0221829231FA6001C7E63 /* Easydict */ = {
			isa = PBXGroup;
			children = (
				27FE98032B3DCA9F000AD654 /* NewApp */,
				03B0222429231FA6001C7E63 /* Feature */,
				0376AB59294F5EEC00E2E2A4 /* App */,
			);
			path = Easydict;
			sourceTree = "<group>";
		};
		03B0222429231FA6001C7E63 /* Feature */ = {
			isa = PBXGroup;
			children = (
				03B0224F29231FA6001C7E63 /* ViewController */,
				03B0222B29231FA6001C7E63 /* Service */,
				03E02A2329250CED00A10260 /* EventMonitor */,
				03B0229929231FA6001C7E63 /* StatusItem */,
				03B0229C29231FA6001C7E63 /* PerferenceWindow */,
				03BDA7982A26DA000079D04F /* Libraries */,
				038954372A25A94E00EFFDC3 /* Utility */,
				03B0222529231FA6001C7E63 /* Shortcut */,
				03B0222829231FA6001C7E63 /* Configuration */,
				03B0228629231FA6001C7E63 /* DarkMode */,
				03B0228E29231FA6001C7E63 /* Snip */,
				03B022A529231FA6001C7E63 /* MMKit */,
			);
			path = Feature;
			sourceTree = "<group>";
		};
		03B0222529231FA6001C7E63 /* Shortcut */ = {
			isa = PBXGroup;
			children = (
				03F25CB129327BC200E66A12 /* EZShortcut.h */,
				03F25CB229327BC200E66A12 /* EZShortcut.m */,
				9672D7D02B4008B40023B8FB /* MASShortcutBinder+EZMASShortcutBinder.h */,
				9672D7D12B4008B40023B8FB /* MASShortcutBinder+EZMASShortcutBinder.m */,
			);
			path = Shortcut;
			sourceTree = "<group>";
		};
		03B0222829231FA6001C7E63 /* Configuration */ = {
			isa = PBXGroup;
			children = (
				03542A562937CC3200C34C33 /* EZConfiguration.h */,
				03542A572937CC3200C34C33 /* EZConfiguration.m */,
				03D8A65A2A433B4100D9A968 /* EZConfiguration+EZUserData.h */,
				03D8A65B2A433B4100D9A968 /* EZConfiguration+EZUserData.m */,
				DC46DF7F2B4417B900DEAE3E /* Configuration.swift */,
				DCF176F12B57CED700CA6026 /* Configuration+UserData.swift */,
				DC6D9C882B3969510055EFFC /* Appearance.swift */,
			);
			path = Configuration;
			sourceTree = "<group>";
		};
		03B0222B29231FA6001C7E63 /* Service */ = {
			isa = PBXGroup;
			children = (
				62E2BF462B4082BA00E42D38 /* Ali */,
				C415C0AB2B450C4500A9D231 /* Gemini */,
				17BCAEF22B0DFF9000A7D372 /* Niutrans */,
				2746AEBF2AF95040005FE0A1 /* Caiyun */,
				C4DD01E72B12B3B00025EE8E /* Tencent */,
				6220AD582A8280E800BBFB52 /* Bing */,
				0399C6A929A8608000B4AFCC /* OpenAI */,
				03F14A382956011400CB7379 /* Volcano */,
				03BD281B29481BE100F5891A /* AudioPlayer */,
				03008B282940D2FD0062B821 /* DeepL */,
				033B7131293CE2010096E2DF /* WebViewTranslator */,
				03542A362937AE2100C34C33 /* Model */,
				03542A312936F6FE00C34C33 /* Language */,
				03542A2D293645B800C34C33 /* Apple */,
				03B0222C29231FA6001C7E63 /* Baidu */,
				03B0223229231FA6001C7E63 /* Google */,
				03B0223629231FA6001C7E63 /* Youdao */,
			);
			path = Service;
			sourceTree = "<group>";
		};
		03B0222C29231FA6001C7E63 /* Baidu */ = {
			isa = PBXGroup;
			children = (
				03542A412937B45E00C34C33 /* EZBaiduTranslate.h */,
				03542A422937B45E00C34C33 /* EZBaiduTranslate.m */,
				03542A442937B4C300C34C33 /* EZBaiduTranslateResponse.h */,
				03542A452937B4C300C34C33 /* EZBaiduTranslateResponse.m */,
				03B0222F29231FA6001C7E63 /* baidu-translate-sign.js */,
				03D2A3DE29F42B280035CED4 /* bd.js */,
			);
			path = Baidu;
			sourceTree = "<group>";
		};
		03B0223229231FA6001C7E63 /* Google */ = {
			isa = PBXGroup;
			children = (
				03542A472937B5CF00C34C33 /* EZGoogleTranslate.h */,
				03542A482937B5CF00C34C33 /* EZGoogleTranslate.m */,
				03B0223529231FA6001C7E63 /* google-translate-sign.js */,
			);
			path = Google;
			sourceTree = "<group>";
		};
		03B0223629231FA6001C7E63 /* Youdao */ = {
			isa = PBXGroup;
			children = (
				03542A4A2937B5F100C34C33 /* EZYoudaoTranslate.h */,
				03542A4B2937B5F100C34C33 /* EZYoudaoTranslate.m */,
				03542A4D2937B64B00C34C33 /* EZYoudaoOCRResponse.h */,
				03542A4E2937B64B00C34C33 /* EZYoudaoOCRResponse.m */,
				03542A502937B69200C34C33 /* EZYoudaoTranslateResponse.h */,
				03542A512937B69200C34C33 /* EZYoudaoTranslateResponse.m */,
				03BFFC66295F4B87004E033E /* EZYoudaoDictModel.h */,
				03BFFC67295F4B87004E033E /* EZYoudaoDictModel.m */,
				03BFFC6C295FE59C004E033E /* EZQueryResult+EZYoudaoDictModel.h */,
				03BFFC6D295FE59C004E033E /* EZQueryResult+EZYoudaoDictModel.m */,
				0361965429FFECFC00806370 /* youdao-sign.js */,
			);
			path = Youdao;
			sourceTree = "<group>";
		};
		03B0224F29231FA6001C7E63 /* ViewController */ = {
			isa = PBXGroup;
			children = (
				03B0225029231FA6001C7E63 /* Window */,
				03B0225A29231FA6001C7E63 /* View */,
				03B0225529231FA6001C7E63 /* Cell */,
				0396D612292CBDFD006A11D9 /* Storage */,
				0309E1F1292BD67E00AFB76A /* Model */,
			);
			path = ViewController;
			sourceTree = "<group>";
		};
		03B0225029231FA6001C7E63 /* Window */ = {
			isa = PBXGroup;
			children = (
				03D043572928C49000E7559E /* WindowManager */,
				03D04353292893A700E7559E /* BaseQueryWindow */,
				03D0434F2928934300E7559E /* MainQueryWindow */,
				03D0434B2928857C00E7559E /* FixedQueryWindow */,
				03D0434A292884B900E7559E /* MiniQueryWindow */,
				03B3B8AF2925D57400168E8D /* PopButtonWindow */,
			);
			path = Window;
			sourceTree = "<group>";
		};
		03B0225529231FA6001C7E63 /* Cell */ = {
			isa = PBXGroup;
			children = (
				0396D60F292C932F006A11D9 /* EZSelectLanguageCell.h */,
				0396D610292C932F006A11D9 /* EZSelectLanguageCell.m */,
				037852B7295D49F900D0E2CF /* EZTableRowView.h */,
				037852B8295D49F900D0E2CF /* EZTableRowView.m */,
			);
			path = Cell;
			sourceTree = "<group>";
		};
		03B0225A29231FA6001C7E63 /* View */ = {
			isa = PBXGroup;
			children = (
				62ED299F2B15F1BE00901F51 /* EZWrapView */,
				DC3C643D2B18710D008EEDD8 /* ChangeFontSizeView */,
				03E3E7BF2ADE313400812C84 /* EZQueryMenuTextView */,
				03DC7C632A3CA465000BF7C9 /* EZSegmentedControl */,
				03247E37296AE8C800AFCD67 /* LoadingAnimationView */,
				036E7D78293F4F61002675DF /* CustomButton */,
				039CC911292FB2F80037B91E /* PopUpButton */,
				0309E1EA292B437C00AFB76A /* TextView */,
				03991155292927A100E1B06D /* Titlebar */,
				03B0225B29231FA6001C7E63 /* QueryView */,
				03B0225E29231FA6001C7E63 /* WordResultView */,
				03B0226129231FA6001C7E63 /* ResultView */,
				03B0226A29231FA6001C7E63 /* EZLabel */,
				03B0226D29231FA6001C7E63 /* CommonView */,
			);
			path = View;
			sourceTree = "<group>";
		};
		03B0225B29231FA6001C7E63 /* QueryView */ = {
			isa = PBXGroup;
			children = (
				03B0225D29231FA6001C7E63 /* EZQueryView.h */,
				03B0225C29231FA6001C7E63 /* EZQueryView.m */,
			);
			path = QueryView;
			sourceTree = "<group>";
		};
		03B0225E29231FA6001C7E63 /* WordResultView */ = {
			isa = PBXGroup;
			children = (
				03B0226029231FA6001C7E63 /* EZWordResultView.h */,
				03B0225F29231FA6001C7E63 /* EZWordResultView.m */,
				039B694D2A9D9F370063709D /* EZWebViewManager.h */,
				039B694E2A9D9F370063709D /* EZWebViewManager.m */,
			);
			path = WordResultView;
			sourceTree = "<group>";
		};
		03B0226129231FA6001C7E63 /* ResultView */ = {
			isa = PBXGroup;
			children = (
				03B0226329231FA6001C7E63 /* EZResultView.h */,
				03B0226229231FA6001C7E63 /* EZResultView.m */,
			);
			path = ResultView;
			sourceTree = "<group>";
		};
		03B0226429231FA6001C7E63 /* EZHoverButton */ = {
			isa = PBXGroup;
			children = (
				03B0226529231FA6001C7E63 /* EZHoverButton.h */,
				03B0226629231FA6001C7E63 /* EZHoverButton.m */,
			);
			path = EZHoverButton;
			sourceTree = "<group>";
		};
		03B0226729231FA6001C7E63 /* EZButton */ = {
			isa = PBXGroup;
			children = (
				03B0226929231FA6001C7E63 /* EZButton.h */,
				03B0226829231FA6001C7E63 /* EZButton.m */,
			);
			path = EZButton;
			sourceTree = "<group>";
		};
		03B0226A29231FA6001C7E63 /* EZLabel */ = {
			isa = PBXGroup;
			children = (
				03B0226B29231FA6001C7E63 /* EZLabel.h */,
				03B0226C29231FA6001C7E63 /* EZLabel.m */,
				03BD2823294875AE00F5891A /* EZMyLabel.h */,
				03BD2824294875AE00F5891A /* EZMyLabel.m */,
			);
			path = EZLabel;
			sourceTree = "<group>";
		};
		03B0226D29231FA6001C7E63 /* CommonView */ = {
			isa = PBXGroup;
			children = (
				03B0226F29231FA6001C7E63 /* EZCommonView.h */,
				03B0226E29231FA6001C7E63 /* EZCommonView.m */,
			);
			path = CommonView;
			sourceTree = "<group>";
		};
		03B0228629231FA6001C7E63 /* DarkMode */ = {
			isa = PBXGroup;
			children = (
				03B0228829231FA6001C7E63 /* Singleton.h */,
				03B0228B29231FA6001C7E63 /* NSObject+DarkMode.h */,
				03B0228729231FA6001C7E63 /* NSObject+DarkMode.m */,
				03B0228929231FA6001C7E63 /* DarkModeManager.h */,
				03B0228C29231FA6001C7E63 /* DarkModeManager.m */,
				03B0228D29231FA6001C7E63 /* NSView+HiddenDebug.h */,
				03B0228A29231FA6001C7E63 /* NSView+HiddenDebug.m */,
			);
			path = DarkMode;
			sourceTree = "<group>";
		};
		03B0228E29231FA6001C7E63 /* Snip */ = {
			isa = PBXGroup;
			children = (
				03B0228F29231FA6001C7E63 /* Snip.h */,
				03B0229529231FA6001C7E63 /* Snip.m */,
				03B0229029231FA6001C7E63 /* SnipFocusView.h */,
				03B0229429231FA6001C7E63 /* SnipFocusView.m */,
				03B0229129231FA6001C7E63 /* SnipViewController.h */,
				03B0229829231FA6001C7E63 /* SnipViewController.m */,
				03B0229629231FA6001C7E63 /* SnipWindow.h */,
				03B0229329231FA6001C7E63 /* SnipWindow.m */,
				03B0229229231FA6001C7E63 /* SnipWindowController.h */,
				03B0229729231FA6001C7E63 /* SnipWindowController.m */,
			);
			path = Snip;
			sourceTree = "<group>";
		};
		03B0229929231FA6001C7E63 /* StatusItem */ = {
			isa = PBXGroup;
			children = (
				03E02A202924E77100A10260 /* EZMenuItemManager.h */,
				03E02A212924E77100A10260 /* EZMenuItemManager.m */,
				0329CD6D29EE924500963F78 /* EZRightClickDetector.h */,
				0329CD6E29EE924500963F78 /* EZRightClickDetector.m */,
			);
			path = StatusItem;
			sourceTree = "<group>";
		};
		03B0229C29231FA6001C7E63 /* PerferenceWindow */ = {
			isa = PBXGroup;
			children = (
				03DC7C5F2A3C6F3B000BF7C9 /* DisableAutoSelectTextViewController */,
				037852AD2957FE9B00D0E2CF /* ServiceViewController */,
				039F54FF294B6E29004AB940 /* EZPreferencesWindowController.h */,
				039F54FD294B6E29004AB940 /* EZPreferencesWindowController.m */,
				039F54FE294B6E29004AB940 /* EZAboutViewController.h */,
				039F5503294B6E29004AB940 /* EZAboutViewController.m */,
				039F54FC294B6E29004AB940 /* EZSettingViewController.h */,
				039F5501294B6E29004AB940 /* EZSettingViewController.m */,
				039E501F296E5D9900072344 /* EZScrollViewController.h */,
				039E5020296E5D9900072344 /* EZScrollViewController.m */,
				03262C1D29EF8EE500EFECA0 /* EZPrivacyViewController.h */,
				03262C1E29EF8EE500EFECA0 /* EZPrivacyViewController.m */,
			);
			path = PerferenceWindow;
			sourceTree = "<group>";
		};
		03B022A529231FA6001C7E63 /* MMKit */ = {
			isa = PBXGroup;
			children = (
				038954382A25A9C900EFFDC3 /* Kit */,
				03B022A629231FA6001C7E63 /* Category */,
				03B022C529231FA6001C7E63 /* Crash */,
				03B022CE29231FA6001C7E63 /* Log */,
			);
			path = MMKit;
			sourceTree = "<group>";
		};
		03B022A629231FA6001C7E63 /* Category */ = {
			isa = PBXGroup;
			children = (
				03B022B029231FA6001C7E63 /* NSView+MM.h */,
				03B022C329231FA6001C7E63 /* NSView+MM.m */,
				03B022B929231FA6001C7E63 /* NSImage+MM.h */,
				03B022AB29231FA6001C7E63 /* NSImage+MM.m */,
				03B022A729231FA6001C7E63 /* NSAttributedString+MM.h */,
				03B022B429231FA6001C7E63 /* NSAttributedString+MM.m */,
				03B022B329231FA6001C7E63 /* NSWindow+MM.h */,
				03B022A829231FA6001C7E63 /* NSWindow+MM.m */,
				03B022A929231FA6001C7E63 /* NSColor+MM.h */,
				03B022B529231FA6001C7E63 /* NSColor+MM.m */,
				03B022BA29231FA6001C7E63 /* NSPasteboard+MM.h */,
				03B022AA29231FA6001C7E63 /* NSPasteboard+MM.m */,
				03B022B829231FA6001C7E63 /* NSString+MM.h */,
				03B022AC29231FA6001C7E63 /* NSString+MM.m */,
				03B022B729231FA6001C7E63 /* NSUserDefaults+MM.h */,
				03B022AD29231FA6001C7E63 /* NSUserDefaults+MM.m */,
				03B022B629231FA6001C7E63 /* NSButton+MM.h */,
				03B022AE29231FA6001C7E63 /* NSButton+MM.m */,
				03B022AF29231FA6001C7E63 /* NSArray+MM.h */,
				03B022C429231FA6001C7E63 /* NSArray+MM.m */,
				03B022B129231FA6001C7E63 /* NSMutableAttributedString+MM.h */,
				03B022C229231FA6001C7E63 /* NSMutableAttributedString+MM.m */,
				03B022B229231FA6001C7E63 /* NSDictionary+MM.h */,
				03B022BE29231FA6001C7E63 /* NSDictionary+MM.m */,
			);
			path = Category;
			sourceTree = "<group>";
		};
		03B022BB29231FA6001C7E63 /* NSTextView+Height */ = {
			isa = PBXGroup;
			children = (
				03B022BC29231FA6001C7E63 /* NSTextView+Height.h */,
				03B022BD29231FA6001C7E63 /* NSTextView+Height.m */,
			);
			path = "NSTextView+Height";
			sourceTree = "<group>";
		};
		03B022BF29231FA6001C7E63 /* NSColor+MyColors */ = {
			isa = PBXGroup;
			children = (
				03B022C029231FA6001C7E63 /* NSColor+MyColors.h */,
				03B022C129231FA6001C7E63 /* NSColor+MyColors.m */,
			);
			path = "NSColor+MyColors";
			sourceTree = "<group>";
		};
		03B022C529231FA6001C7E63 /* Crash */ = {
			isa = PBXGroup;
			children = (
				03B022C929231FA6001C7E63 /* MMCrash.h */,
				03B022CD29231FA6001C7E63 /* MMCrash.m */,
				03B022C629231FA6001C7E63 /* MMCrashFileTool.h */,
				03B022CA29231FA6001C7E63 /* MMCrashFileTool.m */,
				03B022C729231FA6001C7E63 /* MMCrashUncaughtExceptionHandler.h */,
				03B022C829231FA6001C7E63 /* MMCrashSignalExceptionHandler.m */,
				03B022CB29231FA6001C7E63 /* MMCrashSignalExceptionHandler.h */,
				03B022CC29231FA6001C7E63 /* MMCrashUncaughtExceptionHandler.m */,
			);
			path = Crash;
			sourceTree = "<group>";
		};
		03B022CE29231FA6001C7E63 /* Log */ = {
			isa = PBXGroup;
			children = (
				03B022D229231FA6001C7E63 /* MMLog.swift */,
				03B022CF29231FA6001C7E63 /* MMLog.h */,
				03B022D329231FA6001C7E63 /* MMLog.m */,
				03B022D029231FA6001C7E63 /* MMFileLogFormatter.h */,
				03B022D529231FA6001C7E63 /* MMFileLogFormatter.m */,
				03B022D129231FA6001C7E63 /* MMConsoleLogFormatter.h */,
				03B022D429231FA6001C7E63 /* MMConsoleLogFormatter.m */,
			);
			path = Log;
			sourceTree = "<group>";
		};
		03B3B8AF2925D57400168E8D /* PopButtonWindow */ = {
			isa = PBXGroup;
			children = (
				03B3B8B32925DD3D00168E8D /* EZPopButtonViewController.h */,
				03B3B8B42925DD3D00168E8D /* EZPopButtonViewController.m */,
				03B3B8B02925D5B200168E8D /* EZPopButtonWindow.h */,
				03B3B8B12925D5B200168E8D /* EZPopButtonWindow.m */,
			);
			path = PopButtonWindow;
			sourceTree = "<group>";
		};
		03BB2DE029F576FC00447EDD /* EZAudioButton */ = {
			isa = PBXGroup;
			children = (
				03BB2DE129F5772F00447EDD /* EZAudioButton.h */,
				03BB2DE229F5772F00447EDD /* EZAudioButton.m */,
			);
			path = EZAudioButton;
			sourceTree = "<group>";
		};
		03BB2DE829F57D8F00447EDD /* NSImage */ = {
			isa = PBXGroup;
			children = (
				039CC90E292F86F40037B91E /* NSImage+EZResize.h */,
				039CC90F292F86F40037B91E /* NSImage+EZResize.m */,
				03BB2DE929F57DC000447EDD /* NSImage+EZSymbolmage.h */,
				03BB2DEA29F57DC000447EDD /* NSImage+EZSymbolmage.m */,
			);
			path = NSImage;
			sourceTree = "<group>";
		};
		03BB2DEC29F59C6600447EDD /* EZSymbolImageButton */ = {
			isa = PBXGroup;
			children = (
				03BB2DED29F59C8A00447EDD /* EZSymbolImageButton.h */,
				03BB2DEE29F59C8A00447EDD /* EZSymbolImageButton.m */,
			);
			path = EZSymbolImageButton;
			sourceTree = "<group>";
		};
		03BB2DF029F634F400447EDD /* EZCopyButton */ = {
			isa = PBXGroup;
			children = (
				03BB2DF129F6350200447EDD /* EZCopyButton.h */,
				03BB2DF229F6350200447EDD /* EZCopyButton.m */,
			);
			path = EZCopyButton;
			sourceTree = "<group>";
		};
		03BD281B29481BE100F5891A /* AudioPlayer */ = {
			isa = PBXGroup;
			children = (
				03BD281C29481C0400F5891A /* EZAudioPlayer.h */,
				03BD281D29481C0400F5891A /* EZAudioPlayer.m */,
			);
			path = AudioPlayer;
			sourceTree = "<group>";
		};
		03BD281F29486CA600F5891A /* BlueTextButton */ = {
			isa = PBXGroup;
			children = (
				03BD282029486CF200F5891A /* EZBlueTextButton.h */,
				03BD282129486CF200F5891A /* EZBlueTextButton.m */,
			);
			path = BlueTextButton;
			sourceTree = "<group>";
		};
		03BDA7982A26DA000079D04F /* Libraries */ = {
			isa = PBXGroup;
			children = (
				033C30F82A7409C40095926A /* DictionaryKit */,
				0361966B2A000E7800806370 /* FWEncryptorAES */,
				03BDA7992A26DA280079D04F /* ArgumentParser */,
				03882F8129D95044005B5A52 /* CoolToast */,
			);
			path = Libraries;
			sourceTree = "<group>";
		};
		03BDA7992A26DA280079D04F /* ArgumentParser */ = {
			isa = PBXGroup;
			children = (
				03BDA79A2A26DA280079D04F /* XPMArgumentPackage_Private.h */,
				03BDA79B2A26DA280079D04F /* NSScanner+EscapedScanning.h */,
				03BDA79C2A26DA280079D04F /* NSArray+XPMArgumentsNormalizer.h */,
				03BDA79D2A26DA280079D04F /* NSString+Indenter.h */,
				03BDA79E2A26DA280079D04F /* XPMArgumentParser.h */,
				03BDA79F2A26DA280079D04F /* XPMValuedArgument.m */,
				03BDA7A02A26DA280079D04F /* XPMArgumentPackage.h */,
				03BDA7A12A26DA280079D04F /* ArgumentParser-Prefix.pch */,
				03BDA7A22A26DA280079D04F /* NSProcessInfo+XPMArgumentParser.m */,
				03BDA7A32A26DA280079D04F /* XPMMutableAttributedArray.m */,
				03BDA7A42A26DA280079D04F /* XPMArgumentSignature_Private.h */,
				03BDA7A52A26DA280079D04F /* NSDictionary+RubyDescription.h */,
				03BDA7A62A26DA280079D04F /* XPMArgsKonstants.m */,
				03BDA7A72A26DA280079D04F /* XPMArgumentSignature.m */,
				03BDA7A82A26DA280079D04F /* XPMArguments_Coalescer_Internal.m */,
				03BDA7A92A26DA280079D04F /* XPMCountedArgument.m */,
				03BDA7AA2A26DA280079D04F /* NSScanner+EscapedScanning.m */,
				03BDA7AB2A26DA280079D04F /* XPMArgumentPackage.m */,
				03BDA7AC2A26DA280079D04F /* XPMValuedArgument.h */,
				03BDA7AD2A26DA280079D04F /* XPMArgumentParser.m */,
				03BDA7AE2A26DA280079D04F /* NSString+Indenter.m */,
				03BDA7AF2A26DA280079D04F /* NSArray+XPMArgumentsNormalizer.m */,
				03BDA7B02A26DA280079D04F /* XPMArgsKonstants.h */,
				03BDA7B12A26DA280079D04F /* NSDictionary+RubyDescription.m */,
				03BDA7B22A26DA280079D04F /* XPMMutableAttributedArray.h */,
				03BDA7B32A26DA280079D04F /* NSProcessInfo+XPMArgumentParser.h */,
				03BDA7B42A26DA280079D04F /* XPMCountedArgument.h */,
				03BDA7B52A26DA280079D04F /* XPMArguments_Coalescer_Internal.h */,
				03BDA7B62A26DA280079D04F /* XPMArguments.h */,
				03BDA7B72A26DA280079D04F /* XPMArgumentSignature.h */,
			);
			path = ArgumentParser;
			sourceTree = "<group>";
		};
		03BFBB5429235C9400C48725 /* Icons */ = {
			isa = PBXGroup;
			children = (
				03BFBB792923A1C900C48725 /* cyan-white-icon */,
				03BFBB742923A07A00C48725 /* white-blue-icon */,
				03BFBB6B29239C4100C48725 /* blue-white-icon */,
				03BFBB622923987B00C48725 /* black-white-icon */,
				03BFBB5529235CB900C48725 /* white-black-icon */,
			);
			path = Icons;
			sourceTree = "<group>";
		};
		03BFBB5529235CB900C48725 /* white-black-icon */ = {
			isa = PBXGroup;
			children = (
				03BFBB7E2923A2FA00C48725 /* white-black-icon@2x.png */,
				03BFBB7F2923A2FA00C48725 /* white-black-icon@3x.png */,
			);
			path = "white-black-icon";
			sourceTree = "<group>";
		};
		03BFBB622923987B00C48725 /* black-white-icon */ = {
			isa = PBXGroup;
			children = (
				03BFBB632923998300C48725 /* black-white-icon@2x.png */,
				03BFBB642923998300C48725 /* black-white-icon@3x.png */,
			);
			path = "black-white-icon";
			sourceTree = "<group>";
		};
		03BFBB6B29239C4100C48725 /* blue-white-icon */ = {
			isa = PBXGroup;
			children = (
				03BFBB7129239E9F00C48725 /* blue-white-icon@2x.png */,
				03BFBB7029239E9F00C48725 /* blue-white-icon@3x.png */,
			);
			path = "blue-white-icon";
			sourceTree = "<group>";
		};
		03BFBB742923A07A00C48725 /* white-blue-icon */ = {
			isa = PBXGroup;
			children = (
				03BFBB752923A09B00C48725 /* white-blue-icon@2x.png */,
				03BFBB762923A09B00C48725 /* white-blue-icon@3x.png */,
			);
			path = "white-blue-icon";
			sourceTree = "<group>";
		};
		03BFBB792923A1C900C48725 /* cyan-white-icon */ = {
			isa = PBXGroup;
			children = (
				03BFBB7B2923A1D900C48725 /* cyan-white-icon@2x.png */,
				03BFBB7A2923A1D900C48725 /* cyan-white-icon@3x.png */,
			);
			path = "cyan-white-icon";
			sourceTree = "<group>";
		};
		03CAB9522ADBEF5000DA94A3 /* SystemUtility */ = {
			isa = PBXGroup;
			children = (
				03CAB9532ADBF0FF00DA94A3 /* EZSystemUtility.h */,
				03CAB9542ADBF0FF00DA94A3 /* EZSystemUtility.m */,
			);
			path = SystemUtility;
			sourceTree = "<group>";
		};
		03CF88602B137ECB0030C199 /* Swift */ = {
			isa = PBXGroup;
			children = (
				0A2A05A42B59755F00EEA142 /* Bundle */,
				0A2BA9622B4A3CBB002872A4 /* Notification */,
				0A2BA95E2B49A967002872A4 /* Binding */,
				03FD68BC2B1E14B500FD388E /* String */,
				03CF88612B137ED60030C199 /* Array */,
			);
			path = Swift;
			sourceTree = "<group>";
		};
		03CF88612B137ED60030C199 /* Array */ = {
			isa = PBXGroup;
			children = (
				03CF88622B137F650030C199 /* Array+Convenience.swift */,
			);
			path = Array;
			sourceTree = "<group>";
		};
		03D0434A292884B900E7559E /* MiniQueryWindow */ = {
			isa = PBXGroup;
			children = (
				03D0434C292886D200E7559E /* EZMiniQueryWindow.h */,
				03D0434D292886D200E7559E /* EZMiniQueryWindow.m */,
			);
			path = MiniQueryWindow;
			sourceTree = "<group>";
		};
		03D0434B2928857C00E7559E /* FixedQueryWindow */ = {
			isa = PBXGroup;
			children = (
				03B0225429231FA6001C7E63 /* EZFixedQueryWindow.h */,
				03B0225229231FA6001C7E63 /* EZFixedQueryWindow.m */,
			);
			path = FixedQueryWindow;
			sourceTree = "<group>";
		};
		03D0434F2928934300E7559E /* MainQueryWindow */ = {
			isa = PBXGroup;
			children = (
				03D043502928935300E7559E /* EZMainQueryWindow.h */,
				03D043512928935300E7559E /* EZMainQueryWindow.m */,
			);
			path = MainQueryWindow;
			sourceTree = "<group>";
		};
		03D04353292893A700E7559E /* BaseQueryWindow */ = {
			isa = PBXGroup;
			children = (
				03B0225129231FA6001C7E63 /* EZBaseQueryViewController.h */,
				03B0225329231FA6001C7E63 /* EZBaseQueryViewController.m */,
				03D043542928940500E7559E /* EZBaseQueryWindow.h */,
				03D043552928940500E7559E /* EZBaseQueryWindow.m */,
			);
			path = BaseQueryWindow;
			sourceTree = "<group>";
		};
		03D043572928C49000E7559E /* WindowManager */ = {
			isa = PBXGroup;
			children = (
				03D043582928C4C800E7559E /* EZWindowManager.h */,
				03D043592928C4C800E7559E /* EZWindowManager.m */,
				03991168292AA2EF00E1B06D /* EZLayoutManager.h */,
				03991169292AA2EF00E1B06D /* EZLayoutManager.m */,
			);
			path = WindowManager;
			sourceTree = "<group>";
		};
		03D2A3E029F4C69E0035CED4 /* EZNetworkManager */ = {
			isa = PBXGroup;
			children = (
				03D2A3E129F4C6F50035CED4 /* EZNetworkManager.h */,
				03D2A3E229F4C6F50035CED4 /* EZNetworkManager.m */,
			);
			path = EZNetworkManager;
			sourceTree = "<group>";
		};
		03D5FCFC2A5EF48F00AD26BE /* EZDeviceSystemInfo */ = {
			isa = PBXGroup;
			children = (
				03D5FCFD2A5EF4E400AD26BE /* EZDeviceSystemInfo.h */,
				03D5FCFE2A5EF4E400AD26BE /* EZDeviceSystemInfo.m */,
			);
			path = EZDeviceSystemInfo;
			sourceTree = "<group>";
		};
		03D8B26A292DBC8800D5A811 /* EZCategory */ = {
			isa = PBXGroup;
			children = (
				0333FDA72A035D6400891515 /* NSString */,
				036196782A0037D900806370 /* NSData+MD5 */,
				03BB2DE829F57D8F00447EDD /* NSImage */,
				03008B3C29444A650062B821 /* NSView+AnimatedHidden */,
				03008B2429408BCB0062B821 /* NSObject+DarkMode */,
				03B022BB29231FA6001C7E63 /* NSTextView+Height */,
				03B022BF29231FA6001C7E63 /* NSColor+MyColors */,
				039CC90B292F664E0037B91E /* NSObject+EZWindowType.h */,
				039CC90C292F664E0037B91E /* NSObject+EZWindowType.m */,
				0333FDA12A035BEC00891515 /* NSArray+EZChineseText.h */,
				0333FDA22A035BEC00891515 /* NSArray+EZChineseText.m */,
				0309E1EE292B4A5E00AFB76A /* NSView+EZGetViewController.h */,
				0309E1EF292B4A5E00AFB76A /* NSView+EZGetViewController.m */,
				03262C2329EFE97B00EFECA0 /* NSViewController+EZWindow.h */,
				03262C2429EFE97B00EFECA0 /* NSViewController+EZWindow.m */,
			);
			path = EZCategory;
			sourceTree = "<group>";
		};
		03D8B26B292DBD0300D5A811 /* EZCoordinateUtils */ = {
			isa = PBXGroup;
			children = (
				03D8B26C292DBD2000D5A811 /* EZCoordinateUtils.h */,
				03D8B26D292DBD2000D5A811 /* EZCoordinateUtils.m */,
			);
			path = EZCoordinateUtils;
			sourceTree = "<group>";
		};
		03DC7C5F2A3C6F3B000BF7C9 /* DisableAutoSelectTextViewController */ = {
			isa = PBXGroup;
			children = (
				03DC7C602A3C7050000BF7C9 /* EZDisableAutoSelectTextViewController.h */,
				03DC7C612A3C7050000BF7C9 /* EZDisableAutoSelectTextViewController.m */,
				03DC7C682A3CA852000BF7C9 /* EZAppCell.h */,
				03DC7C692A3CA852000BF7C9 /* EZAppCell.m */,
				03D8A6572A42A1A300D9A968 /* EZAppModel.h */,
				03D8A6582A42A1A300D9A968 /* EZAppModel.m */,
			);
			path = DisableAutoSelectTextViewController;
			sourceTree = "<group>";
		};
		03DC7C632A3CA465000BF7C9 /* EZSegmentedControl */ = {
			isa = PBXGroup;
			children = (
				03DC7C642A3CA465000BF7C9 /* HWSegmentedControl.h */,
				03DC7C652A3CA465000BF7C9 /* HWSegmentedControl.m */,
			);
			path = EZSegmentedControl;
			sourceTree = "<group>";
		};
		03E02A2329250CED00A10260 /* EventMonitor */ = {
			isa = PBXGroup;
			children = (
				03E02A2429250D1D00A10260 /* EZEventMonitor.h */,
				03E02A2529250D1D00A10260 /* EZEventMonitor.m */,
			);
			path = EventMonitor;
			sourceTree = "<group>";
		};
		03E3E7BF2ADE313400812C84 /* EZQueryMenuTextView */ = {
			isa = PBXGroup;
			children = (
				03E3E7C02ADE318800812C84 /* EZQueryMenuTextView.h */,
				03E3E7C12ADE318800812C84 /* EZQueryMenuTextView.m */,
			);
			path = EZQueryMenuTextView;
			sourceTree = "<group>";
		};
		03F0DB352953424F00EBF9C1 /* EZLog */ = {
			isa = PBXGroup;
			children = (
				03F0DB362953428300EBF9C1 /* EZLog.h */,
				03F0DB372953428300EBF9C1 /* EZLog.m */,
			);
			path = EZLog;
			sourceTree = "<group>";
		};
		03F14A382956011400CB7379 /* Volcano */ = {
			isa = PBXGroup;
			children = (
				03F14A392956016B00CB7379 /* EZVolcanoTranslate.h */,
				03F14A3A2956016B00CB7379 /* EZVolcanoTranslate.m */,
			);
			path = Volcano;
			sourceTree = "<group>";
		};
		03FD68BC2B1E14B500FD388E /* String */ = {
			isa = PBXGroup;
			children = (
				03FD68BD2B1E151A00FD388E /* String+EncryptAES.swift */,
			);
			path = String;
			sourceTree = "<group>";
		};
		0A2A05A42B59755F00EEA142 /* Bundle */ = {
			isa = PBXGroup;
			children = (
				0A2A05A52B59757100EEA142 /* Bundle+AppInfo.swift */,
			);
			path = Bundle;
			sourceTree = "<group>";
		};
		0A2BA95E2B49A967002872A4 /* Binding */ = {
			isa = PBXGroup;
			children = (
				0A2BA95F2B49A989002872A4 /* Binding+DidSet.swift */,
			);
			path = Binding;
			sourceTree = "<group>";
		};
		0A2BA9622B4A3CBB002872A4 /* Notification */ = {
			isa = PBXGroup;
			children = (
				0A2BA9632B4A3CCD002872A4 /* Notification+Name.swift */,
			);
			path = Notification;
			sourceTree = "<group>";
		};
		17BCAEF22B0DFF9000A7D372 /* Niutrans */ = {
			isa = PBXGroup;
			children = (
				17BCAEF42B0DFF9000A7D372 /* EZNiuTransTranslate.h */,
				17BCAEF62B0DFF9000A7D372 /* EZNiuTransTranslate.m */,
				17BCAEF32B0DFF9000A7D372 /* EZNiuTransTranslateResponse.h */,
				17BCAEF52B0DFF9000A7D372 /* EZNiuTransTranslateResponse.m */,
			);
			path = Niutrans;
			sourceTree = "<group>";
		};
		2746AEBF2AF95040005FE0A1 /* Caiyun */ = {
			isa = PBXGroup;
			children = (
				2746AEC02AF95138005FE0A1 /* CaiyunService.swift */,
				2783225F2B0FB0EA0026644C /* CaiyunResponse.swift */,
				278322612B0FB8EF0026644C /* CaiyunTranslateType.swift */,
			);
			path = Caiyun;
			sourceTree = "<group>";
		};
		27FE98032B3DCA9F000AD654 /* NewApp */ = {
			isa = PBXGroup;
			children = (
				967712EB2B5B93E200105E0F /* Feature */,
				EA9943E12B534C2900EE7B97 /* Model */,
				EA9943DD2B534BAE00EE7B97 /* Utility */,
				EA3B81F72B52549B004C0E8B /* Configuration */,
				27FE95262B3DC55F000AD654 /* EasydictApp.swift */,
				27FE98042B3DCB09000AD654 /* NewAppManager.swift */,
				27FE98062B3DD525000AD654 /* View */,
			);
			path = NewApp;
			sourceTree = "<group>";
		};
		27FE98062B3DD525000AD654 /* View */ = {
			isa = PBXGroup;
			children = (
				27FE980A2B3DD5D1000AD654 /* MenuItemView.swift */,
				0AC11B212B4D16A500F07198 /* WindowAccessor.swift */,
				0AC11B232B4E46B300F07198 /* TapHandlerView.swift */,
				27FE98072B3DD52B000AD654 /* SettingView */,
			);
			path = View;
			sourceTree = "<group>";
		};
		27FE98072B3DD52B000AD654 /* SettingView */ = {
			isa = PBXGroup;
			children = (
				27FE98082B3DD536000AD654 /* SettingView.swift */,
				27FE980C2B3DD749000AD654 /* Tabs */,
			);
			path = SettingView;
			sourceTree = "<group>";
		};
		27FE980C2B3DD749000AD654 /* Tabs */ = {
			isa = PBXGroup;
			children = (
				9627F9332B59956800B1E999 /* View */,
				EAED41EA2B54A4900005FE0A /* ServiceConfiguration */,
				278540332B3DE04F004E9488 /* GeneralTab.swift */,
				0A057D6C2B499A000025C51D /* ServiceTab.swift */,
				0A8685C72B552A590022534F /* DisabledAppTab.swift */,
				276742042B3DC230002A2C75 /* PrivacyTab.swift */,
				276742052B3DC230002A2C75 /* AboutTab.swift */,
<<<<<<< HEAD
				96099AE12B5D40330055C4DD /* ShortcutTab.swift */,
=======
				03832F532B5F6BE200D0DC64 /* AdvancedTab.swift */,
>>>>>>> bece937d
			);
			path = Tabs;
			sourceTree = "<group>";
		};
		6220AD582A8280E800BBFB52 /* Bing */ = {
			isa = PBXGroup;
			children = (
				6220AD592A82812300BBFB52 /* EZBingService.h */,
				6220AD5A2A82812300BBFB52 /* EZBingService.m */,
				62A2D03D2A82967F007EEB01 /* EZBingRequest.h */,
				62A2D03E2A82967F007EEB01 /* EZBingRequest.m */,
				6295DE2F2A84D82E006145F4 /* EZBingTranslateModel.h */,
				6295DE302A84D82E006145F4 /* EZBingTranslateModel.m */,
				6295DE322A84EF76006145F4 /* EZBingLookupModel.h */,
				6295DE332A84EF76006145F4 /* EZBingLookupModel.m */,
				030DB2602B56CC6500E27DEA /* BingLanguageVoice.swift */,
				03F639932AA6CFBB009B9914 /* EZBingConfig.h */,
				03F639942AA6CFBB009B9914 /* EZBingConfig.m */,
			);
			path = Bing;
			sourceTree = "<group>";
		};
		62E2BF462B4082BA00E42D38 /* Ali */ = {
			isa = PBXGroup;
			children = (
				62E2BF472B4082BA00E42D38 /* AliService.swift */,
				62E2BF482B4082BA00E42D38 /* AliResponse.swift */,
				62E2BF492B4082BA00E42D38 /* AliTranslateType.swift */,
			);
			path = Ali;
			sourceTree = "<group>";
		};
		62ED299F2B15F1BE00901F51 /* EZWrapView */ = {
			isa = PBXGroup;
			children = (
				62ED29A02B15F1F500901F51 /* EZWrapView.h */,
				62ED29A12B15F1F500901F51 /* EZWrapView.m */,
			);
			path = EZWrapView;
			sourceTree = "<group>";
		};
		713A345D86B5BC86D158B68F /* Frameworks */ = {
			isa = PBXGroup;
			children = (
				03B63ABE2A86967800E155ED /* CoreServices.framework */,
				6372B33DFF803C7096A82250 /* Pods_Easydict.framework */,
				378E73A7EA8FC8FB9C975A63 /* Pods_EasydictTests.framework */,
			);
			name = Frameworks;
			sourceTree = "<group>";
		};
		9627F9332B59956800B1E999 /* View */ = {
			isa = PBXGroup;
			children = (
				9627F9342B59956800B1E999 /* Shortcut */,
			);
			path = View;
			sourceTree = "<group>";
		};
		9627F9342B59956800B1E999 /* Shortcut */ = {
			isa = PBXGroup;
			children = (
				9627F9352B59956800B1E999 /* GeneralShortcutSetting.swift */,
				9627F9362B59956800B1E999 /* GeneralKeyHolderWrapper.swift */,
			);
			path = Shortcut;
			sourceTree = "<group>";
		};
		967712EB2B5B93E200105E0F /* Feature */ = {
			isa = PBXGroup;
			children = (
				967712EC2B5B941600105E0F /* Shortcut */,
			);
			path = Feature;
			sourceTree = "<group>";
		};
		967712EC2B5B941600105E0F /* Shortcut */ = {
			isa = PBXGroup;
			children = (
				967712ED2B5B943400105E0F /* Shortcut.swift */,
				9608354F2B6791F200C6A931 /* ShortcutValidator.swift */,
			);
			path = Shortcut;
			sourceTree = "<group>";
		};
		9CB57B9B45EC322A11ED8865 /* Pods */ = {
			isa = PBXGroup;
			children = (
				06E15747A7BD34D510ADC6A8 /* Pods-Easydict.debug.xcconfig */,
				91E3E579C6DB88658B4BB102 /* Pods-Easydict.release.xcconfig */,
				A230E9A2358C7FBC7FB26189 /* Pods-EasydictTests.debug.xcconfig */,
				357E179B303EF855EF4561FB /* Pods-EasydictTests.release.xcconfig */,
			);
			path = Pods;
			sourceTree = "<group>";
		};
		C415C0AB2B450C4500A9D231 /* Gemini */ = {
			isa = PBXGroup;
			children = (
				C415C0AC2B450D4800A9D231 /* GeminiService.swift */,
			);
			path = Gemini;
			sourceTree = "<group>";
		};
		C4A40A9B2AC0168400B8E6EF /* Recovered References */ = {
			isa = PBXGroup;
			children = (
			);
			name = "Recovered References";
			sourceTree = "<group>";
		};
		C4DD01E72B12B3B00025EE8E /* Tencent */ = {
			isa = PBXGroup;
			children = (
				C4DD01E82B12B3C80025EE8E /* TencentService.swift */,
				C4DD01EA2B12BA250025EE8E /* TencentResponse.swift */,
				C4DD01EC2B12BE9B0025EE8E /* TencentTranslateType.swift */,
				03FB3EDC2B1B405B004C3238 /* TencentSigning.swift */,
			);
			path = Tencent;
			sourceTree = "<group>";
		};
		C99EEB0F2385796700FEE666 = {
			isa = PBXGroup;
			children = (
				27B7919C2AEC36A1006E07C6 /* Easydict.xcconfig */,
				27B7919D2AEC36A1006E07C6 /* Easydict-debug.xcconfig */,
				03B0221829231FA6001C7E63 /* Easydict */,
				0383913F292FBE120009828C /* EasydictHelper */,
				0313F86E2AD5577400A5CFB0 /* EasydictTests */,
				03022F2F2B370B7100B63209 /* EasydictSwiftTests */,
				C99EEB192385796700FEE666 /* Products */,
				9CB57B9B45EC322A11ED8865 /* Pods */,
				713A345D86B5BC86D158B68F /* Frameworks */,
				C4A40A9B2AC0168400B8E6EF /* Recovered References */,
			);
			sourceTree = "<group>";
			usesTabs = 0;
		};
		C99EEB192385796700FEE666 /* Products */ = {
			isa = PBXGroup;
			children = (
				C99EEB182385796700FEE666 /* Easydict-debug.app */,
				C90BE309239F38EB00ADE88B /* EasydictHelper.app */,
				0313F86D2AD5577400A5CFB0 /* EasydictTests.xctest */,
				03022F2E2B370B7100B63209 /* EasydictSwiftTests.xctest */,
			);
			name = Products;
			sourceTree = "<group>";
		};
		DC3C643D2B18710D008EEDD8 /* ChangeFontSizeView */ = {
			isa = PBXGroup;
			children = (
				DC3C643E2B187119008EEDD8 /* ChangeFontSizeView.swift */,
				DC6D9C862B352EBC0055EFFC /* FontSizeHintView.swift */,
			);
			path = ChangeFontSizeView;
			sourceTree = "<group>";
		};
		EA1013412B5DBDA5005E43F9 /* Defaults */ = {
			isa = PBXGroup;
			children = (
				EA1013432B5DBDB1005E43F9 /* KeyCombo+Defaults.Serializable.swift */,
			);
			path = Defaults;
			sourceTree = "<group>";
		};
		EA3B81F72B52549B004C0E8B /* Configuration */ = {
			isa = PBXGroup;
			children = (
				EA3B81F82B5254AA004C0E8B /* Configuration+Defaults.swift */,
			);
			path = Configuration;
			sourceTree = "<group>";
		};
		EA9943DD2B534BAE00EE7B97 /* Utility */ = {
			isa = PBXGroup;
			children = (
				EAE3D34F2B62E9DE001EE3E3 /* GlobalContext.swift */,
				EAED41ED2B54B1390005FE0A /* Protocol */,
				EA9943E62B534D7C00EE7B97 /* Extensions */,
			);
			path = Utility;
			sourceTree = "<group>";
		};
		EA9943E12B534C2900EE7B97 /* Model */ = {
			isa = PBXGroup;
			children = (
				EA9943E22B534C3300EE7B97 /* TTSServiceType.swift */,
			);
			path = Model;
			sourceTree = "<group>";
		};
		EA9943E62B534D7C00EE7B97 /* Extensions */ = {
			isa = PBXGroup;
			children = (
<<<<<<< HEAD
				EA1013412B5DBDA5005E43F9 /* Defaults */,
=======
				038A723E2B62C07B004995E3 /* String */,
>>>>>>> bece937d
				EAED41F02B54B1A60005FE0A /* QueryService+ConfigurableService */,
				EA9943E72B534D8900EE7B97 /* LanguageDetectOptimizeExtensions.swift */,
				EA9943ED2B5353AB00EE7B97 /* WindowTypeExtensions.swift */,
				EA9943EF2B5354C400EE7B97 /* ShowWindowPositionExtensions.swift */,
				EA9943F12B5358BF00EE7B97 /* LanguageExtensions.swift */,
			);
			path = Extensions;
			sourceTree = "<group>";
		};
		EAED41EA2B54A4900005FE0A /* ServiceConfiguration */ = {
			isa = PBXGroup;
			children = (
				EAED41EB2B54AA920005FE0A /* ServiceConfigurationSection.swift */,
			);
			path = ServiceConfiguration;
			sourceTree = "<group>";
		};
		EAED41ED2B54B1390005FE0A /* Protocol */ = {
			isa = PBXGroup;
			children = (
				EAED41EE2B54B1430005FE0A /* ConfigurableService.swift */,
			);
			path = Protocol;
			sourceTree = "<group>";
		};
		EAED41F02B54B1A60005FE0A /* QueryService+ConfigurableService */ = {
			isa = PBXGroup;
			children = (
				EAED41F12B54B39D0005FE0A /* OpenAIService+ConfigurableService.swift */,
			);
			path = "QueryService+ConfigurableService";
			sourceTree = "<group>";
		};
/* End PBXGroup section */

/* Begin PBXNativeTarget section */
		03022F2D2B370B7100B63209 /* EasydictSwiftTests */ = {
			isa = PBXNativeTarget;
			buildConfigurationList = 03022F362B370B7100B63209 /* Build configuration list for PBXNativeTarget "EasydictSwiftTests" */;
			buildPhases = (
				03022F2A2B370B7100B63209 /* Sources */,
				03022F2B2B370B7100B63209 /* Frameworks */,
				03022F2C2B370B7100B63209 /* Resources */,
			);
			buildRules = (
			);
			dependencies = (
				03022F332B370B7100B63209 /* PBXTargetDependency */,
			);
			name = EasydictSwiftTests;
			productName = EasydictSwiftTests;
			productReference = 03022F2E2B370B7100B63209 /* EasydictSwiftTests.xctest */;
			productType = "com.apple.product-type.bundle.unit-test";
		};
		0313F86C2AD5577400A5CFB0 /* EasydictTests */ = {
			isa = PBXNativeTarget;
			buildConfigurationList = 0313F8732AD5577400A5CFB0 /* Build configuration list for PBXNativeTarget "EasydictTests" */;
			buildPhases = (
				9DEED583FD216A5D826CDB2D /* [CP] Check Pods Manifest.lock */,
				0313F8692AD5577400A5CFB0 /* Sources */,
				0313F86A2AD5577400A5CFB0 /* Frameworks */,
				0313F86B2AD5577400A5CFB0 /* Resources */,
				CCD84E307BA72E2F07D5CB07 /* [CP] Embed Pods Frameworks */,
			);
			buildRules = (
			);
			dependencies = (
				0313F8722AD5577400A5CFB0 /* PBXTargetDependency */,
			);
			name = EasydictTests;
			productName = EasydictTests;
			productReference = 0313F86D2AD5577400A5CFB0 /* EasydictTests.xctest */;
			productType = "com.apple.product-type.bundle.unit-test";
		};
		C90BE308239F38EB00ADE88B /* EasydictHelper */ = {
			isa = PBXNativeTarget;
			buildConfigurationList = C90BE31A239F38EC00ADE88B /* Build configuration list for PBXNativeTarget "EasydictHelper" */;
			buildPhases = (
				C90BE305239F38EB00ADE88B /* Sources */,
				C90BE306239F38EB00ADE88B /* Frameworks */,
				C90BE307239F38EB00ADE88B /* Resources */,
			);
			buildRules = (
			);
			dependencies = (
			);
			name = EasydictHelper;
			productName = BobHelper;
			productReference = C90BE309239F38EB00ADE88B /* EasydictHelper.app */;
			productType = "com.apple.product-type.application";
		};
		C99EEB172385796700FEE666 /* Easydict */ = {
			isa = PBXNativeTarget;
			buildConfigurationList = C99EEB2C2385796900FEE666 /* Build configuration list for PBXNativeTarget "Easydict" */;
			buildPhases = (
				21D768ECC6D11E109E6EB73A /* [CP] Check Pods Manifest.lock */,
				03B04B582B2D4B8E00E30823 /* Run Script */,
				C99EEB142385796700FEE666 /* Sources */,
				C99EEB152385796700FEE666 /* Frameworks */,
				C99EEB162385796700FEE666 /* Resources */,
				124D690EE7236D6430CF945E /* [CP] Embed Pods Frameworks */,
				C98CAE74239F45DA005F7DCA /* CopyFiles */,
			);
			buildRules = (
			);
			dependencies = (
			);
			name = Easydict;
			packageProductDependencies = (
				2721E4CF2AFE920700A059AC /* Alamofire */,
				03FD68BA2B1DC59600FD388E /* CryptoSwift */,
				03022F1B2B35DEBA00B63209 /* Hue */,
				03022F1E2B36CF3100B63209 /* SwiftShell */,
				03022F212B36D1A400B63209 /* SnapKit */,
				03CF27FD2B3DA7D500E19B57 /* Realm */,
				03CF27FF2B3DA7D500E19B57 /* RealmSwift */,
				03A8308C2B405F8E00112834 /* Sparkle */,
				03A8308F2B4073E700112834 /* AppCenterAnalytics */,
				03A830912B4073E700112834 /* AppCenterCrashes */,
				03A830942B4076FC00112834 /* FirebaseAnalyticsSwift */,
				038030942B4106800009230C /* CocoaLumberjack */,
				038030962B4106800009230C /* CocoaLumberjackSwift */,
				038EA1A92B41169C008A6DD1 /* ZipArchive */,
				038EA1AC2B41282F008A6DD1 /* MJExtension */,
				EA3B81FB2B52555C004C0E8B /* Defaults */,
<<<<<<< HEAD
				967712E92B5B913600105E0F /* KeyHolder */,
=======
				03022F182B3591AE00B63209 /* GoogleGenerativeAI */,
>>>>>>> bece937d
			);
			productName = Bob;
			productReference = C99EEB182385796700FEE666 /* Easydict-debug.app */;
			productType = "com.apple.product-type.application";
		};
/* End PBXNativeTarget section */

/* Begin PBXProject section */
		C99EEB102385796700FEE666 /* Project object */ = {
			isa = PBXProject;
			attributes = {
				BuildIndependentTargetsInParallel = YES;
				CLASSPREFIX = EZ;
				LastSwiftUpdateCheck = 1510;
				LastUpgradeCheck = 1510;
				ORGANIZATIONNAME = izual;
				TargetAttributes = {
					03022F2D2B370B7100B63209 = {
						CreatedOnToolsVersion = 15.1;
						LastSwiftMigration = 1510;
						TestTargetID = C99EEB172385796700FEE666;
					};
					0313F86C2AD5577400A5CFB0 = {
						CreatedOnToolsVersion = 15.0;
						TestTargetID = C99EEB172385796700FEE666;
					};
					C90BE308239F38EB00ADE88B = {
						CreatedOnToolsVersion = 11.2.1;
					};
					C99EEB172385796700FEE666 = {
						CreatedOnToolsVersion = 11.2.1;
						LastSwiftMigration = 1120;
					};
				};
			};
			buildConfigurationList = C99EEB132385796700FEE666 /* Build configuration list for PBXProject "Easydict" */;
			compatibilityVersion = "Xcode 13.0";
			developmentRegion = en;
			hasScannedForEncodings = 0;
			knownRegions = (
				en,
				Base,
				"zh-Hans",
			);
			mainGroup = C99EEB0F2385796700FEE666;
			packageReferences = (
				2721E4CE2AFE920700A059AC /* XCRemoteSwiftPackageReference "Alamofire" */,
				03FD68B92B1DC59600FD388E /* XCRemoteSwiftPackageReference "CryptoSwift" */,
				03022F1A2B35DEBA00B63209 /* XCRemoteSwiftPackageReference "Hue" */,
				03022F1D2B36CF3100B63209 /* XCRemoteSwiftPackageReference "SwiftShell" */,
				03022F202B36D1A300B63209 /* XCRemoteSwiftPackageReference "SnapKit" */,
				03CF27FC2B3DA7D500E19B57 /* XCRemoteSwiftPackageReference "realm-swift" */,
				03A8308B2B405F8E00112834 /* XCRemoteSwiftPackageReference "Sparkle" */,
				03A8308E2B4073E700112834 /* XCRemoteSwiftPackageReference "appcenter-sdk-apple" */,
				03A830932B4076FC00112834 /* XCRemoteSwiftPackageReference "firebase-ios-sdk" */,
				038030932B4106800009230C /* XCRemoteSwiftPackageReference "CocoaLumberjack" */,
				038EA1A82B41169C008A6DD1 /* XCRemoteSwiftPackageReference "ZipArchive" */,
				038EA1AB2B41282F008A6DD1 /* XCRemoteSwiftPackageReference "MJExtension" */,
				EA3B81FA2B52555C004C0E8B /* XCRemoteSwiftPackageReference "Defaults" */,
<<<<<<< HEAD
				967712E82B5B913600105E0F /* XCRemoteSwiftPackageReference "KeyHolder" */,
=======
				03022F172B3591AE00B63209 /* XCRemoteSwiftPackageReference "generative-ai-swift" */,
>>>>>>> bece937d
			);
			productRefGroup = C99EEB192385796700FEE666 /* Products */;
			projectDirPath = "";
			projectRoot = "";
			targets = (
				C99EEB172385796700FEE666 /* Easydict */,
				C90BE308239F38EB00ADE88B /* EasydictHelper */,
				0313F86C2AD5577400A5CFB0 /* EasydictTests */,
				03022F2D2B370B7100B63209 /* EasydictSwiftTests */,
			);
		};
/* End PBXProject section */

/* Begin PBXResourcesBuildPhase section */
		03022F2C2B370B7100B63209 /* Resources */ = {
			isa = PBXResourcesBuildPhase;
			buildActionMask = 2147483647;
			files = (
			);
			runOnlyForDeploymentPostprocessing = 0;
		};
		0313F86B2AD5577400A5CFB0 /* Resources */ = {
			isa = PBXResourcesBuildPhase;
			buildActionMask = 2147483647;
			files = (
			);
			runOnlyForDeploymentPostprocessing = 0;
		};
		C90BE307239F38EB00ADE88B /* Resources */ = {
			isa = PBXResourcesBuildPhase;
			buildActionMask = 2147483647;
			files = (
				0383914F292FBE120009828C /* Main.storyboard in Resources */,
				03D1C8792952B1CD00F2C7BD /* GoogleService-Info.plist in Resources */,
				0383914D292FBE120009828C /* Assets.xcassets in Resources */,
				0383914C292FBE120009828C /* Main.strings in Resources */,
			);
			runOnlyForDeploymentPostprocessing = 0;
		};
		C99EEB162385796700FEE666 /* Resources */ = {
			isa = PBXResourcesBuildPhase;
			buildActionMask = 2147483647;
			files = (
				0310C8272A94F5DF00B1D81E /* apple-dictionary.html in Resources */,
				03BFBB802923A2FA00C48725 /* white-black-icon@2x.png in Resources */,
				031DBD792AE01E130071CF85 /* easydict in Resources */,
				03BFBB7329239E9F00C48725 /* blue-white-icon@2x.png in Resources */,
				03882F9229D95044005B5A52 /* Info.plist in Resources */,
				03BFBB7C2923A1D900C48725 /* cyan-white-icon@3x.png in Resources */,
				03882F9029D95044005B5A52 /* ToastWindowController.xib in Resources */,
				03BFBB652923998300C48725 /* black-white-icon@2x.png in Resources */,
				03B022EC29231FA6001C7E63 /* baidu-translate-sign.js in Resources */,
				03BFBB772923A09B00C48725 /* white-blue-icon@2x.png in Resources */,
				03B022E729231FA6001C7E63 /* Main.storyboard in Resources */,
				03B022F029231FA6001C7E63 /* google-translate-sign.js in Resources */,
				03BFBB7229239E9F00C48725 /* blue-white-icon@3x.png in Resources */,
				03BFBB782923A09B00C48725 /* white-blue-icon@3x.png in Resources */,
				03B022E629231FA6001C7E63 /* Assets.xcassets in Resources */,
				03D1C8782952B1CD00F2C7BD /* GoogleService-Info.plist in Resources */,
				03D2A3DF29F42B290035CED4 /* bd.js in Resources */,
				C4DE3D6D2AC00EB500C2B85D /* Localizable.xcstrings in Resources */,
				03BFBB662923998300C48725 /* black-white-icon@3x.png in Resources */,
				03BFBB812923A2FA00C48725 /* white-black-icon@3x.png in Resources */,
				03BFBB7D2923A1D900C48725 /* cyan-white-icon@2x.png in Resources */,
				0361965529FFECFC00806370 /* youdao-sign.js in Resources */,
			);
			runOnlyForDeploymentPostprocessing = 0;
		};
/* End PBXResourcesBuildPhase section */

/* Begin PBXShellScriptBuildPhase section */
		03B04B582B2D4B8E00E30823 /* Run Script */ = {
			isa = PBXShellScriptBuildPhase;
			alwaysOutOfDate = 1;
			buildActionMask = 12;
			files = (
			);
			inputFileListPaths = (
			);
			inputPaths = (
			);
			name = "Run Script";
			outputFileListPaths = (
			);
			outputPaths = (
			);
			runOnlyForDeploymentPostprocessing = 0;
			shellPath = /bin/sh;
			shellScript = "# Type a script or drag a script file from your workspace to insert its path.\nif [ \"${ENABLE_PREVIEWS}\" = \"YES\" ]; then\n  echo \"SwiftFormat skipped for Xcode Previews.\"\n  exit 0;\nfi\n\"${PODS_ROOT}/SwiftFormat/CommandLineTool/swiftformat\" \"$SRCROOT/$TARGET_NAME\" --swiftversion 5.7\n";
		};
		124D690EE7236D6430CF945E /* [CP] Embed Pods Frameworks */ = {
			isa = PBXShellScriptBuildPhase;
			buildActionMask = 2147483647;
			files = (
			);
			inputFileListPaths = (
				"${PODS_ROOT}/Target Support Files/Pods-Easydict/Pods-Easydict-frameworks-${CONFIGURATION}-input-files.xcfilelist",
			);
			name = "[CP] Embed Pods Frameworks";
			outputFileListPaths = (
				"${PODS_ROOT}/Target Support Files/Pods-Easydict/Pods-Easydict-frameworks-${CONFIGURATION}-output-files.xcfilelist",
			);
			runOnlyForDeploymentPostprocessing = 0;
			shellPath = /bin/sh;
			shellScript = "\"${PODS_ROOT}/Target Support Files/Pods-Easydict/Pods-Easydict-frameworks.sh\"\n";
			showEnvVarsInLog = 0;
		};
		21D768ECC6D11E109E6EB73A /* [CP] Check Pods Manifest.lock */ = {
			isa = PBXShellScriptBuildPhase;
			buildActionMask = 2147483647;
			files = (
			);
			inputFileListPaths = (
			);
			inputPaths = (
				"${PODS_PODFILE_DIR_PATH}/Podfile.lock",
				"${PODS_ROOT}/Manifest.lock",
			);
			name = "[CP] Check Pods Manifest.lock";
			outputFileListPaths = (
			);
			outputPaths = (
				"$(DERIVED_FILE_DIR)/Pods-Easydict-checkManifestLockResult.txt",
			);
			runOnlyForDeploymentPostprocessing = 0;
			shellPath = /bin/sh;
			shellScript = "diff \"${PODS_PODFILE_DIR_PATH}/Podfile.lock\" \"${PODS_ROOT}/Manifest.lock\" > /dev/null\nif [ $? != 0 ] ; then\n    # print error to STDERR\n    echo \"error: The sandbox is not in sync with the Podfile.lock. Run 'pod install' or update your CocoaPods installation.\" >&2\n    exit 1\nfi\n# This output is used by Xcode 'outputs' to avoid re-running this script phase.\necho \"SUCCESS\" > \"${SCRIPT_OUTPUT_FILE_0}\"\n";
			showEnvVarsInLog = 0;
		};
		9DEED583FD216A5D826CDB2D /* [CP] Check Pods Manifest.lock */ = {
			isa = PBXShellScriptBuildPhase;
			buildActionMask = 2147483647;
			files = (
			);
			inputFileListPaths = (
			);
			inputPaths = (
				"${PODS_PODFILE_DIR_PATH}/Podfile.lock",
				"${PODS_ROOT}/Manifest.lock",
			);
			name = "[CP] Check Pods Manifest.lock";
			outputFileListPaths = (
			);
			outputPaths = (
				"$(DERIVED_FILE_DIR)/Pods-EasydictTests-checkManifestLockResult.txt",
			);
			runOnlyForDeploymentPostprocessing = 0;
			shellPath = /bin/sh;
			shellScript = "diff \"${PODS_PODFILE_DIR_PATH}/Podfile.lock\" \"${PODS_ROOT}/Manifest.lock\" > /dev/null\nif [ $? != 0 ] ; then\n    # print error to STDERR\n    echo \"error: The sandbox is not in sync with the Podfile.lock. Run 'pod install' or update your CocoaPods installation.\" >&2\n    exit 1\nfi\n# This output is used by Xcode 'outputs' to avoid re-running this script phase.\necho \"SUCCESS\" > \"${SCRIPT_OUTPUT_FILE_0}\"\n";
			showEnvVarsInLog = 0;
		};
		CCD84E307BA72E2F07D5CB07 /* [CP] Embed Pods Frameworks */ = {
			isa = PBXShellScriptBuildPhase;
			buildActionMask = 2147483647;
			files = (
			);
			inputFileListPaths = (
				"${PODS_ROOT}/Target Support Files/Pods-EasydictTests/Pods-EasydictTests-frameworks-${CONFIGURATION}-input-files.xcfilelist",
			);
			name = "[CP] Embed Pods Frameworks";
			outputFileListPaths = (
				"${PODS_ROOT}/Target Support Files/Pods-EasydictTests/Pods-EasydictTests-frameworks-${CONFIGURATION}-output-files.xcfilelist",
			);
			runOnlyForDeploymentPostprocessing = 0;
			shellPath = /bin/sh;
			shellScript = "\"${PODS_ROOT}/Target Support Files/Pods-EasydictTests/Pods-EasydictTests-frameworks.sh\"\n";
			showEnvVarsInLog = 0;
		};
/* End PBXShellScriptBuildPhase section */

/* Begin PBXSourcesBuildPhase section */
		03022F2A2B370B7100B63209 /* Sources */ = {
			isa = PBXSourcesBuildPhase;
			buildActionMask = 2147483647;
			files = (
				034749772B37279200FF679C /* String+EncryptAES.swift in Sources */,
				03022F312B370B7100B63209 /* EasydictSwiftTests.swift in Sources */,
			);
			runOnlyForDeploymentPostprocessing = 0;
		};
		0313F8692AD5577400A5CFB0 /* Sources */ = {
			isa = PBXSourcesBuildPhase;
			buildActionMask = 2147483647;
			files = (
				0313F8702AD5577400A5CFB0 /* EasydictTests.m in Sources */,
			);
			runOnlyForDeploymentPostprocessing = 0;
		};
		C90BE305239F38EB00ADE88B /* Sources */ = {
			isa = PBXSourcesBuildPhase;
			buildActionMask = 2147483647;
			files = (
				03839150292FBE120009828C /* main.m in Sources */,
				0383914E292FBE120009828C /* ViewController.m in Sources */,
				03839151292FBE120009828C /* AppDelegate.m in Sources */,
			);
			runOnlyForDeploymentPostprocessing = 0;
		};
		C99EEB142385796700FEE666 /* Sources */ = {
			isa = PBXSourcesBuildPhase;
			buildActionMask = 2147483647;
			files = (
				EA9943EE2B5353AB00EE7B97 /* WindowTypeExtensions.swift in Sources */,
				030570E22ADB919900C9905E /* EZAppleScriptManager.m in Sources */,
				03991158292927E000E1B06D /* EZTitlebar.m in Sources */,
				03D8A65C2A433B4100D9A968 /* EZConfiguration+EZUserData.m in Sources */,
				03BD282229486CF200F5891A /* EZBlueTextButton.m in Sources */,
				03BDA7C22A26DA280079D04F /* NSString+Indenter.m in Sources */,
				03542A462937B4C300C34C33 /* EZBaiduTranslateResponse.m in Sources */,
				0309E1F0292B4A5E00AFB76A /* NSView+EZGetViewController.m in Sources */,
				03B0232F29231FA6001C7E63 /* MMCrashFileTool.m in Sources */,
				03B0233629231FA6001C7E63 /* MMEventMonitor.m in Sources */,
				62E2BF4A2B4082BA00E42D38 /* AliService.swift in Sources */,
				03B0233729231FA6001C7E63 /* MMMake.m in Sources */,
				03B0232E29231FA6001C7E63 /* MMCrashSignalExceptionHandler.m in Sources */,
				9627F9382B59956800B1E999 /* GeneralShortcutSetting.swift in Sources */,
				03BDA7C42A26DA280079D04F /* NSDictionary+RubyDescription.m in Sources */,
				62ED29A22B15F1F500901F51 /* EZWrapView.m in Sources */,
				C4DD01EB2B12BA250025EE8E /* TencentResponse.swift in Sources */,
				036A0DB82AD8403A006E6D4F /* NSString+EZHandleInputText.m in Sources */,
				03BDA7C12A26DA280079D04F /* XPMArgumentParser.m in Sources */,
				03B0231329231FA6001C7E63 /* NSView+HiddenDebug.m in Sources */,
				03008B2B2940D3230062B821 /* EZDeepLTranslate.m in Sources */,
				03991166292A8A4400E1B06D /* EZTitleBarMoveView.m in Sources */,
				03542A582937CC3200C34C33 /* EZConfiguration.m in Sources */,
				27FE98092B3DD536000AD654 /* SettingView.swift in Sources */,
				035E37E72A0953120061DFAF /* EZToast.m in Sources */,
				03542A492937B5CF00C34C33 /* EZGoogleTranslate.m in Sources */,
				03D0435A2928C4C800E7559E /* EZWindowManager.m in Sources */,
				6295DE342A84EF76006145F4 /* EZBingLookupModel.m in Sources */,
				03FD68BE2B1E151A00FD388E /* String+EncryptAES.swift in Sources */,
				03B0230729231FA6001C7E63 /* EZCommonView.m in Sources */,
				03B0233329231FA6001C7E63 /* MMLog.m in Sources */,
				DCF176F22B57CED700CA6026 /* Configuration+UserData.swift in Sources */,
				0309E1F4292BD6A100AFB76A /* EZQueryModel.m in Sources */,
				03BFFC7129612E10004E033E /* NSString+EZConvenience.m in Sources */,
				03BDA7BD2A26DA280079D04F /* XPMArguments_Coalescer_Internal.m in Sources */,
				03B3B8B22925D5B200168E8D /* EZPopButtonWindow.m in Sources */,
				03B0231529231FA6001C7E63 /* SnipWindow.m in Sources */,
				033363A0293A05D200FED9C8 /* EZSelectLanguageButton.m in Sources */,
				960835502B6791F200C6A931 /* ShortcutValidator.swift in Sources */,
				03542A522937B69200C34C33 /* EZYoudaoTranslateResponse.m in Sources */,
				03B0230129231FA6001C7E63 /* EZQueryView.m in Sources */,
				03542A3D2937AF4F00C34C33 /* EZQueryResult.m in Sources */,
				03262C1F29EF8EE500EFECA0 /* EZPrivacyViewController.m in Sources */,
				9672D7D22B4008B40023B8FB /* MASShortcutBinder+EZMASShortcutBinder.m in Sources */,
				03BDA7BF2A26DA280079D04F /* NSScanner+EscapedScanning.m in Sources */,
				03542A4C2937B5F100C34C33 /* EZYoudaoTranslate.m in Sources */,
				0A2A05A62B59757100EEA142 /* Bundle+AppInfo.swift in Sources */,
				037852B329583F5200D0E2CF /* EZServiceCell.m in Sources */,
				03247E362968158B00AFCD67 /* EZScriptExecutor.m in Sources */,
				03882F8E29D95044005B5A52 /* ToastWindowController.m in Sources */,
				03B0231929231FA6001C7E63 /* SnipViewController.m in Sources */,
				039CC910292F86F40037B91E /* NSImage+EZResize.m in Sources */,
				03DC7C622A3C7050000BF7C9 /* EZDisableAutoSelectTextViewController.m in Sources */,
				03B0232529231FA6001C7E63 /* NSButton+MM.m in Sources */,
				03D0434E292886D200E7559E /* EZMiniQueryWindow.m in Sources */,
				03F14A3B2956016B00CB7379 /* EZVolcanoTranslate.m in Sources */,
				03B0230429231FA6001C7E63 /* EZHoverButton.m in Sources */,
				0342A9812AD64924002A9F5F /* NSString+EZSplit.m in Sources */,
				EAED41EF2B54B1430005FE0A /* ConfigurableService.swift in Sources */,
				03BD2825294875AE00F5891A /* EZMyLabel.m in Sources */,
				03B0233029231FA6001C7E63 /* MMCrashUncaughtExceptionHandler.m in Sources */,
				03D5FCFF2A5EF4E400AD26BE /* EZDeviceSystemInfo.m in Sources */,
				27FE95272B3DC55F000AD654 /* EasydictApp.swift in Sources */,
				03882F9129D95044005B5A52 /* CTCommon.m in Sources */,
				276742082B3DC230002A2C75 /* PrivacyTab.swift in Sources */,
				0AC11B242B4E46B300F07198 /* TapHandlerView.swift in Sources */,
				03882F8F29D95044005B5A52 /* CTScreen.m in Sources */,
				27FE980B2B3DD5D1000AD654 /* MenuItemView.swift in Sources */,
				03DC7C6A2A3CA852000BF7C9 /* EZAppCell.m in Sources */,
				96099AE22B5D40330055C4DD /* ShortcutTab.swift in Sources */,
				0399C6AC29A860AA00B4AFCC /* EZOpenAIService.m in Sources */,
				03542A432937B45E00C34C33 /* EZBaiduTranslate.m in Sources */,
				03BB2DEB29F57DC000447EDD /* NSImage+EZSymbolmage.m in Sources */,
				03B0230629231FA6001C7E63 /* EZLabel.m in Sources */,
				03F25CB329327BC200E66A12 /* EZShortcut.m in Sources */,
				EA1013442B5DBDB1005E43F9 /* KeyCombo+Defaults.Serializable.swift in Sources */,
				033B7134293CE2430096E2DF /* EZWebViewTranslator.m in Sources */,
				03CF88632B137F650030C199 /* Array+Convenience.swift in Sources */,
				03B0231229231FA6001C7E63 /* NSObject+DarkMode.m in Sources */,
				0AC11B222B4D16A500F07198 /* WindowAccessor.swift in Sources */,
				03B0233829231FA6001C7E63 /* MMOrderedDictionary.m in Sources */,
				278540342B3DE04F004E9488 /* GeneralTab.swift in Sources */,
				03BDA7BC2A26DA280079D04F /* XPMArgumentSignature.m in Sources */,
				03B0230229231FA6001C7E63 /* EZWordResultView.m in Sources */,
				0399C6A529A747E600B4AFCC /* EZDeepLTranslateResponse.m in Sources */,
				17BCAEF82B0DFF9000A7D372 /* EZNiuTransTranslate.m in Sources */,
				039F5506294B6E29004AB940 /* EZSettingViewController.m in Sources */,
				03BD281E29481C0400F5891A /* EZAudioPlayer.m in Sources */,
				0A8685C82B552A590022534F /* DisabledAppTab.swift in Sources */,
				03E02A2629250D1D00A10260 /* EZEventMonitor.m in Sources */,
				03B0233429231FA6001C7E63 /* MMConsoleLogFormatter.m in Sources */,
				037852B9295D49F900D0E2CF /* EZTableRowView.m in Sources */,
				033363A6293C4AFA00FED9C8 /* PrintBeautifulLog.m in Sources */,
				039CC914292FB3180037B91E /* EZPopUpButton.m in Sources */,
				0399C6B829A9F4B800B4AFCC /* EZSchemeParser.m in Sources */,
				03542A3A2937AE6400C34C33 /* EZQueryService.m in Sources */,
				03B0230529231FA6001C7E63 /* EZButton.m in Sources */,
				03B0232329231FA6001C7E63 /* NSString+MM.m in Sources */,
				036196772A000F5900806370 /* NSData+CommonCrypto.m in Sources */,
				0A057D6D2B499A000025C51D /* ServiceTab.swift in Sources */,
				03882F8D29D95044005B5A52 /* CTView.m in Sources */,
				278322602B0FB0EA0026644C /* CaiyunResponse.swift in Sources */,
				03B3B8B52925DD3D00168E8D /* EZPopButtonViewController.m in Sources */,
				03542A5B2938DA2B00C34C33 /* EZDetectLanguageButton.m in Sources */,
				03B0232929231FA6001C7E63 /* NSDictionary+MM.m in Sources */,
				0333FDA32A035BEC00891515 /* NSArray+EZChineseText.m in Sources */,
				03B0233229231FA6001C7E63 /* MMLog.swift in Sources */,
				03DC7C5E2A3ABE28000BF7C9 /* EZConstKey.m in Sources */,
				62E2BF4C2B4082BA00E42D38 /* AliTranslateType.swift in Sources */,
				EA3B81F92B5254AA004C0E8B /* Configuration+Defaults.swift in Sources */,
				03E3E7C22ADE318800812C84 /* EZQueryMenuTextView.m in Sources */,
				03B0231829231FA6001C7E63 /* SnipWindowController.m in Sources */,
				03542A342936F70F00C34C33 /* EZLanguageManager.m in Sources */,
				6295DE312A84D82E006145F4 /* EZBingTranslateModel.m in Sources */,
				0361967B2A0037F700806370 /* NSData+EZMD5.m in Sources */,
				967712EE2B5B943400105E0F /* Shortcut.swift in Sources */,
				03BFFC68295F4B87004E033E /* EZYoudaoDictModel.m in Sources */,
				03247E3A296AE8EC00AFCD67 /* EZLoadingAnimationView.m in Sources */,
				0396D615292CC4C3006A11D9 /* EZLocalStorage.m in Sources */,
				0329CD6F29EE924500963F78 /* EZRightClickDetector.m in Sources */,
				033C30FC2A7409C40095926A /* TTTDictionary.m in Sources */,
				03B0232D29231FA6001C7E63 /* NSArray+MM.m in Sources */,
				039E5021296E5D9900072344 /* EZScrollViewController.m in Sources */,
				039CC90D292F664E0037B91E /* NSObject+EZWindowType.m in Sources */,
				03B0232229231FA6001C7E63 /* NSImage+MM.m in Sources */,
				03BB2DEF29F59C8A00447EDD /* EZSymbolImageButton.m in Sources */,
				0A2BA9642B4A3CCD002872A4 /* Notification+Name.swift in Sources */,
				C415C0AD2B450D4800A9D231 /* GeminiService.swift in Sources */,
				62A2D03F2A82967F007EEB01 /* EZBingRequest.m in Sources */,
				03BDA7BE2A26DA280079D04F /* XPMCountedArgument.m in Sources */,
				038A72402B62C0B9004995E3 /* String+Regex.swift in Sources */,
				03D35DAA2AA6C49B00B023FE /* NSString+EZRegex.m in Sources */,
				03B022FE29231FA6001C7E63 /* EZBaseQueryViewController.m in Sources */,
				DC6D9C892B3969510055EFFC /* Appearance.swift in Sources */,
				0396D611292C932F006A11D9 /* EZSelectLanguageCell.m in Sources */,
				036196752A000F5900806370 /* FWEncryptorAES.m in Sources */,
				0399C6A829A74E0F00B4AFCC /* EZQueryResult+EZDeepLTranslateResponse.m in Sources */,
				039B694F2A9D9F370063709D /* EZWebViewManager.m in Sources */,
				03B0231629231FA6001C7E63 /* SnipFocusView.m in Sources */,
				03FB3EDD2B1B405B004C3238 /* TencentSigning.swift in Sources */,
				03B0230329231FA6001C7E63 /* EZResultView.m in Sources */,
				03CAB9552ADBF0FF00DA94A3 /* EZSystemUtility.m in Sources */,
				03BDA7C32A26DA280079D04F /* NSArray+XPMArgumentsNormalizer.m in Sources */,
				03BB2DF329F6350200447EDD /* EZCopyButton.m in Sources */,
				03BDA7BB2A26DA280079D04F /* XPMArgsKonstants.m in Sources */,
				03BE26EB2A24B2AF00FB7117 /* AppDelegate+EZURLScheme.m in Sources */,
				03262C1C29EEE91700EFECA0 /* EZEnumTypes.m in Sources */,
				0333FDA62A035D5700891515 /* NSString+EZChineseText.m in Sources */,
				03E02A222924E77100A10260 /* EZMenuItemManager.m in Sources */,
				039D119929D5E26300C93F46 /* EZAudioUtils.m in Sources */,
				030DB2612B56CC6500E27DEA /* BingLanguageVoice.swift in Sources */,
				EA9943F22B5358BF00EE7B97 /* LanguageExtensions.swift in Sources */,
				03B0231729231FA6001C7E63 /* Snip.m in Sources */,
				03BFFC6E295FE59C004E033E /* EZQueryResult+EZYoudaoDictModel.m in Sources */,
				DC3C643F2B187119008EEDD8 /* ChangeFontSizeView.swift in Sources */,
				03B0232829231FA6001C7E63 /* NSTextView+Height.m in Sources */,
				03B0232129231FA6001C7E63 /* NSPasteboard+MM.m in Sources */,
				03D043522928935300E7559E /* EZMainQueryWindow.m in Sources */,
				03D8B26E292DBD2000D5A811 /* EZCoordinateUtils.m in Sources */,
				03B0232029231FA6001C7E63 /* NSWindow+MM.m in Sources */,
				03542A30293645DF00C34C33 /* EZAppleService.m in Sources */,
				03BB2DE329F5772F00447EDD /* EZAudioButton.m in Sources */,
				03262C2529EFE97B00EFECA0 /* NSViewController+EZWindow.m in Sources */,
				03008B2729408BF50062B821 /* NSObject+EZDarkMode.m in Sources */,
				27FE98052B3DCB09000AD654 /* NewAppManager.swift in Sources */,
				0399116A292AA2EF00E1B06D /* EZLayoutManager.m in Sources */,
				0320C5872B29F35700861B3D /* QueryServiceRecord.swift in Sources */,
				03FC699A2B39D13A0035D2DA /* EZOpenAIChatResponse.m in Sources */,
				03B022FA29231FA6001C7E63 /* EZServiceTypes.m in Sources */,
				EAE3D3502B62E9DE001EE3E3 /* GlobalContext.swift in Sources */,
				EA9943F02B5354C400EE7B97 /* ShowWindowPositionExtensions.swift in Sources */,
				03B0233129231FA6001C7E63 /* MMCrash.m in Sources */,
				03B0232629231FA6001C7E63 /* NSAttributedString+MM.m in Sources */,
				03542A402937B3C900C34C33 /* EZOCRResult.m in Sources */,
				9627F9392B59956800B1E999 /* GeneralKeyHolderWrapper.swift in Sources */,
				C4DD01E92B12B3C80025EE8E /* TencentService.swift in Sources */,
				0A2BA9602B49A989002872A4 /* Binding+DidSet.swift in Sources */,
				EA9943E32B534C3300EE7B97 /* TTSServiceType.swift in Sources */,
				036A0DBB2AD941F9006E6D4F /* EZReplaceTextButton.m in Sources */,
				03DC7C662A3CA465000BF7C9 /* HWSegmentedControl.m in Sources */,
				037E006D2B3DC098006491C6 /* EZOpenAIService+EZPromptMessages.m in Sources */,
				03B022E929231FA6001C7E63 /* AppDelegate.m in Sources */,
				62E2BF4B2B4082BA00E42D38 /* AliResponse.swift in Sources */,
				03B0232729231FA6001C7E63 /* NSColor+MM.m in Sources */,
				03B0233529231FA6001C7E63 /* MMFileLogFormatter.m in Sources */,
				03DC38C1292CC97900922CB2 /* EZServiceInfo.m in Sources */,
				03B0232A29231FA6001C7E63 /* NSColor+MyColors.m in Sources */,
				C4DD01ED2B12BE9B0025EE8E /* TencentTranslateType.swift in Sources */,
				03D043562928940500E7559E /* EZBaseQueryWindow.m in Sources */,
				03BDA7B92A26DA280079D04F /* NSProcessInfo+XPMArgumentParser.m in Sources */,
				03542A4F2937B64B00C34C33 /* EZYoudaoOCRResponse.m in Sources */,
				03B0233929231FA6001C7E63 /* MMTool.m in Sources */,
				03542A552937B7DE00C34C33 /* EZError.m in Sources */,
				17BCAEF72B0DFF9000A7D372 /* EZNiuTransTranslateResponse.m in Sources */,
				03BDA7B82A26DA280079D04F /* XPMValuedArgument.m in Sources */,
				036196762A000F5900806370 /* NSData+Base64.m in Sources */,
				278322622B0FB8EF0026644C /* CaiyunTranslateType.swift in Sources */,
				03BDA7BA2A26DA280079D04F /* XPMMutableAttributedArray.m in Sources */,
				037852B629588EDE00D0E2CF /* EZCustomTableRowView.m in Sources */,
				03F0DB382953428300EBF9C1 /* EZLog.m in Sources */,
				03B0231429231FA6001C7E63 /* DarkModeManager.m in Sources */,
				03BDA7C02A26DA280079D04F /* XPMArgumentPackage.m in Sources */,
				2746AEC12AF95138005FE0A1 /* CaiyunService.swift in Sources */,
				037852B02957FEB200D0E2CF /* EZServiceViewController.m in Sources */,
				6220AD5B2A82812300BBFB52 /* EZBingService.m in Sources */,
				039F5508294B6E29004AB940 /* EZAboutViewController.m in Sources */,
				03D8A6592A42A1A300D9A968 /* EZAppModel.m in Sources */,
				DC46DF802B4417B900DEAE3E /* Configuration.swift in Sources */,
				036E7D7B293F4FC8002675DF /* EZOpenLinkButton.m in Sources */,
				EAED41EC2B54AA920005FE0A /* ServiceConfigurationSection.swift in Sources */,
				03832F542B5F6BE200D0DC64 /* AdvancedTab.swift in Sources */,
				276742092B3DC230002A2C75 /* AboutTab.swift in Sources */,
				03008B2E2941956D0062B821 /* EZURLSchemeHandler.m in Sources */,
				DC6D9C872B352EBC0055EFFC /* FontSizeHintView.swift in Sources */,
				03B0232429231FA6001C7E63 /* NSUserDefaults+MM.m in Sources */,
				03542A5E2938F05B00C34C33 /* EZLanguageModel.m in Sources */,
				EA9943E82B534D8900EE7B97 /* LanguageDetectOptimizeExtensions.swift in Sources */,
				03F639952AA6CFBB009B9914 /* EZBingConfig.m in Sources */,
				03D2A3E329F4C6F50035CED4 /* EZNetworkManager.m in Sources */,
				0309E1ED292B439A00AFB76A /* EZTextView.m in Sources */,
				03B0232B29231FA6001C7E63 /* NSMutableAttributedString+MM.m in Sources */,
				03B022E829231FA6001C7E63 /* entry.m in Sources */,
				039F5504294B6E29004AB940 /* EZPreferencesWindowController.m in Sources */,
				03008B3F29444B0A0062B821 /* NSView+EZAnimatedHidden.m in Sources */,
				03B022FD29231FA6001C7E63 /* EZFixedQueryWindow.m in Sources */,
				03B0232C29231FA6001C7E63 /* NSView+MM.m in Sources */,
				EAED41F22B54B39D0005FE0A /* OpenAIService+ConfigurableService.swift in Sources */,
				033C31002A74CECE0095926A /* EZAppleDictionary.m in Sources */,
				03E2BF752A298F2B00E010F3 /* NSString+EZUtils.m in Sources */,
				03B022F529231FA6001C7E63 /* EZDetectManager.m in Sources */,
			);
			runOnlyForDeploymentPostprocessing = 0;
		};
/* End PBXSourcesBuildPhase section */

/* Begin PBXTargetDependency section */
		03022F332B370B7100B63209 /* PBXTargetDependency */ = {
			isa = PBXTargetDependency;
			target = C99EEB172385796700FEE666 /* Easydict */;
			targetProxy = 03022F322B370B7100B63209 /* PBXContainerItemProxy */;
		};
		0313F8722AD5577400A5CFB0 /* PBXTargetDependency */ = {
			isa = PBXTargetDependency;
			target = C99EEB172385796700FEE666 /* Easydict */;
			targetProxy = 0313F8712AD5577400A5CFB0 /* PBXContainerItemProxy */;
		};
/* End PBXTargetDependency section */

/* Begin PBXVariantGroup section */
		03839140292FBE120009828C /* Main.strings */ = {
			isa = PBXVariantGroup;
			children = (
				03839141292FBE120009828C /* zh-Hans */,
			);
			name = Main.strings;
			sourceTree = "<group>";
		};
		03839145292FBE120009828C /* Main.storyboard */ = {
			isa = PBXVariantGroup;
			children = (
				03839146292FBE120009828C /* Base */,
			);
			name = Main.storyboard;
			sourceTree = "<group>";
		};
		03B0221F29231FA6001C7E63 /* Main.storyboard */ = {
			isa = PBXVariantGroup;
			children = (
				03B0222029231FA6001C7E63 /* Base */,
				C4DE3D6E2AC00EB500C2B85D /* mul */,
			);
			name = Main.storyboard;
			sourceTree = "<group>";
		};
/* End PBXVariantGroup section */

/* Begin XCBuildConfiguration section */
		03022F342B370B7100B63209 /* Debug */ = {
			isa = XCBuildConfiguration;
			buildSettings = {
				BUNDLE_LOADER = "$(TEST_HOST)";
				CLANG_CXX_LANGUAGE_STANDARD = "gnu++20";
				CLANG_ENABLE_MODULES = YES;
				CODE_SIGN_IDENTITY = "Apple Development";
				CODE_SIGN_STYLE = Automatic;
				CURRENT_PROJECT_VERSION = 1;
				DEVELOPMENT_TEAM = 79NQA2XYHM;
				ENABLE_USER_SCRIPT_SANDBOXING = YES;
				GCC_C_LANGUAGE_STANDARD = gnu17;
				GCC_GENERATE_DEBUGGING_SYMBOLS = YES;
				GENERATE_INFOPLIST_FILE = YES;
				MACOSX_DEPLOYMENT_TARGET = 14.1;
				MARKETING_VERSION = 1.0;
				PRODUCT_BUNDLE_IDENTIFIER = com.izual.EasydictSwiftTests;
				PRODUCT_NAME = "$(TARGET_NAME)";
				PROVISIONING_PROFILE_SPECIFIER = "";
				SWIFT_ACTIVE_COMPILATION_CONDITIONS = "DEBUG $(inherited)";
				SWIFT_EMIT_LOC_STRINGS = NO;
				SWIFT_OBJC_BRIDGING_HEADER = "EasydictSwiftTests/EasydictSwiftTests-Bridging-Header.h";
				SWIFT_OPTIMIZATION_LEVEL = "-Onone";
				SWIFT_VERSION = 5.0;
				TEST_HOST = "$(BUILT_PRODUCTS_DIR)/Easydict-debug.app/$(BUNDLE_EXECUTABLE_FOLDER_PATH)/Easydict-debug";
			};
			name = Debug;
		};
		03022F352B370B7100B63209 /* Release */ = {
			isa = XCBuildConfiguration;
			buildSettings = {
				BUNDLE_LOADER = "$(TEST_HOST)";
				CLANG_CXX_LANGUAGE_STANDARD = "gnu++20";
				CLANG_ENABLE_MODULES = YES;
				CODE_SIGN_IDENTITY = "Apple Development";
				CODE_SIGN_STYLE = Automatic;
				CURRENT_PROJECT_VERSION = 1;
				DEVELOPMENT_TEAM = 79NQA2XYHM;
				ENABLE_USER_SCRIPT_SANDBOXING = YES;
				GCC_C_LANGUAGE_STANDARD = gnu17;
				GCC_GENERATE_DEBUGGING_SYMBOLS = YES;
				GENERATE_INFOPLIST_FILE = YES;
				MACOSX_DEPLOYMENT_TARGET = 14.1;
				MARKETING_VERSION = 1.0;
				PRODUCT_BUNDLE_IDENTIFIER = com.izual.EasydictSwiftTests;
				PRODUCT_NAME = "$(TARGET_NAME)";
				PROVISIONING_PROFILE_SPECIFIER = "";
				SWIFT_EMIT_LOC_STRINGS = NO;
				SWIFT_OBJC_BRIDGING_HEADER = "EasydictSwiftTests/EasydictSwiftTests-Bridging-Header.h";
				SWIFT_VERSION = 5.0;
				TEST_HOST = "$(BUILT_PRODUCTS_DIR)/Easydict-debug.app/$(BUNDLE_EXECUTABLE_FOLDER_PATH)/Easydict-debug";
			};
			name = Release;
		};
		0313F8742AD5577400A5CFB0 /* Debug */ = {
			isa = XCBuildConfiguration;
			baseConfigurationReference = A230E9A2358C7FBC7FB26189 /* Pods-EasydictTests.debug.xcconfig */;
			buildSettings = {
				ALWAYS_EMBED_SWIFT_STANDARD_LIBRARIES = "$(inherited)";
				BUNDLE_LOADER = "$(TEST_HOST)";
				CLANG_CXX_LANGUAGE_STANDARD = "gnu++20";
				CODE_SIGN_IDENTITY = $CODE_SIGN_IDENTITY;
				CODE_SIGN_STYLE = $CODE_SIGN_STYLE;
				CURRENT_PROJECT_VERSION = 1;
				DEVELOPMENT_TEAM = "$(DEVELOPMENT_TEAM)";
				ENABLE_USER_SCRIPT_SANDBOXING = NO;
				GCC_C_LANGUAGE_STANDARD = gnu17;
				GCC_GENERATE_DEBUGGING_SYMBOLS = YES;
				GCC_PREFIX_HEADER = "$(SRCROOT)/Easydict/App/PrefixHeader.pch";
				GENERATE_INFOPLIST_FILE = YES;
				MACOSX_DEPLOYMENT_TARGET = 11.0;
				MARKETING_VERSION = 1.0;
				PRODUCT_BUNDLE_IDENTIFIER = com.izual.EasydictTests;
				PRODUCT_NAME = "$(TARGET_NAME)";
				SWIFT_EMIT_LOC_STRINGS = NO;
				TEST_HOST = "$(BUILT_PRODUCTS_DIR)/Easydict-debug.app/$(BUNDLE_EXECUTABLE_FOLDER_PATH)/Easydict-debug";
			};
			name = Debug;
		};
		0313F8752AD5577400A5CFB0 /* Release */ = {
			isa = XCBuildConfiguration;
			baseConfigurationReference = 357E179B303EF855EF4561FB /* Pods-EasydictTests.release.xcconfig */;
			buildSettings = {
				ALWAYS_EMBED_SWIFT_STANDARD_LIBRARIES = "$(inherited)";
				BUNDLE_LOADER = "$(TEST_HOST)";
				CLANG_CXX_LANGUAGE_STANDARD = "gnu++20";
				CODE_SIGN_IDENTITY = $CODE_SIGN_IDENTITY;
				CODE_SIGN_STYLE = $CODE_SIGN_STYLE;
				CURRENT_PROJECT_VERSION = 1;
				DEVELOPMENT_TEAM = "$(DEVELOPMENT_TEAM)";
				ENABLE_USER_SCRIPT_SANDBOXING = NO;
				GCC_C_LANGUAGE_STANDARD = gnu17;
				GCC_GENERATE_DEBUGGING_SYMBOLS = YES;
				GCC_PREFIX_HEADER = "$(SRCROOT)/Easydict/App/PrefixHeader.pch";
				GENERATE_INFOPLIST_FILE = YES;
				MACOSX_DEPLOYMENT_TARGET = 11.0;
				MARKETING_VERSION = 1.0;
				PRODUCT_BUNDLE_IDENTIFIER = com.izual.EasydictTests;
				PRODUCT_NAME = "$(TARGET_NAME)";
				SWIFT_EMIT_LOC_STRINGS = NO;
				TEST_HOST = "$(BUILT_PRODUCTS_DIR)/Easydict-debug.app/$(BUNDLE_EXECUTABLE_FOLDER_PATH)/Easydict-debug";
			};
			name = Release;
		};
		C90BE31B239F38EC00ADE88B /* Debug */ = {
			isa = XCBuildConfiguration;
			buildSettings = {
				ASSETCATALOG_COMPILER_APPICON_NAME = "white-black-icon";
				"ASSETCATALOG_COMPILER_APPICON_NAME[sdk=macosx*]" = "white-black-icon";
				CODE_SIGN_ENTITLEMENTS = EasydictHelper/EasydictHelper.entitlements;
				CODE_SIGN_IDENTITY = $CODE_SIGN_IDENTITY;
				CODE_SIGN_STYLE = $CODE_SIGN_STYLE;
				COMBINE_HIDPI_IMAGES = YES;
				CURRENT_PROJECT_VERSION = 31;
				DEAD_CODE_STRIPPING = YES;
				DEVELOPMENT_TEAM = "$(DEVELOPMENT_TEAM)";
				ENABLE_HARDENED_RUNTIME = YES;
				GCC_GENERATE_DEBUGGING_SYMBOLS = YES;
				INFOPLIST_FILE = EasydictHelper/Info.plist;
				LD_RUNPATH_SEARCH_PATHS = (
					"$(inherited)",
					"@executable_path/../Frameworks",
				);
				MACOSX_DEPLOYMENT_TARGET = 11.0;
				MARKETING_VERSION = 2.5.0;
				PRODUCT_BUNDLE_IDENTIFIER = "com.izual.EasydictHelper-debug";
				PRODUCT_NAME = "$(TARGET_NAME)";
				SKIP_INSTALL = YES;
			};
			name = Debug;
		};
		C90BE31C239F38EC00ADE88B /* Release */ = {
			isa = XCBuildConfiguration;
			buildSettings = {
				ASSETCATALOG_COMPILER_APPICON_NAME = "white-black-icon";
				CODE_SIGN_ENTITLEMENTS = EasydictHelper/EasydictHelper.entitlements;
				CODE_SIGN_IDENTITY = $CODE_SIGN_IDENTITY;
				CODE_SIGN_STYLE = $CODE_SIGN_STYLE;
				COMBINE_HIDPI_IMAGES = YES;
				CURRENT_PROJECT_VERSION = 31;
				DEAD_CODE_STRIPPING = YES;
				DEVELOPMENT_TEAM = "$(DEVELOPMENT_TEAM)";
				ENABLE_HARDENED_RUNTIME = YES;
				GCC_GENERATE_DEBUGGING_SYMBOLS = YES;
				INFOPLIST_FILE = EasydictHelper/Info.plist;
				LD_RUNPATH_SEARCH_PATHS = (
					"$(inherited)",
					"@executable_path/../Frameworks",
				);
				MACOSX_DEPLOYMENT_TARGET = 11.0;
				MARKETING_VERSION = 2.5.0;
				PRODUCT_BUNDLE_IDENTIFIER = com.izual.EasydictHelper;
				PRODUCT_NAME = "$(TARGET_NAME)";
				SKIP_INSTALL = YES;
			};
			name = Release;
		};
		C99EEB2A2385796900FEE666 /* Debug */ = {
			isa = XCBuildConfiguration;
			baseConfigurationReference = 27B7919D2AEC36A1006E07C6 /* Easydict-debug.xcconfig */;
			buildSettings = {
				ALWAYS_SEARCH_USER_PATHS = NO;
				ASSETCATALOG_COMPILER_GENERATE_SWIFT_ASSET_SYMBOL_EXTENSIONS = YES;
				CLANG_ANALYZER_LOCALIZABILITY_NONLOCALIZED = YES;
				CLANG_ANALYZER_NONNULL = YES;
				CLANG_ANALYZER_NUMBER_OBJECT_CONVERSION = YES_AGGRESSIVE;
				CLANG_CXX_LANGUAGE_STANDARD = "gnu++14";
				CLANG_CXX_LIBRARY = "libc++";
				CLANG_ENABLE_MODULES = YES;
				CLANG_ENABLE_OBJC_ARC = YES;
				CLANG_ENABLE_OBJC_WEAK = YES;
				CLANG_WARN_BLOCK_CAPTURE_AUTORELEASING = YES;
				CLANG_WARN_BOOL_CONVERSION = YES;
				CLANG_WARN_COMMA = YES;
				CLANG_WARN_CONSTANT_CONVERSION = YES;
				CLANG_WARN_DEPRECATED_OBJC_IMPLEMENTATIONS = YES;
				CLANG_WARN_DIRECT_OBJC_ISA_USAGE = YES_ERROR;
				CLANG_WARN_DOCUMENTATION_COMMENTS = YES;
				CLANG_WARN_EMPTY_BODY = YES;
				CLANG_WARN_ENUM_CONVERSION = YES;
				CLANG_WARN_INFINITE_RECURSION = YES;
				CLANG_WARN_INT_CONVERSION = YES;
				CLANG_WARN_NON_LITERAL_NULL_CONVERSION = YES;
				CLANG_WARN_OBJC_IMPLICIT_RETAIN_SELF = YES;
				CLANG_WARN_OBJC_LITERAL_CONVERSION = YES;
				CLANG_WARN_OBJC_ROOT_CLASS = YES_ERROR;
				CLANG_WARN_QUOTED_INCLUDE_IN_FRAMEWORK_HEADER = YES;
				CLANG_WARN_RANGE_LOOP_ANALYSIS = YES;
				CLANG_WARN_STRICT_PROTOTYPES = YES;
				CLANG_WARN_SUSPICIOUS_MOVE = YES;
				CLANG_WARN_UNGUARDED_AVAILABILITY = YES_AGGRESSIVE;
				CLANG_WARN_UNREACHABLE_CODE = YES;
				CLANG_WARN__DUPLICATE_METHOD_MATCH = YES;
				COPY_PHASE_STRIP = NO;
				DEAD_CODE_STRIPPING = YES;
				DEBUG_INFORMATION_FORMAT = dwarf;
				ENABLE_STRICT_OBJC_MSGSEND = YES;
				ENABLE_TESTABILITY = YES;
				ENABLE_USER_SCRIPT_SANDBOXING = NO;
				GCC_C_LANGUAGE_STANDARD = gnu11;
				GCC_DYNAMIC_NO_PIC = NO;
				GCC_NO_COMMON_BLOCKS = YES;
				GCC_OPTIMIZATION_LEVEL = 0;
				GCC_PREPROCESSOR_DEFINITIONS = (
					"DEBUG=1",
					"$(inherited)",
				);
				GCC_WARN_64_TO_32_BIT_CONVERSION = YES;
				GCC_WARN_ABOUT_RETURN_TYPE = YES_ERROR;
				GCC_WARN_UNDECLARED_SELECTOR = YES;
				GCC_WARN_UNINITIALIZED_AUTOS = YES_AGGRESSIVE;
				GCC_WARN_UNUSED_FUNCTION = YES;
				GCC_WARN_UNUSED_VARIABLE = YES;
				LOCALIZATION_PREFERS_STRING_CATALOGS = YES;
				MACOSX_DEPLOYMENT_TARGET = 11.0;
				MTL_ENABLE_DEBUG_INFO = INCLUDE_SOURCE;
				MTL_FAST_MATH = YES;
				ONLY_ACTIVE_ARCH = YES;
				SDKROOT = macosx;
				SWIFT_VERSION = 5.0;
			};
			name = Debug;
		};
		C99EEB2B2385796900FEE666 /* Release */ = {
			isa = XCBuildConfiguration;
			baseConfigurationReference = 27B7919C2AEC36A1006E07C6 /* Easydict.xcconfig */;
			buildSettings = {
				ALWAYS_SEARCH_USER_PATHS = NO;
				ASSETCATALOG_COMPILER_GENERATE_SWIFT_ASSET_SYMBOL_EXTENSIONS = YES;
				CLANG_ANALYZER_LOCALIZABILITY_NONLOCALIZED = YES;
				CLANG_ANALYZER_NONNULL = YES;
				CLANG_ANALYZER_NUMBER_OBJECT_CONVERSION = YES_AGGRESSIVE;
				CLANG_CXX_LANGUAGE_STANDARD = "gnu++14";
				CLANG_CXX_LIBRARY = "libc++";
				CLANG_ENABLE_MODULES = YES;
				CLANG_ENABLE_OBJC_ARC = YES;
				CLANG_ENABLE_OBJC_WEAK = YES;
				CLANG_WARN_BLOCK_CAPTURE_AUTORELEASING = YES;
				CLANG_WARN_BOOL_CONVERSION = YES;
				CLANG_WARN_COMMA = YES;
				CLANG_WARN_CONSTANT_CONVERSION = YES;
				CLANG_WARN_DEPRECATED_OBJC_IMPLEMENTATIONS = YES;
				CLANG_WARN_DIRECT_OBJC_ISA_USAGE = YES_ERROR;
				CLANG_WARN_DOCUMENTATION_COMMENTS = YES;
				CLANG_WARN_EMPTY_BODY = YES;
				CLANG_WARN_ENUM_CONVERSION = YES;
				CLANG_WARN_INFINITE_RECURSION = YES;
				CLANG_WARN_INT_CONVERSION = YES;
				CLANG_WARN_NON_LITERAL_NULL_CONVERSION = YES;
				CLANG_WARN_OBJC_IMPLICIT_RETAIN_SELF = YES;
				CLANG_WARN_OBJC_LITERAL_CONVERSION = YES;
				CLANG_WARN_OBJC_ROOT_CLASS = YES_ERROR;
				CLANG_WARN_QUOTED_INCLUDE_IN_FRAMEWORK_HEADER = YES;
				CLANG_WARN_RANGE_LOOP_ANALYSIS = YES;
				CLANG_WARN_STRICT_PROTOTYPES = YES;
				CLANG_WARN_SUSPICIOUS_MOVE = YES;
				CLANG_WARN_UNGUARDED_AVAILABILITY = YES_AGGRESSIVE;
				CLANG_WARN_UNREACHABLE_CODE = YES;
				CLANG_WARN__DUPLICATE_METHOD_MATCH = YES;
				COPY_PHASE_STRIP = NO;
				DEAD_CODE_STRIPPING = YES;
				DEBUG_INFORMATION_FORMAT = "dwarf-with-dsym";
				ENABLE_NS_ASSERTIONS = NO;
				ENABLE_STRICT_OBJC_MSGSEND = YES;
				ENABLE_USER_SCRIPT_SANDBOXING = NO;
				GCC_C_LANGUAGE_STANDARD = gnu11;
				GCC_NO_COMMON_BLOCKS = YES;
				GCC_WARN_64_TO_32_BIT_CONVERSION = YES;
				GCC_WARN_ABOUT_RETURN_TYPE = YES_ERROR;
				GCC_WARN_UNDECLARED_SELECTOR = YES;
				GCC_WARN_UNINITIALIZED_AUTOS = YES_AGGRESSIVE;
				GCC_WARN_UNUSED_FUNCTION = YES;
				GCC_WARN_UNUSED_VARIABLE = YES;
				LOCALIZATION_PREFERS_STRING_CATALOGS = YES;
				MACOSX_DEPLOYMENT_TARGET = 11.0;
				MTL_ENABLE_DEBUG_INFO = NO;
				MTL_FAST_MATH = YES;
				SDKROOT = macosx;
				SWIFT_COMPILATION_MODE = wholemodule;
				SWIFT_VERSION = 5.0;
			};
			name = Release;
		};
		C99EEB2D2385796900FEE666 /* Debug */ = {
			isa = XCBuildConfiguration;
			baseConfigurationReference = 06E15747A7BD34D510ADC6A8 /* Pods-Easydict.debug.xcconfig */;
			buildSettings = {
				ASSETCATALOG_COMPILER_ALTERNATE_APPICON_NAMES = "";
				ASSETCATALOG_COMPILER_APPICON_NAME = "white-black-icon";
				ASSETCATALOG_COMPILER_INCLUDE_ALL_APPICON_ASSETS = NO;
				CLANG_ENABLE_MODULES = YES;
				CODE_SIGN_ENTITLEMENTS = "Easydict/App/Easydict-debug.entitlements";
				CODE_SIGN_IDENTITY = $CODE_SIGN_IDENTITY;
				CODE_SIGN_STYLE = $CODE_SIGN_STYLE;
				COMBINE_HIDPI_IMAGES = YES;
				COPY_PHASE_STRIP = NO;
				CURRENT_PROJECT_VERSION = 31;
				DEAD_CODE_STRIPPING = YES;
				DEVELOPMENT_TEAM = "$(DEVELOPMENT_TEAM)";
				ENABLE_HARDENED_RUNTIME = YES;
				ENABLE_TESTING_SEARCH_PATHS = NO;
				FRAMEWORK_SEARCH_PATHS = "$(inherited)";
				GCC_GENERATE_DEBUGGING_SYMBOLS = YES;
				GCC_PREFIX_HEADER = "$(SRCROOT)/Easydict/App/PrefixHeader.pch";
				INFOPLIST_FILE = "$(TARGET_NAME)/App/Info-debug.plist";
				INFOPLIST_KEY_LSApplicationCategoryType = "public.app-category.utilities";
				LD_RUNPATH_SEARCH_PATHS = (
					"$(inherited)",
					"@executable_path/../Frameworks",
				);
				MACOSX_DEPLOYMENT_TARGET = 11.0;
				MARKETING_VERSION = 2.5.0;
				PRODUCT_BUNDLE_IDENTIFIER = "com.izual.Easydict-debug";
				PRODUCT_MODULE_NAME = Easydict;
				PRODUCT_NAME = "Easydict-debug";
				SWIFT_ACTIVE_COMPILATION_CONDITIONS = "DEBUG $(inherited)";
				SWIFT_EMIT_LOC_STRINGS = YES;
				SWIFT_OBJC_BRIDGING_HEADER = "Easydict/App/Easydict-Bridging-Header.h";
				SWIFT_OPTIMIZATION_LEVEL = "-Onone";
				SWIFT_VERSION = 5.0;
			};
			name = Debug;
		};
		C99EEB2E2385796900FEE666 /* Release */ = {
			isa = XCBuildConfiguration;
			baseConfigurationReference = 91E3E579C6DB88658B4BB102 /* Pods-Easydict.release.xcconfig */;
			buildSettings = {
				ASSETCATALOG_COMPILER_ALTERNATE_APPICON_NAMES = "";
				ASSETCATALOG_COMPILER_APPICON_NAME = "white-black-icon";
				ASSETCATALOG_COMPILER_INCLUDE_ALL_APPICON_ASSETS = NO;
				CLANG_ENABLE_MODULES = YES;
				CODE_SIGN_ENTITLEMENTS = Easydict/App/Easydict.entitlements;
				CODE_SIGN_IDENTITY = $CODE_SIGN_IDENTITY;
				CODE_SIGN_STYLE = $CODE_SIGN_STYLE;
				COMBINE_HIDPI_IMAGES = YES;
				COPY_PHASE_STRIP = NO;
				CURRENT_PROJECT_VERSION = 31;
				DEAD_CODE_STRIPPING = YES;
				DEVELOPMENT_TEAM = "$(DEVELOPMENT_TEAM)";
				ENABLE_HARDENED_RUNTIME = YES;
				ENABLE_TESTING_SEARCH_PATHS = NO;
				FRAMEWORK_SEARCH_PATHS = "$(inherited)";
				GCC_GENERATE_DEBUGGING_SYMBOLS = YES;
				GCC_PREFIX_HEADER = "$(SRCROOT)/Easydict/App/PrefixHeader.pch";
				INFOPLIST_FILE = "$(TARGET_NAME)/App/Info.plist";
				INFOPLIST_KEY_LSApplicationCategoryType = "public.app-category.utilities";
				LD_RUNPATH_SEARCH_PATHS = (
					"$(inherited)",
					"@executable_path/../Frameworks",
				);
				MACOSX_DEPLOYMENT_TARGET = 11.0;
				MARKETING_VERSION = 2.5.0;
				PRODUCT_BUNDLE_IDENTIFIER = com.izual.Easydict;
				PRODUCT_MODULE_NAME = Easydict;
				PRODUCT_NAME = "$(TARGET_NAME)";
				SWIFT_ACTIVE_COMPILATION_CONDITIONS = "$(inherited)";
				SWIFT_EMIT_LOC_STRINGS = YES;
				SWIFT_OBJC_BRIDGING_HEADER = "Easydict/App/Easydict-Bridging-Header.h";
				SWIFT_VERSION = 5.0;
			};
			name = Release;
		};
/* End XCBuildConfiguration section */

/* Begin XCConfigurationList section */
		03022F362B370B7100B63209 /* Build configuration list for PBXNativeTarget "EasydictSwiftTests" */ = {
			isa = XCConfigurationList;
			buildConfigurations = (
				03022F342B370B7100B63209 /* Debug */,
				03022F352B370B7100B63209 /* Release */,
			);
			defaultConfigurationIsVisible = 0;
			defaultConfigurationName = Release;
		};
		0313F8732AD5577400A5CFB0 /* Build configuration list for PBXNativeTarget "EasydictTests" */ = {
			isa = XCConfigurationList;
			buildConfigurations = (
				0313F8742AD5577400A5CFB0 /* Debug */,
				0313F8752AD5577400A5CFB0 /* Release */,
			);
			defaultConfigurationIsVisible = 0;
			defaultConfigurationName = Release;
		};
		C90BE31A239F38EC00ADE88B /* Build configuration list for PBXNativeTarget "EasydictHelper" */ = {
			isa = XCConfigurationList;
			buildConfigurations = (
				C90BE31B239F38EC00ADE88B /* Debug */,
				C90BE31C239F38EC00ADE88B /* Release */,
			);
			defaultConfigurationIsVisible = 0;
			defaultConfigurationName = Release;
		};
		C99EEB132385796700FEE666 /* Build configuration list for PBXProject "Easydict" */ = {
			isa = XCConfigurationList;
			buildConfigurations = (
				C99EEB2A2385796900FEE666 /* Debug */,
				C99EEB2B2385796900FEE666 /* Release */,
			);
			defaultConfigurationIsVisible = 0;
			defaultConfigurationName = Release;
		};
		C99EEB2C2385796900FEE666 /* Build configuration list for PBXNativeTarget "Easydict" */ = {
			isa = XCConfigurationList;
			buildConfigurations = (
				C99EEB2D2385796900FEE666 /* Debug */,
				C99EEB2E2385796900FEE666 /* Release */,
			);
			defaultConfigurationIsVisible = 0;
			defaultConfigurationName = Release;
		};
/* End XCConfigurationList section */

/* Begin XCRemoteSwiftPackageReference section */
		03022F172B3591AE00B63209 /* XCRemoteSwiftPackageReference "generative-ai-swift" */ = {
			isa = XCRemoteSwiftPackageReference;
			repositoryURL = "https://github.com/google/generative-ai-swift";
			requirement = {
				kind = upToNextMajorVersion;
				minimumVersion = 0.4.4;
			};
		};
		03022F1A2B35DEBA00B63209 /* XCRemoteSwiftPackageReference "Hue" */ = {
			isa = XCRemoteSwiftPackageReference;
			repositoryURL = "https://github.com/zenangst/Hue";
			requirement = {
				kind = upToNextMajorVersion;
				minimumVersion = 5.0.1;
			};
		};
		03022F1D2B36CF3100B63209 /* XCRemoteSwiftPackageReference "SwiftShell" */ = {
			isa = XCRemoteSwiftPackageReference;
			repositoryURL = "https://github.com/kareman/SwiftShell";
			requirement = {
				kind = upToNextMajorVersion;
				minimumVersion = 5.1.0;
			};
		};
		03022F202B36D1A300B63209 /* XCRemoteSwiftPackageReference "SnapKit" */ = {
			isa = XCRemoteSwiftPackageReference;
			repositoryURL = "https://github.com/SnapKit/SnapKit";
			requirement = {
				kind = upToNextMajorVersion;
				minimumVersion = 5.6.0;
			};
		};
		038030932B4106800009230C /* XCRemoteSwiftPackageReference "CocoaLumberjack" */ = {
			isa = XCRemoteSwiftPackageReference;
			repositoryURL = "https://github.com/CocoaLumberjack/CocoaLumberjack.git";
			requirement = {
				kind = upToNextMinorVersion;
				minimumVersion = 3.7.1;
			};
		};
		038EA1A82B41169C008A6DD1 /* XCRemoteSwiftPackageReference "ZipArchive" */ = {
			isa = XCRemoteSwiftPackageReference;
			repositoryURL = "https://github.com/ZipArchive/ZipArchive.git";
			requirement = {
				kind = upToNextMajorVersion;
				minimumVersion = 2.5.5;
			};
		};
		038EA1AB2B41282F008A6DD1 /* XCRemoteSwiftPackageReference "MJExtension" */ = {
			isa = XCRemoteSwiftPackageReference;
			repositoryURL = "https://github.com/CoderMJLee/MJExtension";
			requirement = {
				kind = upToNextMajorVersion;
				minimumVersion = 3.4.1;
			};
		};
		03A8308B2B405F8E00112834 /* XCRemoteSwiftPackageReference "Sparkle" */ = {
			isa = XCRemoteSwiftPackageReference;
			repositoryURL = "https://github.com/sparkle-project/Sparkle";
			requirement = {
				kind = upToNextMajorVersion;
				minimumVersion = 2.5.2;
			};
		};
		03A8308E2B4073E700112834 /* XCRemoteSwiftPackageReference "appcenter-sdk-apple" */ = {
			isa = XCRemoteSwiftPackageReference;
			repositoryURL = "https://github.com/microsoft/appcenter-sdk-apple.git";
			requirement = {
				kind = upToNextMajorVersion;
				minimumVersion = 5.0.4;
			};
		};
		03A830932B4076FC00112834 /* XCRemoteSwiftPackageReference "firebase-ios-sdk" */ = {
			isa = XCRemoteSwiftPackageReference;
			repositoryURL = "https://github.com/firebase/firebase-ios-sdk";
			requirement = {
				kind = upToNextMajorVersion;
				minimumVersion = 10.19.1;
			};
		};
		03CF27FC2B3DA7D500E19B57 /* XCRemoteSwiftPackageReference "realm-swift" */ = {
			isa = XCRemoteSwiftPackageReference;
			repositoryURL = "https://github.com/realm/realm-swift.git";
			requirement = {
				kind = upToNextMajorVersion;
				minimumVersion = 10.45.2;
			};
		};
		03FD68B92B1DC59600FD388E /* XCRemoteSwiftPackageReference "CryptoSwift" */ = {
			isa = XCRemoteSwiftPackageReference;
			repositoryURL = "https://github.com/krzyzanowskim/CryptoSwift";
			requirement = {
				kind = upToNextMajorVersion;
				minimumVersion = 1.8.0;
			};
		};
		2721E4CE2AFE920700A059AC /* XCRemoteSwiftPackageReference "Alamofire" */ = {
			isa = XCRemoteSwiftPackageReference;
			repositoryURL = "https://github.com/Alamofire/Alamofire.git";
			requirement = {
				kind = upToNextMajorVersion;
				minimumVersion = 5.8.1;
			};
		};
		967712E82B5B913600105E0F /* XCRemoteSwiftPackageReference "KeyHolder" */ = {
			isa = XCRemoteSwiftPackageReference;
			repositoryURL = "https://github.com/Clipy/KeyHolder.git";
			requirement = {
				kind = upToNextMajorVersion;
				minimumVersion = 4.2.0;
			};
		};
		EA3B81FA2B52555C004C0E8B /* XCRemoteSwiftPackageReference "Defaults" */ = {
			isa = XCRemoteSwiftPackageReference;
			repositoryURL = "https://github.com/sindresorhus/Defaults.git";
			requirement = {
				kind = upToNextMajorVersion;
				minimumVersion = 7.3.1;
			};
		};
/* End XCRemoteSwiftPackageReference section */

/* Begin XCSwiftPackageProductDependency section */
		03022F182B3591AE00B63209 /* GoogleGenerativeAI */ = {
			isa = XCSwiftPackageProductDependency;
			package = 03022F172B3591AE00B63209 /* XCRemoteSwiftPackageReference "generative-ai-swift" */;
			productName = GoogleGenerativeAI;
		};
		03022F1B2B35DEBA00B63209 /* Hue */ = {
			isa = XCSwiftPackageProductDependency;
			package = 03022F1A2B35DEBA00B63209 /* XCRemoteSwiftPackageReference "Hue" */;
			productName = Hue;
		};
		03022F1E2B36CF3100B63209 /* SwiftShell */ = {
			isa = XCSwiftPackageProductDependency;
			package = 03022F1D2B36CF3100B63209 /* XCRemoteSwiftPackageReference "SwiftShell" */;
			productName = SwiftShell;
		};
		03022F212B36D1A400B63209 /* SnapKit */ = {
			isa = XCSwiftPackageProductDependency;
			package = 03022F202B36D1A300B63209 /* XCRemoteSwiftPackageReference "SnapKit" */;
			productName = SnapKit;
		};
		038030942B4106800009230C /* CocoaLumberjack */ = {
			isa = XCSwiftPackageProductDependency;
			package = 038030932B4106800009230C /* XCRemoteSwiftPackageReference "CocoaLumberjack" */;
			productName = CocoaLumberjack;
		};
		038030962B4106800009230C /* CocoaLumberjackSwift */ = {
			isa = XCSwiftPackageProductDependency;
			package = 038030932B4106800009230C /* XCRemoteSwiftPackageReference "CocoaLumberjack" */;
			productName = CocoaLumberjackSwift;
		};
		038EA1A92B41169C008A6DD1 /* ZipArchive */ = {
			isa = XCSwiftPackageProductDependency;
			package = 038EA1A82B41169C008A6DD1 /* XCRemoteSwiftPackageReference "ZipArchive" */;
			productName = ZipArchive;
		};
		038EA1AC2B41282F008A6DD1 /* MJExtension */ = {
			isa = XCSwiftPackageProductDependency;
			package = 038EA1AB2B41282F008A6DD1 /* XCRemoteSwiftPackageReference "MJExtension" */;
			productName = MJExtension;
		};
		03A8308C2B405F8E00112834 /* Sparkle */ = {
			isa = XCSwiftPackageProductDependency;
			package = 03A8308B2B405F8E00112834 /* XCRemoteSwiftPackageReference "Sparkle" */;
			productName = Sparkle;
		};
		03A8308F2B4073E700112834 /* AppCenterAnalytics */ = {
			isa = XCSwiftPackageProductDependency;
			package = 03A8308E2B4073E700112834 /* XCRemoteSwiftPackageReference "appcenter-sdk-apple" */;
			productName = AppCenterAnalytics;
		};
		03A830912B4073E700112834 /* AppCenterCrashes */ = {
			isa = XCSwiftPackageProductDependency;
			package = 03A8308E2B4073E700112834 /* XCRemoteSwiftPackageReference "appcenter-sdk-apple" */;
			productName = AppCenterCrashes;
		};
		03A830942B4076FC00112834 /* FirebaseAnalyticsSwift */ = {
			isa = XCSwiftPackageProductDependency;
			package = 03A830932B4076FC00112834 /* XCRemoteSwiftPackageReference "firebase-ios-sdk" */;
			productName = FirebaseAnalyticsSwift;
		};
		03CF27FD2B3DA7D500E19B57 /* Realm */ = {
			isa = XCSwiftPackageProductDependency;
			package = 03CF27FC2B3DA7D500E19B57 /* XCRemoteSwiftPackageReference "realm-swift" */;
			productName = Realm;
		};
		03CF27FF2B3DA7D500E19B57 /* RealmSwift */ = {
			isa = XCSwiftPackageProductDependency;
			package = 03CF27FC2B3DA7D500E19B57 /* XCRemoteSwiftPackageReference "realm-swift" */;
			productName = RealmSwift;
		};
		03FD68BA2B1DC59600FD388E /* CryptoSwift */ = {
			isa = XCSwiftPackageProductDependency;
			package = 03FD68B92B1DC59600FD388E /* XCRemoteSwiftPackageReference "CryptoSwift" */;
			productName = CryptoSwift;
		};
		2721E4CF2AFE920700A059AC /* Alamofire */ = {
			isa = XCSwiftPackageProductDependency;
			package = 2721E4CE2AFE920700A059AC /* XCRemoteSwiftPackageReference "Alamofire" */;
			productName = Alamofire;
		};
		967712E92B5B913600105E0F /* KeyHolder */ = {
			isa = XCSwiftPackageProductDependency;
			package = 967712E82B5B913600105E0F /* XCRemoteSwiftPackageReference "KeyHolder" */;
			productName = KeyHolder;
		};
		EA3B81FB2B52555C004C0E8B /* Defaults */ = {
			isa = XCSwiftPackageProductDependency;
			package = EA3B81FA2B52555C004C0E8B /* XCRemoteSwiftPackageReference "Defaults" */;
			productName = Defaults;
		};
/* End XCSwiftPackageProductDependency section */
	};
	rootObject = C99EEB102385796700FEE666 /* Project object */;
}<|MERGE_RESOLUTION|>--- conflicted
+++ resolved
@@ -278,13 +278,10 @@
 		DC46DF802B4417B900DEAE3E /* Configuration.swift in Sources */ = {isa = PBXBuildFile; fileRef = DC46DF7F2B4417B900DEAE3E /* Configuration.swift */; };
 		DC6D9C872B352EBC0055EFFC /* FontSizeHintView.swift in Sources */ = {isa = PBXBuildFile; fileRef = DC6D9C862B352EBC0055EFFC /* FontSizeHintView.swift */; };
 		DC6D9C892B3969510055EFFC /* Appearance.swift in Sources */ = {isa = PBXBuildFile; fileRef = DC6D9C882B3969510055EFFC /* Appearance.swift */; };
-<<<<<<< HEAD
 		EA1013442B5DBDB1005E43F9 /* KeyCombo+Defaults.Serializable.swift in Sources */ = {isa = PBXBuildFile; fileRef = EA1013432B5DBDB1005E43F9 /* KeyCombo+Defaults.Serializable.swift */; };
 		EA3B81F92B5254AA004C0E8B /* Configuration.swift in Sources */ = {isa = PBXBuildFile; fileRef = EA3B81F82B5254AA004C0E8B /* Configuration.swift */; };
-=======
 		DCF176F22B57CED700CA6026 /* Configuration+UserData.swift in Sources */ = {isa = PBXBuildFile; fileRef = DCF176F12B57CED700CA6026 /* Configuration+UserData.swift */; };
 		EA3B81F92B5254AA004C0E8B /* Configuration+Defaults.swift in Sources */ = {isa = PBXBuildFile; fileRef = EA3B81F82B5254AA004C0E8B /* Configuration+Defaults.swift */; };
->>>>>>> bece937d
 		EA3B81FC2B52555C004C0E8B /* Defaults in Frameworks */ = {isa = PBXBuildFile; productRef = EA3B81FB2B52555C004C0E8B /* Defaults */; };
 		EA9943E32B534C3300EE7B97 /* TTSServiceType.swift in Sources */ = {isa = PBXBuildFile; fileRef = EA9943E22B534C3300EE7B97 /* TTSServiceType.swift */; };
 		EA9943E82B534D8900EE7B97 /* LanguageDetectOptimizeExtensions.swift in Sources */ = {isa = PBXBuildFile; fileRef = EA9943E72B534D8900EE7B97 /* LanguageDetectOptimizeExtensions.swift */; };
@@ -787,13 +784,10 @@
 		DC46DF7F2B4417B900DEAE3E /* Configuration.swift */ = {isa = PBXFileReference; lastKnownFileType = sourcecode.swift; path = Configuration.swift; sourceTree = "<group>"; };
 		DC6D9C862B352EBC0055EFFC /* FontSizeHintView.swift */ = {isa = PBXFileReference; lastKnownFileType = sourcecode.swift; path = FontSizeHintView.swift; sourceTree = "<group>"; };
 		DC6D9C882B3969510055EFFC /* Appearance.swift */ = {isa = PBXFileReference; lastKnownFileType = sourcecode.swift; path = Appearance.swift; sourceTree = "<group>"; };
-<<<<<<< HEAD
 		EA1013432B5DBDB1005E43F9 /* KeyCombo+Defaults.Serializable.swift */ = {isa = PBXFileReference; lastKnownFileType = sourcecode.swift; path = "KeyCombo+Defaults.Serializable.swift"; sourceTree = "<group>"; };
 		EA3B81F82B5254AA004C0E8B /* Configuration.swift */ = {isa = PBXFileReference; lastKnownFileType = sourcecode.swift; path = Configuration.swift; sourceTree = "<group>"; };
-=======
 		DCF176F12B57CED700CA6026 /* Configuration+UserData.swift */ = {isa = PBXFileReference; lastKnownFileType = sourcecode.swift; path = "Configuration+UserData.swift"; sourceTree = "<group>"; };
 		EA3B81F82B5254AA004C0E8B /* Configuration+Defaults.swift */ = {isa = PBXFileReference; lastKnownFileType = sourcecode.swift; path = "Configuration+Defaults.swift"; sourceTree = "<group>"; };
->>>>>>> bece937d
 		EA9943E22B534C3300EE7B97 /* TTSServiceType.swift */ = {isa = PBXFileReference; lastKnownFileType = sourcecode.swift; path = TTSServiceType.swift; sourceTree = "<group>"; };
 		EA9943E72B534D8900EE7B97 /* LanguageDetectOptimizeExtensions.swift */ = {isa = PBXFileReference; lastKnownFileType = sourcecode.swift; path = LanguageDetectOptimizeExtensions.swift; sourceTree = "<group>"; };
 		EA9943ED2B5353AB00EE7B97 /* WindowTypeExtensions.swift */ = {isa = PBXFileReference; lastKnownFileType = sourcecode.swift; path = WindowTypeExtensions.swift; sourceTree = "<group>"; };
@@ -2142,11 +2136,8 @@
 				0A8685C72B552A590022534F /* DisabledAppTab.swift */,
 				276742042B3DC230002A2C75 /* PrivacyTab.swift */,
 				276742052B3DC230002A2C75 /* AboutTab.swift */,
-<<<<<<< HEAD
 				96099AE12B5D40330055C4DD /* ShortcutTab.swift */,
-=======
 				03832F532B5F6BE200D0DC64 /* AdvancedTab.swift */,
->>>>>>> bece937d
 			);
 			path = Tabs;
 			sourceTree = "<group>";
@@ -2343,11 +2334,8 @@
 		EA9943E62B534D7C00EE7B97 /* Extensions */ = {
 			isa = PBXGroup;
 			children = (
-<<<<<<< HEAD
 				EA1013412B5DBDA5005E43F9 /* Defaults */,
-=======
 				038A723E2B62C07B004995E3 /* String */,
->>>>>>> bece937d
 				EAED41F02B54B1A60005FE0A /* QueryService+ConfigurableService */,
 				EA9943E72B534D8900EE7B97 /* LanguageDetectOptimizeExtensions.swift */,
 				EA9943ED2B5353AB00EE7B97 /* WindowTypeExtensions.swift */,
@@ -2473,11 +2461,8 @@
 				038EA1A92B41169C008A6DD1 /* ZipArchive */,
 				038EA1AC2B41282F008A6DD1 /* MJExtension */,
 				EA3B81FB2B52555C004C0E8B /* Defaults */,
-<<<<<<< HEAD
 				967712E92B5B913600105E0F /* KeyHolder */,
-=======
 				03022F182B3591AE00B63209 /* GoogleGenerativeAI */,
->>>>>>> bece937d
 			);
 			productName = Bob;
 			productReference = C99EEB182385796700FEE666 /* Easydict-debug.app */;
@@ -2537,11 +2522,8 @@
 				038EA1A82B41169C008A6DD1 /* XCRemoteSwiftPackageReference "ZipArchive" */,
 				038EA1AB2B41282F008A6DD1 /* XCRemoteSwiftPackageReference "MJExtension" */,
 				EA3B81FA2B52555C004C0E8B /* XCRemoteSwiftPackageReference "Defaults" */,
-<<<<<<< HEAD
 				967712E82B5B913600105E0F /* XCRemoteSwiftPackageReference "KeyHolder" */,
-=======
 				03022F172B3591AE00B63209 /* XCRemoteSwiftPackageReference "generative-ai-swift" */,
->>>>>>> bece937d
 			);
 			productRefGroup = C99EEB192385796700FEE666 /* Products */;
 			projectDirPath = "";
