// !$*UTF8*$!
{
	archiveVersion = 1;
	classes = {
	};
	objectVersion = 60;
	objects = {

/* Begin PBXBuildFile section */
		03008B2729408BF50062B821 /* NSObject+EZDarkMode.m in Sources */ = {isa = PBXBuildFile; fileRef = 03008B2629408BF50062B821 /* NSObject+EZDarkMode.m */; };
		03008B2B2940D3230062B821 /* EZDeepLTranslate.m in Sources */ = {isa = PBXBuildFile; fileRef = 03008B2A2940D3230062B821 /* EZDeepLTranslate.m */; };
		03008B2E2941956D0062B821 /* EZURLSchemeHandler.m in Sources */ = {isa = PBXBuildFile; fileRef = 03008B2D2941956D0062B821 /* EZURLSchemeHandler.m */; };
		03008B3F29444B0A0062B821 /* NSView+EZAnimatedHidden.m in Sources */ = {isa = PBXBuildFile; fileRef = 03008B3E29444B0A0062B821 /* NSView+EZAnimatedHidden.m */; };
		03022F192B3591AE00B63209 /* GoogleGenerativeAI in Frameworks */ = {isa = PBXBuildFile; productRef = 03022F182B3591AE00B63209 /* GoogleGenerativeAI */; };
		03022F1C2B35DEBA00B63209 /* Hue in Frameworks */ = {isa = PBXBuildFile; productRef = 03022F1B2B35DEBA00B63209 /* Hue */; };
		03022F1F2B36CF3100B63209 /* SwiftShell in Frameworks */ = {isa = PBXBuildFile; productRef = 03022F1E2B36CF3100B63209 /* SwiftShell */; };
		03022F222B36D1A400B63209 /* SnapKit in Frameworks */ = {isa = PBXBuildFile; productRef = 03022F212B36D1A400B63209 /* SnapKit */; };
		03022F312B370B7100B63209 /* EasydictSwiftTests.swift in Sources */ = {isa = PBXBuildFile; fileRef = 03022F302B370B7100B63209 /* EasydictSwiftTests.swift */; };
		030570E22ADB919900C9905E /* EZAppleScriptManager.m in Sources */ = {isa = PBXBuildFile; fileRef = 030570E12ADB919900C9905E /* EZAppleScriptManager.m */; };
		0309E1ED292B439A00AFB76A /* EZTextView.m in Sources */ = {isa = PBXBuildFile; fileRef = 0309E1EC292B439A00AFB76A /* EZTextView.m */; };
		0309E1F0292B4A5E00AFB76A /* NSView+EZGetViewController.m in Sources */ = {isa = PBXBuildFile; fileRef = 0309E1EF292B4A5E00AFB76A /* NSView+EZGetViewController.m */; };
		0309E1F4292BD6A100AFB76A /* EZQueryModel.m in Sources */ = {isa = PBXBuildFile; fileRef = 0309E1F3292BD6A100AFB76A /* EZQueryModel.m */; };
		030DB2612B56CC6500E27DEA /* BingLanguageVoice.swift in Sources */ = {isa = PBXBuildFile; fileRef = 030DB2602B56CC6500E27DEA /* BingLanguageVoice.swift */; };
		0310C8272A94F5DF00B1D81E /* apple-dictionary.html in Resources */ = {isa = PBXBuildFile; fileRef = 0310C8262A94EFA100B1D81E /* apple-dictionary.html */; };
		0313F8702AD5577400A5CFB0 /* EasydictTests.m in Sources */ = {isa = PBXBuildFile; fileRef = 0313F86F2AD5577400A5CFB0 /* EasydictTests.m */; };
		031DBD792AE01E130071CF85 /* easydict in Resources */ = {isa = PBXBuildFile; fileRef = 031DBD782AE01E130071CF85 /* easydict */; };
		0320C5872B29F35700861B3D /* QueryServiceRecord.swift in Sources */ = {isa = PBXBuildFile; fileRef = 0320C5862B29F35700861B3D /* QueryServiceRecord.swift */; };
		03247E362968158B00AFCD67 /* EZScriptExecutor.m in Sources */ = {isa = PBXBuildFile; fileRef = 03247E352968158B00AFCD67 /* EZScriptExecutor.m */; };
		03247E3A296AE8EC00AFCD67 /* EZLoadingAnimationView.m in Sources */ = {isa = PBXBuildFile; fileRef = 03247E39296AE8EC00AFCD67 /* EZLoadingAnimationView.m */; };
		03262C1C29EEE91700EFECA0 /* EZEnumTypes.m in Sources */ = {isa = PBXBuildFile; fileRef = 03262C1B29EEE91700EFECA0 /* EZEnumTypes.m */; };
		03262C1F29EF8EE500EFECA0 /* EZPrivacyViewController.m in Sources */ = {isa = PBXBuildFile; fileRef = 03262C1E29EF8EE500EFECA0 /* EZPrivacyViewController.m */; };
		03262C2529EFE97B00EFECA0 /* NSViewController+EZWindow.m in Sources */ = {isa = PBXBuildFile; fileRef = 03262C2429EFE97B00EFECA0 /* NSViewController+EZWindow.m */; };
		0329CD6F29EE924500963F78 /* EZRightClickDetector.m in Sources */ = {isa = PBXBuildFile; fileRef = 0329CD6E29EE924500963F78 /* EZRightClickDetector.m */; };
		033363A0293A05D200FED9C8 /* EZSelectLanguageButton.m in Sources */ = {isa = PBXBuildFile; fileRef = 0333639F293A05D200FED9C8 /* EZSelectLanguageButton.m */; };
		033363A6293C4AFA00FED9C8 /* PrintBeautifulLog.m in Sources */ = {isa = PBXBuildFile; fileRef = 033363A5293C4AFA00FED9C8 /* PrintBeautifulLog.m */; };
		0333FDA32A035BEC00891515 /* NSArray+EZChineseText.m in Sources */ = {isa = PBXBuildFile; fileRef = 0333FDA22A035BEC00891515 /* NSArray+EZChineseText.m */; };
		0333FDA62A035D5700891515 /* NSString+EZChineseText.m in Sources */ = {isa = PBXBuildFile; fileRef = 0333FDA52A035D5700891515 /* NSString+EZChineseText.m */; };
		033A8EAE2BDFE09B00030C08 /* String+Extension.swift in Sources */ = {isa = PBXBuildFile; fileRef = 033A8EAD2BDFE09B00030C08 /* String+Extension.swift */; };
		033B7134293CE2430096E2DF /* EZWebViewTranslator.m in Sources */ = {isa = PBXBuildFile; fileRef = 033B7133293CE2430096E2DF /* EZWebViewTranslator.m */; };
		033C30FC2A7409C40095926A /* TTTDictionary.m in Sources */ = {isa = PBXBuildFile; fileRef = 033C30FB2A7409C40095926A /* TTTDictionary.m */; };
		033C31002A74CECE0095926A /* EZAppleDictionary.m in Sources */ = {isa = PBXBuildFile; fileRef = 033C30FF2A74CECE0095926A /* EZAppleDictionary.m */; };
		0342A9812AD64924002A9F5F /* NSString+EZSplit.m in Sources */ = {isa = PBXBuildFile; fileRef = 0342A9802AD64924002A9F5F /* NSString+EZSplit.m */; };
		034749772B37279200FF679C /* String+EncryptAES.swift in Sources */ = {isa = PBXBuildFile; fileRef = 03FD68BD2B1E151A00FD388E /* String+EncryptAES.swift */; };
		03542A30293645DF00C34C33 /* EZAppleService.m in Sources */ = {isa = PBXBuildFile; fileRef = 03542A2F293645DF00C34C33 /* EZAppleService.m */; };
		03542A342936F70F00C34C33 /* EZLanguageManager.m in Sources */ = {isa = PBXBuildFile; fileRef = 03542A332936F70F00C34C33 /* EZLanguageManager.m */; };
		03542A3A2937AE6400C34C33 /* EZQueryService.m in Sources */ = {isa = PBXBuildFile; fileRef = 03542A392937AE6400C34C33 /* EZQueryService.m */; };
		03542A3D2937AF4F00C34C33 /* EZQueryResult.m in Sources */ = {isa = PBXBuildFile; fileRef = 03542A3C2937AF4F00C34C33 /* EZQueryResult.m */; };
		03542A402937B3C900C34C33 /* EZOCRResult.m in Sources */ = {isa = PBXBuildFile; fileRef = 03542A3F2937B3C900C34C33 /* EZOCRResult.m */; };
		03542A432937B45E00C34C33 /* EZBaiduTranslate.m in Sources */ = {isa = PBXBuildFile; fileRef = 03542A422937B45E00C34C33 /* EZBaiduTranslate.m */; };
		03542A462937B4C300C34C33 /* EZBaiduTranslateResponse.m in Sources */ = {isa = PBXBuildFile; fileRef = 03542A452937B4C300C34C33 /* EZBaiduTranslateResponse.m */; };
		03542A492937B5CF00C34C33 /* EZGoogleTranslate.m in Sources */ = {isa = PBXBuildFile; fileRef = 03542A482937B5CF00C34C33 /* EZGoogleTranslate.m */; };
		03542A4C2937B5F100C34C33 /* EZYoudaoTranslate.m in Sources */ = {isa = PBXBuildFile; fileRef = 03542A4B2937B5F100C34C33 /* EZYoudaoTranslate.m */; };
		03542A4F2937B64B00C34C33 /* EZYoudaoOCRResponse.m in Sources */ = {isa = PBXBuildFile; fileRef = 03542A4E2937B64B00C34C33 /* EZYoudaoOCRResponse.m */; };
		03542A522937B69200C34C33 /* EZYoudaoTranslateResponse.m in Sources */ = {isa = PBXBuildFile; fileRef = 03542A512937B69200C34C33 /* EZYoudaoTranslateResponse.m */; };
		03542A552937B7DE00C34C33 /* EZError.m in Sources */ = {isa = PBXBuildFile; fileRef = 03542A542937B7DE00C34C33 /* EZError.m */; };
		03542A582937CC3200C34C33 /* EZConfiguration.m in Sources */ = {isa = PBXBuildFile; fileRef = 03542A572937CC3200C34C33 /* EZConfiguration.m */; };
		03542A5B2938DA2B00C34C33 /* EZDetectLanguageButton.m in Sources */ = {isa = PBXBuildFile; fileRef = 03542A5A2938DA2B00C34C33 /* EZDetectLanguageButton.m */; };
		03542A5E2938F05B00C34C33 /* EZLanguageModel.m in Sources */ = {isa = PBXBuildFile; fileRef = 03542A5D2938F05B00C34C33 /* EZLanguageModel.m */; };
		035E37E72A0953120061DFAF /* EZToast.m in Sources */ = {isa = PBXBuildFile; fileRef = 035E37E62A0953120061DFAF /* EZToast.m */; };
		0361965529FFECFC00806370 /* youdao-sign.js in Resources */ = {isa = PBXBuildFile; fileRef = 0361965429FFECFC00806370 /* youdao-sign.js */; };
		036196752A000F5900806370 /* FWEncryptorAES.m in Sources */ = {isa = PBXBuildFile; fileRef = 036196702A000F5800806370 /* FWEncryptorAES.m */; };
		036196762A000F5900806370 /* NSData+Base64.m in Sources */ = {isa = PBXBuildFile; fileRef = 036196722A000F5900806370 /* NSData+Base64.m */; };
		036196772A000F5900806370 /* NSData+CommonCrypto.m in Sources */ = {isa = PBXBuildFile; fileRef = 036196742A000F5900806370 /* NSData+CommonCrypto.m */; };
		0361967B2A0037F700806370 /* NSData+EZMD5.m in Sources */ = {isa = PBXBuildFile; fileRef = 0361967A2A0037F700806370 /* NSData+EZMD5.m */; };
		036A0DB82AD8403A006E6D4F /* NSString+EZHandleInputText.m in Sources */ = {isa = PBXBuildFile; fileRef = 036A0DB72AD8403A006E6D4F /* NSString+EZHandleInputText.m */; };
		036A0DBB2AD941F9006E6D4F /* EZReplaceTextButton.m in Sources */ = {isa = PBXBuildFile; fileRef = 036A0DBA2AD941F9006E6D4F /* EZReplaceTextButton.m */; };
		036BCD482BDE5D0D009C893F /* BuiltInAIService+ConfigurableService.swift in Sources */ = {isa = PBXBuildFile; fileRef = 036BCD472BDE5D0D009C893F /* BuiltInAIService+ConfigurableService.swift */; };
		036BCD4A2BDE8A96009C893F /* DefaultsStoredKey.swift in Sources */ = {isa = PBXBuildFile; fileRef = 036BCD492BDE8A96009C893F /* DefaultsStoredKey.swift */; };
		036D62812BCAB613002C95C7 /* BuiltInAIService.swift in Sources */ = {isa = PBXBuildFile; fileRef = 036D62802BCAB613002C95C7 /* BuiltInAIService.swift */; };
		036E7D7B293F4FC8002675DF /* EZOpenLinkButton.m in Sources */ = {isa = PBXBuildFile; fileRef = 036E7D7A293F4FC8002675DF /* EZOpenLinkButton.m */; };
		03779F0E2BB256A7008D3C42 /* OpenAIService.swift in Sources */ = {isa = PBXBuildFile; fileRef = 03779F0B2BB256A7008D3C42 /* OpenAIService.swift */; };
		03779F0F2BB256A7008D3C42 /* Prompt.swift in Sources */ = {isa = PBXBuildFile; fileRef = 03779F0C2BB256A7008D3C42 /* Prompt.swift */; };
		03779F132BB256B5008D3C42 /* APIKey.swift in Sources */ = {isa = PBXBuildFile; fileRef = 03779F102BB256B5008D3C42 /* APIKey.swift */; };
		03779F142BB256B5008D3C42 /* EncryptedSecretKeys.plist in Resources */ = {isa = PBXBuildFile; fileRef = 03779F112BB256B5008D3C42 /* EncryptedSecretKeys.plist */; };
		03779F172BB256C5008D3C42 /* URL+IsValid.swift in Sources */ = {isa = PBXBuildFile; fileRef = 03779F152BB256C5008D3C42 /* URL+IsValid.swift */; };
		03779F1A2BB25797008D3C42 /* OpenAI in Frameworks */ = {isa = PBXBuildFile; productRef = 03779F192BB25797008D3C42 /* OpenAI */; };
		037852B02957FEB200D0E2CF /* EZServiceViewController.m in Sources */ = {isa = PBXBuildFile; fileRef = 037852AF2957FEB200D0E2CF /* EZServiceViewController.m */; };
		037852B329583F5200D0E2CF /* EZServiceCell.m in Sources */ = {isa = PBXBuildFile; fileRef = 037852B229583F5200D0E2CF /* EZServiceCell.m */; };
		037852B629588EDE00D0E2CF /* EZCustomTableRowView.m in Sources */ = {isa = PBXBuildFile; fileRef = 037852B529588EDE00D0E2CF /* EZCustomTableRowView.m */; };
		037852B9295D49F900D0E2CF /* EZTableRowView.m in Sources */ = {isa = PBXBuildFile; fileRef = 037852B8295D49F900D0E2CF /* EZTableRowView.m */; };
		038030952B4106800009230C /* CocoaLumberjack in Frameworks */ = {isa = PBXBuildFile; productRef = 038030942B4106800009230C /* CocoaLumberjack */; };
		038030972B4106800009230C /* CocoaLumberjackSwift in Frameworks */ = {isa = PBXBuildFile; productRef = 038030962B4106800009230C /* CocoaLumberjackSwift */; };
		03832F542B5F6BE200D0DC64 /* AdvancedTab.swift in Sources */ = {isa = PBXBuildFile; fileRef = 03832F532B5F6BE200D0DC64 /* AdvancedTab.swift */; };
		0383914C292FBE120009828C /* Main.strings in Resources */ = {isa = PBXBuildFile; fileRef = 03839140292FBE120009828C /* Main.strings */; };
		0383914D292FBE120009828C /* Assets.xcassets in Resources */ = {isa = PBXBuildFile; fileRef = 03839143292FBE120009828C /* Assets.xcassets */; };
		0383914E292FBE120009828C /* ViewController.m in Sources */ = {isa = PBXBuildFile; fileRef = 03839144292FBE120009828C /* ViewController.m */; };
		0383914F292FBE120009828C /* Main.storyboard in Resources */ = {isa = PBXBuildFile; fileRef = 03839145292FBE120009828C /* Main.storyboard */; };
		03839150292FBE120009828C /* main.m in Sources */ = {isa = PBXBuildFile; fileRef = 03839147292FBE120009828C /* main.m */; };
		03839151292FBE120009828C /* AppDelegate.m in Sources */ = {isa = PBXBuildFile; fileRef = 03839148292FBE120009828C /* AppDelegate.m */; };
		03882F8D29D95044005B5A52 /* CTView.m in Sources */ = {isa = PBXBuildFile; fileRef = 03882F8429D95044005B5A52 /* CTView.m */; };
		03882F8E29D95044005B5A52 /* ToastWindowController.m in Sources */ = {isa = PBXBuildFile; fileRef = 03882F8629D95044005B5A52 /* ToastWindowController.m */; };
		03882F8F29D95044005B5A52 /* CTScreen.m in Sources */ = {isa = PBXBuildFile; fileRef = 03882F8729D95044005B5A52 /* CTScreen.m */; };
		03882F9029D95044005B5A52 /* ToastWindowController.xib in Resources */ = {isa = PBXBuildFile; fileRef = 03882F8829D95044005B5A52 /* ToastWindowController.xib */; };
		03882F9129D95044005B5A52 /* CTCommon.m in Sources */ = {isa = PBXBuildFile; fileRef = 03882F8929D95044005B5A52 /* CTCommon.m */; };
		03882F9229D95044005B5A52 /* Info.plist in Resources */ = {isa = PBXBuildFile; fileRef = 03882F8C29D95044005B5A52 /* Info.plist */; };
		038A72402B62C0B9004995E3 /* String+Regex.swift in Sources */ = {isa = PBXBuildFile; fileRef = 038A723F2B62C0B9004995E3 /* String+Regex.swift */; };
		038EA1AA2B41169C008A6DD1 /* ZipArchive in Frameworks */ = {isa = PBXBuildFile; productRef = 038EA1A92B41169C008A6DD1 /* ZipArchive */; };
		038EA1AD2B41282F008A6DD1 /* MJExtension in Frameworks */ = {isa = PBXBuildFile; productRef = 038EA1AC2B41282F008A6DD1 /* MJExtension */; };
		038F1F8F2BAD838F00CD2F65 /* NSMenu+PopUpBelowView.swift in Sources */ = {isa = PBXBuildFile; fileRef = 038F1F8E2BAD838F00CD2F65 /* NSMenu+PopUpBelowView.swift */; };
		039459F72BE7DD6300FD70F9 /* AppleScriptUtils.swift in Sources */ = {isa = PBXBuildFile; fileRef = 039459F62BE7DD6300FD70F9 /* AppleScriptUtils.swift */; };
		0396D611292C932F006A11D9 /* EZSelectLanguageCell.m in Sources */ = {isa = PBXBuildFile; fileRef = 0396D610292C932F006A11D9 /* EZSelectLanguageCell.m */; };
		0396D615292CC4C3006A11D9 /* EZLocalStorage.m in Sources */ = {isa = PBXBuildFile; fileRef = 0396D614292CC4C3006A11D9 /* EZLocalStorage.m */; };
		0396DE552BB5844A009FD2A5 /* BaseOpenAIService.swift in Sources */ = {isa = PBXBuildFile; fileRef = 0396DE542BB5844A009FD2A5 /* BaseOpenAIService.swift */; };
		03991158292927E000E1B06D /* EZTitlebar.m in Sources */ = {isa = PBXBuildFile; fileRef = 03991157292927E000E1B06D /* EZTitlebar.m */; };
		03991166292A8A4400E1B06D /* EZTitleBarMoveView.m in Sources */ = {isa = PBXBuildFile; fileRef = 03991165292A8A4400E1B06D /* EZTitleBarMoveView.m */; };
		0399116A292AA2EF00E1B06D /* EZLayoutManager.m in Sources */ = {isa = PBXBuildFile; fileRef = 03991169292AA2EF00E1B06D /* EZLayoutManager.m */; };
		0399C6A529A747E600B4AFCC /* EZDeepLTranslateResponse.m in Sources */ = {isa = PBXBuildFile; fileRef = 0399C6A429A747E600B4AFCC /* EZDeepLTranslateResponse.m */; };
		0399C6A829A74E0F00B4AFCC /* EZQueryResult+EZDeepLTranslateResponse.m in Sources */ = {isa = PBXBuildFile; fileRef = 0399C6A729A74E0F00B4AFCC /* EZQueryResult+EZDeepLTranslateResponse.m */; };
		0399C6B829A9F4B800B4AFCC /* EZSchemeParser.m in Sources */ = {isa = PBXBuildFile; fileRef = 0399C6B729A9F4B800B4AFCC /* EZSchemeParser.m */; };
		039B694F2A9D9F370063709D /* EZWebViewManager.m in Sources */ = {isa = PBXBuildFile; fileRef = 039B694E2A9D9F370063709D /* EZWebViewManager.m */; };
		039CC90D292F664E0037B91E /* NSObject+EZWindowType.m in Sources */ = {isa = PBXBuildFile; fileRef = 039CC90C292F664E0037B91E /* NSObject+EZWindowType.m */; };
		039CC910292F86F40037B91E /* NSImage+EZResize.m in Sources */ = {isa = PBXBuildFile; fileRef = 039CC90F292F86F40037B91E /* NSImage+EZResize.m */; };
		039CC914292FB3180037B91E /* EZPopUpButton.m in Sources */ = {isa = PBXBuildFile; fileRef = 039CC913292FB3180037B91E /* EZPopUpButton.m */; };
		039D119929D5E26300C93F46 /* EZAudioUtils.m in Sources */ = {isa = PBXBuildFile; fileRef = 039D119829D5E26300C93F46 /* EZAudioUtils.m */; };
		039E5021296E5D9900072344 /* EZScrollViewController.m in Sources */ = {isa = PBXBuildFile; fileRef = 039E5020296E5D9900072344 /* EZScrollViewController.m */; };
		039F5504294B6E29004AB940 /* EZPreferencesWindowController.m in Sources */ = {isa = PBXBuildFile; fileRef = 039F54FD294B6E29004AB940 /* EZPreferencesWindowController.m */; };
		039F5506294B6E29004AB940 /* EZSettingViewController.m in Sources */ = {isa = PBXBuildFile; fileRef = 039F5501294B6E29004AB940 /* EZSettingViewController.m */; };
		039F5508294B6E29004AB940 /* EZAboutViewController.m in Sources */ = {isa = PBXBuildFile; fileRef = 039F5503294B6E29004AB940 /* EZAboutViewController.m */; };
		03A8308D2B405F8E00112834 /* Sparkle in Frameworks */ = {isa = PBXBuildFile; productRef = 03A8308C2B405F8E00112834 /* Sparkle */; };
		03A830902B4073E700112834 /* AppCenterAnalytics in Frameworks */ = {isa = PBXBuildFile; productRef = 03A8308F2B4073E700112834 /* AppCenterAnalytics */; };
		03A830922B4073E700112834 /* AppCenterCrashes in Frameworks */ = {isa = PBXBuildFile; productRef = 03A830912B4073E700112834 /* AppCenterCrashes */; };
		03A830952B4076FC00112834 /* FirebaseAnalyticsSwift in Frameworks */ = {isa = PBXBuildFile; productRef = 03A830942B4076FC00112834 /* FirebaseAnalyticsSwift */; };
		03B022E629231FA6001C7E63 /* Assets.xcassets in Resources */ = {isa = PBXBuildFile; fileRef = 03B0221D29231FA6001C7E63 /* Assets.xcassets */; };
		03B022E729231FA6001C7E63 /* Main.storyboard in Resources */ = {isa = PBXBuildFile; fileRef = 03B0221F29231FA6001C7E63 /* Main.storyboard */; };
		03B022E829231FA6001C7E63 /* entry.m in Sources */ = {isa = PBXBuildFile; fileRef = 03B0222129231FA6001C7E63 /* entry.m */; };
		03B022E929231FA6001C7E63 /* AppDelegate.m in Sources */ = {isa = PBXBuildFile; fileRef = 03B0222329231FA6001C7E63 /* AppDelegate.m */; };
		03B022EC29231FA6001C7E63 /* baidu-translate-sign.js in Resources */ = {isa = PBXBuildFile; fileRef = 03B0222F29231FA6001C7E63 /* baidu-translate-sign.js */; };
		03B022F029231FA6001C7E63 /* google-translate-sign.js in Resources */ = {isa = PBXBuildFile; fileRef = 03B0223529231FA6001C7E63 /* google-translate-sign.js */; };
		03B022F529231FA6001C7E63 /* EZDetectManager.m in Sources */ = {isa = PBXBuildFile; fileRef = 03B0224429231FA6001C7E63 /* EZDetectManager.m */; };
		03B022FA29231FA6001C7E63 /* EZServiceTypes.m in Sources */ = {isa = PBXBuildFile; fileRef = 03B0224B29231FA6001C7E63 /* EZServiceTypes.m */; };
		03B022FD29231FA6001C7E63 /* EZFixedQueryWindow.m in Sources */ = {isa = PBXBuildFile; fileRef = 03B0225229231FA6001C7E63 /* EZFixedQueryWindow.m */; };
		03B022FE29231FA6001C7E63 /* EZBaseQueryViewController.m in Sources */ = {isa = PBXBuildFile; fileRef = 03B0225329231FA6001C7E63 /* EZBaseQueryViewController.m */; };
		03B0230129231FA6001C7E63 /* EZQueryView.m in Sources */ = {isa = PBXBuildFile; fileRef = 03B0225C29231FA6001C7E63 /* EZQueryView.m */; };
		03B0230229231FA6001C7E63 /* EZWordResultView.m in Sources */ = {isa = PBXBuildFile; fileRef = 03B0225F29231FA6001C7E63 /* EZWordResultView.m */; };
		03B0230329231FA6001C7E63 /* EZResultView.m in Sources */ = {isa = PBXBuildFile; fileRef = 03B0226229231FA6001C7E63 /* EZResultView.m */; };
		03B0230429231FA6001C7E63 /* EZHoverButton.m in Sources */ = {isa = PBXBuildFile; fileRef = 03B0226629231FA6001C7E63 /* EZHoverButton.m */; };
		03B0230529231FA6001C7E63 /* EZButton.m in Sources */ = {isa = PBXBuildFile; fileRef = 03B0226829231FA6001C7E63 /* EZButton.m */; };
		03B0230629231FA6001C7E63 /* EZLabel.m in Sources */ = {isa = PBXBuildFile; fileRef = 03B0226C29231FA6001C7E63 /* EZLabel.m */; };
		03B0230729231FA6001C7E63 /* EZCommonView.m in Sources */ = {isa = PBXBuildFile; fileRef = 03B0226E29231FA6001C7E63 /* EZCommonView.m */; };
		03B0231229231FA6001C7E63 /* NSObject+DarkMode.m in Sources */ = {isa = PBXBuildFile; fileRef = 03B0228729231FA6001C7E63 /* NSObject+DarkMode.m */; };
		03B0231329231FA6001C7E63 /* NSView+HiddenDebug.m in Sources */ = {isa = PBXBuildFile; fileRef = 03B0228A29231FA6001C7E63 /* NSView+HiddenDebug.m */; };
		03B0231429231FA6001C7E63 /* DarkModeManager.m in Sources */ = {isa = PBXBuildFile; fileRef = 03B0228C29231FA6001C7E63 /* DarkModeManager.m */; };
		03B0231529231FA6001C7E63 /* SnipWindow.m in Sources */ = {isa = PBXBuildFile; fileRef = 03B0229329231FA6001C7E63 /* SnipWindow.m */; };
		03B0231629231FA6001C7E63 /* SnipFocusView.m in Sources */ = {isa = PBXBuildFile; fileRef = 03B0229429231FA6001C7E63 /* SnipFocusView.m */; };
		03B0231729231FA6001C7E63 /* Snip.m in Sources */ = {isa = PBXBuildFile; fileRef = 03B0229529231FA6001C7E63 /* Snip.m */; };
		03B0231829231FA6001C7E63 /* SnipWindowController.m in Sources */ = {isa = PBXBuildFile; fileRef = 03B0229729231FA6001C7E63 /* SnipWindowController.m */; };
		03B0231929231FA6001C7E63 /* SnipViewController.m in Sources */ = {isa = PBXBuildFile; fileRef = 03B0229829231FA6001C7E63 /* SnipViewController.m */; };
		03B0232029231FA6001C7E63 /* NSWindow+MM.m in Sources */ = {isa = PBXBuildFile; fileRef = 03B022A829231FA6001C7E63 /* NSWindow+MM.m */; };
		03B0232129231FA6001C7E63 /* NSPasteboard+MM.m in Sources */ = {isa = PBXBuildFile; fileRef = 03B022AA29231FA6001C7E63 /* NSPasteboard+MM.m */; };
		03B0232229231FA6001C7E63 /* NSImage+MM.m in Sources */ = {isa = PBXBuildFile; fileRef = 03B022AB29231FA6001C7E63 /* NSImage+MM.m */; };
		03B0232329231FA6001C7E63 /* NSString+MM.m in Sources */ = {isa = PBXBuildFile; fileRef = 03B022AC29231FA6001C7E63 /* NSString+MM.m */; };
		03B0232429231FA6001C7E63 /* NSUserDefaults+MM.m in Sources */ = {isa = PBXBuildFile; fileRef = 03B022AD29231FA6001C7E63 /* NSUserDefaults+MM.m */; };
		03B0232529231FA6001C7E63 /* NSButton+MM.m in Sources */ = {isa = PBXBuildFile; fileRef = 03B022AE29231FA6001C7E63 /* NSButton+MM.m */; };
		03B0232629231FA6001C7E63 /* NSAttributedString+MM.m in Sources */ = {isa = PBXBuildFile; fileRef = 03B022B429231FA6001C7E63 /* NSAttributedString+MM.m */; };
		03B0232729231FA6001C7E63 /* NSColor+MM.m in Sources */ = {isa = PBXBuildFile; fileRef = 03B022B529231FA6001C7E63 /* NSColor+MM.m */; };
		03B0232829231FA6001C7E63 /* NSTextView+Height.m in Sources */ = {isa = PBXBuildFile; fileRef = 03B022BD29231FA6001C7E63 /* NSTextView+Height.m */; };
		03B0232929231FA6001C7E63 /* NSDictionary+MM.m in Sources */ = {isa = PBXBuildFile; fileRef = 03B022BE29231FA6001C7E63 /* NSDictionary+MM.m */; };
		03B0232A29231FA6001C7E63 /* NSColor+MyColors.m in Sources */ = {isa = PBXBuildFile; fileRef = 03B022C129231FA6001C7E63 /* NSColor+MyColors.m */; };
		03B0232B29231FA6001C7E63 /* NSMutableAttributedString+MM.m in Sources */ = {isa = PBXBuildFile; fileRef = 03B022C229231FA6001C7E63 /* NSMutableAttributedString+MM.m */; };
		03B0232C29231FA6001C7E63 /* NSView+MM.m in Sources */ = {isa = PBXBuildFile; fileRef = 03B022C329231FA6001C7E63 /* NSView+MM.m */; };
		03B0232D29231FA6001C7E63 /* NSArray+MM.m in Sources */ = {isa = PBXBuildFile; fileRef = 03B022C429231FA6001C7E63 /* NSArray+MM.m */; };
		03B0232E29231FA6001C7E63 /* MMCrashSignalExceptionHandler.m in Sources */ = {isa = PBXBuildFile; fileRef = 03B022C829231FA6001C7E63 /* MMCrashSignalExceptionHandler.m */; };
		03B0232F29231FA6001C7E63 /* MMCrashFileTool.m in Sources */ = {isa = PBXBuildFile; fileRef = 03B022CA29231FA6001C7E63 /* MMCrashFileTool.m */; };
		03B0233029231FA6001C7E63 /* MMCrashUncaughtExceptionHandler.m in Sources */ = {isa = PBXBuildFile; fileRef = 03B022CC29231FA6001C7E63 /* MMCrashUncaughtExceptionHandler.m */; };
		03B0233129231FA6001C7E63 /* MMCrash.m in Sources */ = {isa = PBXBuildFile; fileRef = 03B022CD29231FA6001C7E63 /* MMCrash.m */; };
		03B0233229231FA6001C7E63 /* MMLog.swift in Sources */ = {isa = PBXBuildFile; fileRef = 03B022D229231FA6001C7E63 /* MMLog.swift */; };
		03B0233329231FA6001C7E63 /* MMLog.m in Sources */ = {isa = PBXBuildFile; fileRef = 03B022D329231FA6001C7E63 /* MMLog.m */; };
		03B0233429231FA6001C7E63 /* MMConsoleLogFormatter.m in Sources */ = {isa = PBXBuildFile; fileRef = 03B022D429231FA6001C7E63 /* MMConsoleLogFormatter.m */; };
		03B0233529231FA6001C7E63 /* MMFileLogFormatter.m in Sources */ = {isa = PBXBuildFile; fileRef = 03B022D529231FA6001C7E63 /* MMFileLogFormatter.m */; };
		03B0233629231FA6001C7E63 /* MMEventMonitor.m in Sources */ = {isa = PBXBuildFile; fileRef = 03B022D729231FA6001C7E63 /* MMEventMonitor.m */; };
		03B0233729231FA6001C7E63 /* MMMake.m in Sources */ = {isa = PBXBuildFile; fileRef = 03B022D829231FA6001C7E63 /* MMMake.m */; };
		03B0233829231FA6001C7E63 /* MMOrderedDictionary.m in Sources */ = {isa = PBXBuildFile; fileRef = 03B022D929231FA6001C7E63 /* MMOrderedDictionary.m */; };
		03B0233929231FA6001C7E63 /* MMTool.m in Sources */ = {isa = PBXBuildFile; fileRef = 03B022DE29231FA6001C7E63 /* MMTool.m */; };
		03B3B8B22925D5B200168E8D /* EZPopButtonWindow.m in Sources */ = {isa = PBXBuildFile; fileRef = 03B3B8B12925D5B200168E8D /* EZPopButtonWindow.m */; };
		03B3B8B52925DD3D00168E8D /* EZPopButtonViewController.m in Sources */ = {isa = PBXBuildFile; fileRef = 03B3B8B42925DD3D00168E8D /* EZPopButtonViewController.m */; };
		03B63ABF2A86967800E155ED /* CoreServices.framework in Frameworks */ = {isa = PBXBuildFile; fileRef = 03B63ABE2A86967800E155ED /* CoreServices.framework */; };
		03BB2DE329F5772F00447EDD /* EZAudioButton.m in Sources */ = {isa = PBXBuildFile; fileRef = 03BB2DE229F5772F00447EDD /* EZAudioButton.m */; };
		03BB2DEB29F57DC000447EDD /* NSImage+EZSymbolmage.m in Sources */ = {isa = PBXBuildFile; fileRef = 03BB2DEA29F57DC000447EDD /* NSImage+EZSymbolmage.m */; };
		03BB2DEF29F59C8A00447EDD /* EZSymbolImageButton.m in Sources */ = {isa = PBXBuildFile; fileRef = 03BB2DEE29F59C8A00447EDD /* EZSymbolImageButton.m */; };
		03BB2DF329F6350200447EDD /* EZCopyButton.m in Sources */ = {isa = PBXBuildFile; fileRef = 03BB2DF229F6350200447EDD /* EZCopyButton.m */; };
		03BD281E29481C0400F5891A /* EZAudioPlayer.m in Sources */ = {isa = PBXBuildFile; fileRef = 03BD281D29481C0400F5891A /* EZAudioPlayer.m */; };
		03BD282229486CF200F5891A /* EZBlueTextButton.m in Sources */ = {isa = PBXBuildFile; fileRef = 03BD282129486CF200F5891A /* EZBlueTextButton.m */; };
		03BD2825294875AE00F5891A /* EZMyLabel.m in Sources */ = {isa = PBXBuildFile; fileRef = 03BD2824294875AE00F5891A /* EZMyLabel.m */; };
		03BDA7B82A26DA280079D04F /* XPMValuedArgument.m in Sources */ = {isa = PBXBuildFile; fileRef = 03BDA79F2A26DA280079D04F /* XPMValuedArgument.m */; };
		03BDA7B92A26DA280079D04F /* NSProcessInfo+XPMArgumentParser.m in Sources */ = {isa = PBXBuildFile; fileRef = 03BDA7A22A26DA280079D04F /* NSProcessInfo+XPMArgumentParser.m */; };
		03BDA7BA2A26DA280079D04F /* XPMMutableAttributedArray.m in Sources */ = {isa = PBXBuildFile; fileRef = 03BDA7A32A26DA280079D04F /* XPMMutableAttributedArray.m */; };
		03BDA7BB2A26DA280079D04F /* XPMArgsKonstants.m in Sources */ = {isa = PBXBuildFile; fileRef = 03BDA7A62A26DA280079D04F /* XPMArgsKonstants.m */; };
		03BDA7BC2A26DA280079D04F /* XPMArgumentSignature.m in Sources */ = {isa = PBXBuildFile; fileRef = 03BDA7A72A26DA280079D04F /* XPMArgumentSignature.m */; };
		03BDA7BD2A26DA280079D04F /* XPMArguments_Coalescer_Internal.m in Sources */ = {isa = PBXBuildFile; fileRef = 03BDA7A82A26DA280079D04F /* XPMArguments_Coalescer_Internal.m */; };
		03BDA7BE2A26DA280079D04F /* XPMCountedArgument.m in Sources */ = {isa = PBXBuildFile; fileRef = 03BDA7A92A26DA280079D04F /* XPMCountedArgument.m */; };
		03BDA7BF2A26DA280079D04F /* NSScanner+EscapedScanning.m in Sources */ = {isa = PBXBuildFile; fileRef = 03BDA7AA2A26DA280079D04F /* NSScanner+EscapedScanning.m */; };
		03BDA7C02A26DA280079D04F /* XPMArgumentPackage.m in Sources */ = {isa = PBXBuildFile; fileRef = 03BDA7AB2A26DA280079D04F /* XPMArgumentPackage.m */; };
		03BDA7C12A26DA280079D04F /* XPMArgumentParser.m in Sources */ = {isa = PBXBuildFile; fileRef = 03BDA7AD2A26DA280079D04F /* XPMArgumentParser.m */; };
		03BDA7C22A26DA280079D04F /* NSString+Indenter.m in Sources */ = {isa = PBXBuildFile; fileRef = 03BDA7AE2A26DA280079D04F /* NSString+Indenter.m */; };
		03BDA7C32A26DA280079D04F /* NSArray+XPMArgumentsNormalizer.m in Sources */ = {isa = PBXBuildFile; fileRef = 03BDA7AF2A26DA280079D04F /* NSArray+XPMArgumentsNormalizer.m */; };
		03BDA7C42A26DA280079D04F /* NSDictionary+RubyDescription.m in Sources */ = {isa = PBXBuildFile; fileRef = 03BDA7B12A26DA280079D04F /* NSDictionary+RubyDescription.m */; };
		03BE26EB2A24B2AF00FB7117 /* AppDelegate+EZURLScheme.m in Sources */ = {isa = PBXBuildFile; fileRef = 03BE26EA2A24B2AF00FB7117 /* AppDelegate+EZURLScheme.m */; };
		03BFBB652923998300C48725 /* black-white-icon@2x.png in Resources */ = {isa = PBXBuildFile; fileRef = 03BFBB632923998300C48725 /* black-white-icon@2x.png */; };
		03BFBB662923998300C48725 /* black-white-icon@3x.png in Resources */ = {isa = PBXBuildFile; fileRef = 03BFBB642923998300C48725 /* black-white-icon@3x.png */; };
		03BFBB7229239E9F00C48725 /* blue-white-icon@3x.png in Resources */ = {isa = PBXBuildFile; fileRef = 03BFBB7029239E9F00C48725 /* blue-white-icon@3x.png */; };
		03BFBB7329239E9F00C48725 /* blue-white-icon@2x.png in Resources */ = {isa = PBXBuildFile; fileRef = 03BFBB7129239E9F00C48725 /* blue-white-icon@2x.png */; };
		03BFBB772923A09B00C48725 /* white-blue-icon@2x.png in Resources */ = {isa = PBXBuildFile; fileRef = 03BFBB752923A09B00C48725 /* white-blue-icon@2x.png */; };
		03BFBB782923A09B00C48725 /* white-blue-icon@3x.png in Resources */ = {isa = PBXBuildFile; fileRef = 03BFBB762923A09B00C48725 /* white-blue-icon@3x.png */; };
		03BFBB7C2923A1D900C48725 /* cyan-white-icon@3x.png in Resources */ = {isa = PBXBuildFile; fileRef = 03BFBB7A2923A1D900C48725 /* cyan-white-icon@3x.png */; };
		03BFBB7D2923A1D900C48725 /* cyan-white-icon@2x.png in Resources */ = {isa = PBXBuildFile; fileRef = 03BFBB7B2923A1D900C48725 /* cyan-white-icon@2x.png */; };
		03BFBB802923A2FA00C48725 /* white-black-icon@2x.png in Resources */ = {isa = PBXBuildFile; fileRef = 03BFBB7E2923A2FA00C48725 /* white-black-icon@2x.png */; };
		03BFBB812923A2FA00C48725 /* white-black-icon@3x.png in Resources */ = {isa = PBXBuildFile; fileRef = 03BFBB7F2923A2FA00C48725 /* white-black-icon@3x.png */; };
		03BFFC68295F4B87004E033E /* EZYoudaoDictModel.m in Sources */ = {isa = PBXBuildFile; fileRef = 03BFFC67295F4B87004E033E /* EZYoudaoDictModel.m */; };
		03BFFC6E295FE59C004E033E /* EZQueryResult+EZYoudaoDictModel.m in Sources */ = {isa = PBXBuildFile; fileRef = 03BFFC6D295FE59C004E033E /* EZQueryResult+EZYoudaoDictModel.m */; };
		03BFFC7129612E10004E033E /* NSString+EZConvenience.m in Sources */ = {isa = PBXBuildFile; fileRef = 03BFFC7029612E10004E033E /* NSString+EZConvenience.m */; };
		03CAB9552ADBF0FF00DA94A3 /* EZSystemUtility.m in Sources */ = {isa = PBXBuildFile; fileRef = 03CAB9542ADBF0FF00DA94A3 /* EZSystemUtility.m */; };
		03CF27FE2B3DA7D500E19B57 /* Realm in Frameworks */ = {isa = PBXBuildFile; productRef = 03CF27FD2B3DA7D500E19B57 /* Realm */; };
		03CF28002B3DA7D500E19B57 /* RealmSwift in Frameworks */ = {isa = PBXBuildFile; productRef = 03CF27FF2B3DA7D500E19B57 /* RealmSwift */; };
		03CF88632B137F650030C199 /* Array+Convenience.swift in Sources */ = {isa = PBXBuildFile; fileRef = 03CF88622B137F650030C199 /* Array+Convenience.swift */; };
		03D0434E292886D200E7559E /* EZMiniQueryWindow.m in Sources */ = {isa = PBXBuildFile; fileRef = 03D0434D292886D200E7559E /* EZMiniQueryWindow.m */; };
		03D043522928935300E7559E /* EZMainQueryWindow.m in Sources */ = {isa = PBXBuildFile; fileRef = 03D043512928935300E7559E /* EZMainQueryWindow.m */; };
		03D043562928940500E7559E /* EZBaseQueryWindow.m in Sources */ = {isa = PBXBuildFile; fileRef = 03D043552928940500E7559E /* EZBaseQueryWindow.m */; };
		03D0435A2928C4C800E7559E /* EZWindowManager.m in Sources */ = {isa = PBXBuildFile; fileRef = 03D043592928C4C800E7559E /* EZWindowManager.m */; };
		03D1C8782952B1CD00F2C7BD /* GoogleService-Info.plist in Resources */ = {isa = PBXBuildFile; fileRef = 03D1C8772952B1CD00F2C7BD /* GoogleService-Info.plist */; };
		03D1C8792952B1CD00F2C7BD /* GoogleService-Info.plist in Resources */ = {isa = PBXBuildFile; fileRef = 03D1C8772952B1CD00F2C7BD /* GoogleService-Info.plist */; };
		03D2A3DF29F42B290035CED4 /* bd.js in Resources */ = {isa = PBXBuildFile; fileRef = 03D2A3DE29F42B280035CED4 /* bd.js */; };
		03D2A3E329F4C6F50035CED4 /* EZNetworkManager.m in Sources */ = {isa = PBXBuildFile; fileRef = 03D2A3E229F4C6F50035CED4 /* EZNetworkManager.m */; };
		03D35DAA2AA6C49B00B023FE /* NSString+EZRegex.m in Sources */ = {isa = PBXBuildFile; fileRef = 03D35DA92AA6C49B00B023FE /* NSString+EZRegex.m */; };
		03D5FCFF2A5EF4E400AD26BE /* EZDeviceSystemInfo.m in Sources */ = {isa = PBXBuildFile; fileRef = 03D5FCFE2A5EF4E400AD26BE /* EZDeviceSystemInfo.m */; };
		03D8A6592A42A1A300D9A968 /* EZAppModel.m in Sources */ = {isa = PBXBuildFile; fileRef = 03D8A6582A42A1A300D9A968 /* EZAppModel.m */; };
		03D8A65C2A433B4100D9A968 /* EZConfiguration+EZUserData.m in Sources */ = {isa = PBXBuildFile; fileRef = 03D8A65B2A433B4100D9A968 /* EZConfiguration+EZUserData.m */; };
		03D8B26E292DBD2000D5A811 /* EZCoordinateUtils.m in Sources */ = {isa = PBXBuildFile; fileRef = 03D8B26D292DBD2000D5A811 /* EZCoordinateUtils.m */; };
		03DC38C1292CC97900922CB2 /* EZServiceInfo.m in Sources */ = {isa = PBXBuildFile; fileRef = 03DC38C0292CC97900922CB2 /* EZServiceInfo.m */; };
		03DC7C5E2A3ABE28000BF7C9 /* EZConstKey.m in Sources */ = {isa = PBXBuildFile; fileRef = 03DC7C5D2A3ABE28000BF7C9 /* EZConstKey.m */; };
		03DC7C622A3C7050000BF7C9 /* EZDisableAutoSelectTextViewController.m in Sources */ = {isa = PBXBuildFile; fileRef = 03DC7C612A3C7050000BF7C9 /* EZDisableAutoSelectTextViewController.m */; };
		03DC7C662A3CA465000BF7C9 /* HWSegmentedControl.m in Sources */ = {isa = PBXBuildFile; fileRef = 03DC7C652A3CA465000BF7C9 /* HWSegmentedControl.m */; };
		03DC7C6A2A3CA852000BF7C9 /* EZAppCell.m in Sources */ = {isa = PBXBuildFile; fileRef = 03DC7C692A3CA852000BF7C9 /* EZAppCell.m */; };
		03E02A222924E77100A10260 /* EZMenuItemManager.m in Sources */ = {isa = PBXBuildFile; fileRef = 03E02A212924E77100A10260 /* EZMenuItemManager.m */; };
		03E02A2629250D1D00A10260 /* EZEventMonitor.m in Sources */ = {isa = PBXBuildFile; fileRef = 03E02A2529250D1D00A10260 /* EZEventMonitor.m */; };
		03E2BF752A298F2B00E010F3 /* NSString+EZUtils.m in Sources */ = {isa = PBXBuildFile; fileRef = 03E2BF742A298F2B00E010F3 /* NSString+EZUtils.m */; };
		03E3E7C22ADE318800812C84 /* EZQueryMenuTextView.m in Sources */ = {isa = PBXBuildFile; fileRef = 03E3E7C12ADE318800812C84 /* EZQueryMenuTextView.m */; };
		03F0DB382953428300EBF9C1 /* EZLog.m in Sources */ = {isa = PBXBuildFile; fileRef = 03F0DB372953428300EBF9C1 /* EZLog.m */; };
		03F14A3B2956016B00CB7379 /* EZVolcanoTranslate.m in Sources */ = {isa = PBXBuildFile; fileRef = 03F14A3A2956016B00CB7379 /* EZVolcanoTranslate.m */; };
		03F25CB329327BC200E66A12 /* EZShortcut.m in Sources */ = {isa = PBXBuildFile; fileRef = 03F25CB229327BC200E66A12 /* EZShortcut.m */; };
		03F639952AA6CFBB009B9914 /* EZBingConfig.m in Sources */ = {isa = PBXBuildFile; fileRef = 03F639942AA6CFBB009B9914 /* EZBingConfig.m */; };
		03FB3EDD2B1B405B004C3238 /* TencentSigning.swift in Sources */ = {isa = PBXBuildFile; fileRef = 03FB3EDC2B1B405B004C3238 /* TencentSigning.swift */; };
		03FD68BB2B1DC59600FD388E /* CryptoSwift in Frameworks */ = {isa = PBXBuildFile; productRef = 03FD68BA2B1DC59600FD388E /* CryptoSwift */; };
		03FD68BE2B1E151A00FD388E /* String+EncryptAES.swift in Sources */ = {isa = PBXBuildFile; fileRef = 03FD68BD2B1E151A00FD388E /* String+EncryptAES.swift */; };
		0A057D6D2B499A000025C51D /* ServiceTab.swift in Sources */ = {isa = PBXBuildFile; fileRef = 0A057D6C2B499A000025C51D /* ServiceTab.swift */; };
		0A2A05A62B59757100EEA142 /* Bundle+AppInfo.swift in Sources */ = {isa = PBXBuildFile; fileRef = 0A2A05A52B59757100EEA142 /* Bundle+AppInfo.swift */; };
		0A2BA9602B49A989002872A4 /* Binding+DidSet.swift in Sources */ = {isa = PBXBuildFile; fileRef = 0A2BA95F2B49A989002872A4 /* Binding+DidSet.swift */; };
		0A2BA9642B4A3CCD002872A4 /* Notification+Name.swift in Sources */ = {isa = PBXBuildFile; fileRef = 0A2BA9632B4A3CCD002872A4 /* Notification+Name.swift */; };
		0A318F3B2B8CCCCD0005EF77 /* CustomOpenAIService+ConfigurableService.swift in Sources */ = {isa = PBXBuildFile; fileRef = 0A318F3A2B8CCCCD0005EF77 /* CustomOpenAIService+ConfigurableService.swift */; };
		0A8685C82B552A590022534F /* DisabledAppTab.swift in Sources */ = {isa = PBXBuildFile; fileRef = 0A8685C72B552A590022534F /* DisabledAppTab.swift */; };
		0A9AFBAB2B7F8D7E0064C9A8 /* CustomOpenAIService.swift in Sources */ = {isa = PBXBuildFile; fileRef = 0A9AFBAA2B7F8D7E0064C9A8 /* CustomOpenAIService.swift */; };
		0AC11B222B4D16A500F07198 /* WindowAccessor.swift in Sources */ = {isa = PBXBuildFile; fileRef = 0AC11B212B4D16A500F07198 /* WindowAccessor.swift */; };
		0AC11B242B4E46B300F07198 /* TapHandlerView.swift in Sources */ = {isa = PBXBuildFile; fileRef = 0AC11B232B4E46B300F07198 /* TapHandlerView.swift */; };
		0AC8A8352B6641A7006DA5CC /* TencentService+ConfigurableService.swift in Sources */ = {isa = PBXBuildFile; fileRef = 0AC8A8342B6641A7006DA5CC /* TencentService+ConfigurableService.swift */; };
		0AC8A8372B6659A8006DA5CC /* NiuTransTranslate+ConfigurableService.swift in Sources */ = {isa = PBXBuildFile; fileRef = 0AC8A8362B6659A8006DA5CC /* NiuTransTranslate+ConfigurableService.swift */; };
		0AC8A8392B666F07006DA5CC /* CaiyunService+ConfigurableService.swift in Sources */ = {isa = PBXBuildFile; fileRef = 0AC8A8382B666F07006DA5CC /* CaiyunService+ConfigurableService.swift */; };
		0AC8A83B2B6682D4006DA5CC /* AliService+ConfigurableService.swift in Sources */ = {isa = PBXBuildFile; fileRef = 0AC8A83A2B6682D4006DA5CC /* AliService+ConfigurableService.swift */; };
		0AC8A83D2B6685EE006DA5CC /* SecureTextField.swift in Sources */ = {isa = PBXBuildFile; fileRef = 0AC8A83C2B6685EE006DA5CC /* SecureTextField.swift */; };
		0AC8A83F2B689E68006DA5CC /* ServiceSecretConfigreValidatable.swift in Sources */ = {isa = PBXBuildFile; fileRef = 0AC8A83E2B689E68006DA5CC /* ServiceSecretConfigreValidatable.swift */; };
		0AC8A8412B695480006DA5CC /* DeepLTranslate+ConfigurableService.swift in Sources */ = {isa = PBXBuildFile; fileRef = 0AC8A8402B695480006DA5CC /* DeepLTranslate+ConfigurableService.swift */; };
		0AC8A8432B6957B0006DA5CC /* BingService+ConfigurableService.swift in Sources */ = {isa = PBXBuildFile; fileRef = 0AC8A8422B6957B0006DA5CC /* BingService+ConfigurableService.swift */; };
		0AC8A8452B6A4D97006DA5CC /* ServiceConfigurationCells.swift in Sources */ = {isa = PBXBuildFile; fileRef = 0AC8A8442B6A4D97006DA5CC /* ServiceConfigurationCells.swift */; };
		0AC8A8472B6A4E3F006DA5CC /* ServiceConfigurationSecretSectionView.swift in Sources */ = {isa = PBXBuildFile; fileRef = 0AC8A8462B6A4E3F006DA5CC /* ServiceConfigurationSecretSectionView.swift */; };
		0AC8A84B2B6A629D006DA5CC /* GeminiService+ConfigurableService.swift in Sources */ = {isa = PBXBuildFile; fileRef = 0AC8A84A2B6A629D006DA5CC /* GeminiService+ConfigurableService.swift */; };
		0AC8A84F2B6DFDD4006DA5CC /* SettingsAccess in Frameworks */ = {isa = PBXBuildFile; productRef = 0AC8A84E2B6DFDD4006DA5CC /* SettingsAccess */; };
		17BCAEF72B0DFF9000A7D372 /* EZNiuTransTranslateResponse.m in Sources */ = {isa = PBXBuildFile; fileRef = 17BCAEF52B0DFF9000A7D372 /* EZNiuTransTranslateResponse.m */; };
		17BCAEF82B0DFF9000A7D372 /* EZNiuTransTranslate.m in Sources */ = {isa = PBXBuildFile; fileRef = 17BCAEF62B0DFF9000A7D372 /* EZNiuTransTranslate.m */; };
		2721E4D02AFE920700A059AC /* Alamofire in Frameworks */ = {isa = PBXBuildFile; productRef = 2721E4CF2AFE920700A059AC /* Alamofire */; };
		2746AEC12AF95138005FE0A1 /* CaiyunService.swift in Sources */ = {isa = PBXBuildFile; fileRef = 2746AEC02AF95138005FE0A1 /* CaiyunService.swift */; };
		276742082B3DC230002A2C75 /* PrivacyTab.swift in Sources */ = {isa = PBXBuildFile; fileRef = 276742042B3DC230002A2C75 /* PrivacyTab.swift */; };
		276742092B3DC230002A2C75 /* AboutTab.swift in Sources */ = {isa = PBXBuildFile; fileRef = 276742052B3DC230002A2C75 /* AboutTab.swift */; };
		278322602B0FB0EA0026644C /* CaiyunResponse.swift in Sources */ = {isa = PBXBuildFile; fileRef = 2783225F2B0FB0EA0026644C /* CaiyunResponse.swift */; };
		278322622B0FB8EF0026644C /* CaiyunTranslateType.swift in Sources */ = {isa = PBXBuildFile; fileRef = 278322612B0FB8EF0026644C /* CaiyunTranslateType.swift */; };
		278540342B3DE04F004E9488 /* GeneralTab.swift in Sources */ = {isa = PBXBuildFile; fileRef = 278540332B3DE04F004E9488 /* GeneralTab.swift */; };
		27FE95272B3DC55F000AD654 /* EasydictApp.swift in Sources */ = {isa = PBXBuildFile; fileRef = 27FE95262B3DC55F000AD654 /* EasydictApp.swift */; };
		27FE98092B3DD536000AD654 /* SettingView.swift in Sources */ = {isa = PBXBuildFile; fileRef = 27FE98082B3DD536000AD654 /* SettingView.swift */; };
		27FE980B2B3DD5D1000AD654 /* MenuItemView.swift in Sources */ = {isa = PBXBuildFile; fileRef = 27FE980A2B3DD5D1000AD654 /* MenuItemView.swift */; };
		6220AD5B2A82812300BBFB52 /* EZBingService.m in Sources */ = {isa = PBXBuildFile; fileRef = 6220AD5A2A82812300BBFB52 /* EZBingService.m */; };
		6295DE312A84D82E006145F4 /* EZBingTranslateModel.m in Sources */ = {isa = PBXBuildFile; fileRef = 6295DE302A84D82E006145F4 /* EZBingTranslateModel.m */; };
		6295DE342A84EF76006145F4 /* EZBingLookupModel.m in Sources */ = {isa = PBXBuildFile; fileRef = 6295DE332A84EF76006145F4 /* EZBingLookupModel.m */; };
		62A2D03F2A82967F007EEB01 /* EZBingRequest.m in Sources */ = {isa = PBXBuildFile; fileRef = 62A2D03E2A82967F007EEB01 /* EZBingRequest.m */; };
		62E2BF4A2B4082BA00E42D38 /* AliService.swift in Sources */ = {isa = PBXBuildFile; fileRef = 62E2BF472B4082BA00E42D38 /* AliService.swift */; };
		62E2BF4B2B4082BA00E42D38 /* AliResponse.swift in Sources */ = {isa = PBXBuildFile; fileRef = 62E2BF482B4082BA00E42D38 /* AliResponse.swift */; };
		62E2BF4C2B4082BA00E42D38 /* AliTranslateType.swift in Sources */ = {isa = PBXBuildFile; fileRef = 62E2BF492B4082BA00E42D38 /* AliTranslateType.swift */; };
		62ED29A22B15F1F500901F51 /* EZWrapView.m in Sources */ = {isa = PBXBuildFile; fileRef = 62ED29A12B15F1F500901F51 /* EZWrapView.m */; };
		6A8C988E2BAC88B500DB835A /* LanguageState.swift in Sources */ = {isa = PBXBuildFile; fileRef = 6A8C988C2BAC88B500DB835A /* LanguageState.swift */; };
		6A8C988F2BAC88B500DB835A /* I18nHelper.swift in Sources */ = {isa = PBXBuildFile; fileRef = 6A8C988D2BAC88B500DB835A /* I18nHelper.swift */; };
		6A8C98952BAE841600DB835A /* LocalizedBundle.swift in Sources */ = {isa = PBXBuildFile; fileRef = 6A8C98942BAE841600DB835A /* LocalizedBundle.swift */; };
		6ADED1552BAE8809004A15BE /* NSBundle+Localization.m in Sources */ = {isa = PBXBuildFile; fileRef = 6ADED1542BAE8809004A15BE /* NSBundle+Localization.m */; };
		960835502B6791F200C6A931 /* Shortcut+Validator.swift in Sources */ = {isa = PBXBuildFile; fileRef = 9608354F2B6791F200C6A931 /* Shortcut+Validator.swift */; };
		96099AE22B5D40330055C4DD /* ShortcutTab.swift in Sources */ = {isa = PBXBuildFile; fileRef = 96099AE12B5D40330055C4DD /* ShortcutTab.swift */; };
		9627F9382B59956800B1E999 /* GlobalShortcutSetting.swift in Sources */ = {isa = PBXBuildFile; fileRef = 9627F9352B59956800B1E999 /* GlobalShortcutSetting.swift */; };
		9627F9392B59956800B1E999 /* KeyHolderWrapper.swift in Sources */ = {isa = PBXBuildFile; fileRef = 9627F9362B59956800B1E999 /* KeyHolderWrapper.swift */; };
		9643D9392B6F49E0000FBEA6 /* AppShortcutSetting.swift in Sources */ = {isa = PBXBuildFile; fileRef = 9643D9382B6F49E0000FBEA6 /* AppShortcutSetting.swift */; };
		9643D93D2B6F829C000FBEA6 /* MainMenuCommand.swift in Sources */ = {isa = PBXBuildFile; fileRef = 9643D93C2B6F829C000FBEA6 /* MainMenuCommand.swift */; };
		9643D9402B6FC426000FBEA6 /* MainMenuShortcutCommand.swift in Sources */ = {isa = PBXBuildFile; fileRef = 9643D93F2B6FC426000FBEA6 /* MainMenuShortcutCommand.swift */; };
		9643D9422B6FE4AF000FBEA6 /* Shortcut+Bind.swift in Sources */ = {isa = PBXBuildFile; fileRef = 9643D9412B6FE4AF000FBEA6 /* Shortcut+Bind.swift */; };
		9643D9442B6FEF5F000FBEA6 /* Shortcut+Default.swift in Sources */ = {isa = PBXBuildFile; fileRef = 9643D9432B6FEF5F000FBEA6 /* Shortcut+Default.swift */; };
		9643D9462B71D103000FBEA6 /* KeyHolderRowView.swift in Sources */ = {isa = PBXBuildFile; fileRef = 9643D9452B71D103000FBEA6 /* KeyHolderRowView.swift */; };
		9643D94A2B71EABE000FBEA6 /* KeyHolderAlterView.swift in Sources */ = {isa = PBXBuildFile; fileRef = 9643D9492B71EABE000FBEA6 /* KeyHolderAlterView.swift */; };
		9643D94C2B71F74D000FBEA6 /* MainMenuShortcutCommandItem.swift in Sources */ = {isa = PBXBuildFile; fileRef = 9643D94B2B71F74D000FBEA6 /* MainMenuShortcutCommandItem.swift */; };
		9643D9562B73B3CD000FBEA6 /* Shortcut+Menu.swift in Sources */ = {isa = PBXBuildFile; fileRef = 9643D9552B73B3CD000FBEA6 /* Shortcut+Menu.swift */; };
		9672D7D22B4008B40023B8FB /* MASShortcutBinder+EZMASShortcutBinder.m in Sources */ = {isa = PBXBuildFile; fileRef = 9672D7D12B4008B40023B8FB /* MASShortcutBinder+EZMASShortcutBinder.m */; };
		967712EA2B5B913600105E0F /* KeyHolder in Frameworks */ = {isa = PBXBuildFile; productRef = 967712E92B5B913600105E0F /* KeyHolder */; };
		967712EE2B5B943400105E0F /* Shortcut.swift in Sources */ = {isa = PBXBuildFile; fileRef = 967712ED2B5B943400105E0F /* Shortcut.swift */; };
		A0B65CA0F31AC8ECFB8347CC /* Pods_EasydictTests.framework in Frameworks */ = {isa = PBXBuildFile; fileRef = 378E73A7EA8FC8FB9C975A63 /* Pods_EasydictTests.framework */; };
		B87AC7E36367075BA5D13234 /* Pods_Easydict.framework in Frameworks */ = {isa = PBXBuildFile; fileRef = 6372B33DFF803C7096A82250 /* Pods_Easydict.framework */; };
		C415C0AD2B450D4800A9D231 /* GeminiService.swift in Sources */ = {isa = PBXBuildFile; fileRef = C415C0AC2B450D4800A9D231 /* GeminiService.swift */; };
<<<<<<< HEAD
		C4BFDD7A2BE61F550094026B /* Vortex in Frameworks */ = {isa = PBXBuildFile; productRef = C4BFDD792BE61F550094026B /* Vortex */; };
=======
		C490BF722BE910B70021E40A /* AdvancedTabItemView.swift in Sources */ = {isa = PBXBuildFile; fileRef = C490BF712BE910B70021E40A /* AdvancedTabItemView.swift */; };
>>>>>>> 1a2f079f
		C4DD01E92B12B3C80025EE8E /* TencentService.swift in Sources */ = {isa = PBXBuildFile; fileRef = C4DD01E82B12B3C80025EE8E /* TencentService.swift */; };
		C4DD01EB2B12BA250025EE8E /* TencentResponse.swift in Sources */ = {isa = PBXBuildFile; fileRef = C4DD01EA2B12BA250025EE8E /* TencentResponse.swift */; };
		C4DD01ED2B12BE9B0025EE8E /* TencentTranslateType.swift in Sources */ = {isa = PBXBuildFile; fileRef = C4DD01EC2B12BE9B0025EE8E /* TencentTranslateType.swift */; };
		C4DE3D6D2AC00EB500C2B85D /* Localizable.xcstrings in Resources */ = {isa = PBXBuildFile; fileRef = C4DE3D6C2AC00EB500C2B85D /* Localizable.xcstrings */; };
		C98CAE75239F4619005F7DCA /* EasydictHelper.app in CopyFiles */ = {isa = PBXBuildFile; fileRef = C90BE309239F38EB00ADE88B /* EasydictHelper.app */; settings = {ATTRIBUTES = (RemoveHeadersOnCopy, ); }; };
		DC3C643F2B187119008EEDD8 /* ChangeFontSizeView.swift in Sources */ = {isa = PBXBuildFile; fileRef = DC3C643E2B187119008EEDD8 /* ChangeFontSizeView.swift */; };
		DC46DF802B4417B900DEAE3E /* Configuration.swift in Sources */ = {isa = PBXBuildFile; fileRef = DC46DF7F2B4417B900DEAE3E /* Configuration.swift */; };
		DC6D9C872B352EBC0055EFFC /* FontSizeHintView.swift in Sources */ = {isa = PBXBuildFile; fileRef = DC6D9C862B352EBC0055EFFC /* FontSizeHintView.swift */; };
		DC6D9C892B3969510055EFFC /* Appearance.swift in Sources */ = {isa = PBXBuildFile; fileRef = DC6D9C882B3969510055EFFC /* Appearance.swift */; };
		DCF176F22B57CED700CA6026 /* Configuration+UserData.swift in Sources */ = {isa = PBXBuildFile; fileRef = DCF176F12B57CED700CA6026 /* Configuration+UserData.swift */; };
		EA1013442B5DBDB1005E43F9 /* KeyCombo+Defaults.Serializable.swift in Sources */ = {isa = PBXBuildFile; fileRef = EA1013432B5DBDB1005E43F9 /* KeyCombo+Defaults.Serializable.swift */; };
		EA3B81F92B5254AA004C0E8B /* Configuration+Defaults.swift in Sources */ = {isa = PBXBuildFile; fileRef = EA3B81F82B5254AA004C0E8B /* Configuration+Defaults.swift */; };
		EA3B81FC2B52555C004C0E8B /* Defaults in Frameworks */ = {isa = PBXBuildFile; productRef = EA3B81FB2B52555C004C0E8B /* Defaults */; };
		EA9943E32B534C3300EE7B97 /* TTSServiceType.swift in Sources */ = {isa = PBXBuildFile; fileRef = EA9943E22B534C3300EE7B97 /* TTSServiceType.swift */; };
		EA9943E82B534D8900EE7B97 /* LanguageDetectOptimizeExtensions.swift in Sources */ = {isa = PBXBuildFile; fileRef = EA9943E72B534D8900EE7B97 /* LanguageDetectOptimizeExtensions.swift */; };
		EA9943EE2B5353AB00EE7B97 /* WindowTypeExtensions.swift in Sources */ = {isa = PBXBuildFile; fileRef = EA9943ED2B5353AB00EE7B97 /* WindowTypeExtensions.swift */; };
		EA9943F02B5354C400EE7B97 /* ShowWindowPositionExtensions.swift in Sources */ = {isa = PBXBuildFile; fileRef = EA9943EF2B5354C400EE7B97 /* ShowWindowPositionExtensions.swift */; };
		EA9943F22B5358BF00EE7B97 /* LanguageExtensions.swift in Sources */ = {isa = PBXBuildFile; fileRef = EA9943F12B5358BF00EE7B97 /* LanguageExtensions.swift */; };
		EAE3D3502B62E9DE001EE3E3 /* GlobalContext.swift in Sources */ = {isa = PBXBuildFile; fileRef = EAE3D34F2B62E9DE001EE3E3 /* GlobalContext.swift */; };
		EAED41EC2B54AA920005FE0A /* ServiceConfigurationSection.swift in Sources */ = {isa = PBXBuildFile; fileRef = EAED41EB2B54AA920005FE0A /* ServiceConfigurationSection.swift */; };
		EAED41EF2B54B1430005FE0A /* ConfigurableService.swift in Sources */ = {isa = PBXBuildFile; fileRef = EAED41EE2B54B1430005FE0A /* ConfigurableService.swift */; };
		EAED41F22B54B39D0005FE0A /* OpenAIService+ConfigurableService.swift in Sources */ = {isa = PBXBuildFile; fileRef = EAED41F12B54B39D0005FE0A /* OpenAIService+ConfigurableService.swift */; };
/* End PBXBuildFile section */

/* Begin PBXContainerItemProxy section */
		03022F322B370B7100B63209 /* PBXContainerItemProxy */ = {
			isa = PBXContainerItemProxy;
			containerPortal = C99EEB102385796700FEE666 /* Project object */;
			proxyType = 1;
			remoteGlobalIDString = C99EEB172385796700FEE666;
			remoteInfo = Easydict;
		};
		0313F8712AD5577400A5CFB0 /* PBXContainerItemProxy */ = {
			isa = PBXContainerItemProxy;
			containerPortal = C99EEB102385796700FEE666 /* Project object */;
			proxyType = 1;
			remoteGlobalIDString = C99EEB172385796700FEE666;
			remoteInfo = Easydict;
		};
/* End PBXContainerItemProxy section */

/* Begin PBXCopyFilesBuildPhase section */
		C98CAE74239F45DA005F7DCA /* CopyFiles */ = {
			isa = PBXCopyFilesBuildPhase;
			buildActionMask = 2147483647;
			dstPath = Contents/Library/LoginItems;
			dstSubfolderSpec = 1;
			files = (
				C98CAE75239F4619005F7DCA /* EasydictHelper.app in CopyFiles */,
			);
			runOnlyForDeploymentPostprocessing = 0;
		};
/* End PBXCopyFilesBuildPhase section */

/* Begin PBXFileReference section */
		03008B2529408BF50062B821 /* NSObject+EZDarkMode.h */ = {isa = PBXFileReference; lastKnownFileType = sourcecode.c.h; path = "NSObject+EZDarkMode.h"; sourceTree = "<group>"; };
		03008B2629408BF50062B821 /* NSObject+EZDarkMode.m */ = {isa = PBXFileReference; lastKnownFileType = sourcecode.c.objc; path = "NSObject+EZDarkMode.m"; sourceTree = "<group>"; };
		03008B292940D3230062B821 /* EZDeepLTranslate.h */ = {isa = PBXFileReference; lastKnownFileType = sourcecode.c.h; path = EZDeepLTranslate.h; sourceTree = "<group>"; };
		03008B2A2940D3230062B821 /* EZDeepLTranslate.m */ = {isa = PBXFileReference; lastKnownFileType = sourcecode.c.objc; path = EZDeepLTranslate.m; sourceTree = "<group>"; };
		03008B2C2941956D0062B821 /* EZURLSchemeHandler.h */ = {isa = PBXFileReference; lastKnownFileType = sourcecode.c.h; path = EZURLSchemeHandler.h; sourceTree = "<group>"; };
		03008B2D2941956D0062B821 /* EZURLSchemeHandler.m */ = {isa = PBXFileReference; lastKnownFileType = sourcecode.c.objc; path = EZURLSchemeHandler.m; sourceTree = "<group>"; };
		03008B3D29444B0A0062B821 /* NSView+EZAnimatedHidden.h */ = {isa = PBXFileReference; lastKnownFileType = sourcecode.c.h; path = "NSView+EZAnimatedHidden.h"; sourceTree = "<group>"; };
		03008B3E29444B0A0062B821 /* NSView+EZAnimatedHidden.m */ = {isa = PBXFileReference; lastKnownFileType = sourcecode.c.objc; path = "NSView+EZAnimatedHidden.m"; sourceTree = "<group>"; };
		03022F2E2B370B7100B63209 /* EasydictSwiftTests.xctest */ = {isa = PBXFileReference; explicitFileType = wrapper.cfbundle; includeInIndex = 0; path = EasydictSwiftTests.xctest; sourceTree = BUILT_PRODUCTS_DIR; };
		03022F302B370B7100B63209 /* EasydictSwiftTests.swift */ = {isa = PBXFileReference; lastKnownFileType = sourcecode.swift; path = EasydictSwiftTests.swift; sourceTree = "<group>"; };
		03022F372B370BE300B63209 /* EasydictSwiftTests-Bridging-Header.h */ = {isa = PBXFileReference; lastKnownFileType = sourcecode.c.h; path = "EasydictSwiftTests-Bridging-Header.h"; sourceTree = "<group>"; };
		030570E02ADB919900C9905E /* EZAppleScriptManager.h */ = {isa = PBXFileReference; lastKnownFileType = sourcecode.c.h; path = EZAppleScriptManager.h; sourceTree = "<group>"; };
		030570E12ADB919900C9905E /* EZAppleScriptManager.m */ = {isa = PBXFileReference; lastKnownFileType = sourcecode.c.objc; path = EZAppleScriptManager.m; sourceTree = "<group>"; };
		0309E1EB292B439A00AFB76A /* EZTextView.h */ = {isa = PBXFileReference; lastKnownFileType = sourcecode.c.h; path = EZTextView.h; sourceTree = "<group>"; };
		0309E1EC292B439A00AFB76A /* EZTextView.m */ = {isa = PBXFileReference; lastKnownFileType = sourcecode.c.objc; path = EZTextView.m; sourceTree = "<group>"; };
		0309E1EE292B4A5E00AFB76A /* NSView+EZGetViewController.h */ = {isa = PBXFileReference; lastKnownFileType = sourcecode.c.h; path = "NSView+EZGetViewController.h"; sourceTree = "<group>"; };
		0309E1EF292B4A5E00AFB76A /* NSView+EZGetViewController.m */ = {isa = PBXFileReference; lastKnownFileType = sourcecode.c.objc; path = "NSView+EZGetViewController.m"; sourceTree = "<group>"; };
		0309E1F2292BD6A100AFB76A /* EZQueryModel.h */ = {isa = PBXFileReference; lastKnownFileType = sourcecode.c.h; path = EZQueryModel.h; sourceTree = "<group>"; };
		0309E1F3292BD6A100AFB76A /* EZQueryModel.m */ = {isa = PBXFileReference; lastKnownFileType = sourcecode.c.objc; path = EZQueryModel.m; sourceTree = "<group>"; };
		030DB2602B56CC6500E27DEA /* BingLanguageVoice.swift */ = {isa = PBXFileReference; fileEncoding = 4; lastKnownFileType = sourcecode.swift; path = BingLanguageVoice.swift; sourceTree = "<group>"; };
		0310C8262A94EFA100B1D81E /* apple-dictionary.html */ = {isa = PBXFileReference; lastKnownFileType = text.html; path = "apple-dictionary.html"; sourceTree = "<group>"; };
		0313F86D2AD5577400A5CFB0 /* EasydictTests.xctest */ = {isa = PBXFileReference; explicitFileType = wrapper.cfbundle; includeInIndex = 0; path = EasydictTests.xctest; sourceTree = BUILT_PRODUCTS_DIR; };
		0313F86F2AD5577400A5CFB0 /* EasydictTests.m */ = {isa = PBXFileReference; lastKnownFileType = sourcecode.c.objc; path = EasydictTests.m; sourceTree = "<group>"; };
		031DBD782AE01E130071CF85 /* easydict */ = {isa = PBXFileReference; fileEncoding = 4; lastKnownFileType = text.script.sh; path = easydict; sourceTree = "<group>"; };
		0320C5862B29F35700861B3D /* QueryServiceRecord.swift */ = {isa = PBXFileReference; lastKnownFileType = sourcecode.swift; path = QueryServiceRecord.swift; sourceTree = "<group>"; };
		03247E342968158B00AFCD67 /* EZScriptExecutor.h */ = {isa = PBXFileReference; lastKnownFileType = sourcecode.c.h; path = EZScriptExecutor.h; sourceTree = "<group>"; };
		03247E352968158B00AFCD67 /* EZScriptExecutor.m */ = {isa = PBXFileReference; lastKnownFileType = sourcecode.c.objc; path = EZScriptExecutor.m; sourceTree = "<group>"; };
		03247E38296AE8EC00AFCD67 /* EZLoadingAnimationView.h */ = {isa = PBXFileReference; lastKnownFileType = sourcecode.c.h; path = EZLoadingAnimationView.h; sourceTree = "<group>"; };
		03247E39296AE8EC00AFCD67 /* EZLoadingAnimationView.m */ = {isa = PBXFileReference; lastKnownFileType = sourcecode.c.objc; path = EZLoadingAnimationView.m; sourceTree = "<group>"; };
		03262C1A29EEE91700EFECA0 /* EZEnumTypes.h */ = {isa = PBXFileReference; lastKnownFileType = sourcecode.c.h; path = EZEnumTypes.h; sourceTree = "<group>"; };
		03262C1B29EEE91700EFECA0 /* EZEnumTypes.m */ = {isa = PBXFileReference; lastKnownFileType = sourcecode.c.objc; path = EZEnumTypes.m; sourceTree = "<group>"; };
		03262C1D29EF8EE500EFECA0 /* EZPrivacyViewController.h */ = {isa = PBXFileReference; lastKnownFileType = sourcecode.c.h; path = EZPrivacyViewController.h; sourceTree = "<group>"; };
		03262C1E29EF8EE500EFECA0 /* EZPrivacyViewController.m */ = {isa = PBXFileReference; lastKnownFileType = sourcecode.c.objc; path = EZPrivacyViewController.m; sourceTree = "<group>"; };
		03262C2329EFE97B00EFECA0 /* NSViewController+EZWindow.h */ = {isa = PBXFileReference; lastKnownFileType = sourcecode.c.h; path = "NSViewController+EZWindow.h"; sourceTree = "<group>"; };
		03262C2429EFE97B00EFECA0 /* NSViewController+EZWindow.m */ = {isa = PBXFileReference; lastKnownFileType = sourcecode.c.objc; path = "NSViewController+EZWindow.m"; sourceTree = "<group>"; };
		0329CD6D29EE924500963F78 /* EZRightClickDetector.h */ = {isa = PBXFileReference; lastKnownFileType = sourcecode.c.h; path = EZRightClickDetector.h; sourceTree = "<group>"; };
		0329CD6E29EE924500963F78 /* EZRightClickDetector.m */ = {isa = PBXFileReference; lastKnownFileType = sourcecode.c.objc; path = EZRightClickDetector.m; sourceTree = "<group>"; };
		0333639E293A05D200FED9C8 /* EZSelectLanguageButton.h */ = {isa = PBXFileReference; lastKnownFileType = sourcecode.c.h; path = EZSelectLanguageButton.h; sourceTree = "<group>"; };
		0333639F293A05D200FED9C8 /* EZSelectLanguageButton.m */ = {isa = PBXFileReference; lastKnownFileType = sourcecode.c.objc; path = EZSelectLanguageButton.m; sourceTree = "<group>"; };
		033363A4293C4AFA00FED9C8 /* PrintBeautifulLog.h */ = {isa = PBXFileReference; fileEncoding = 4; lastKnownFileType = sourcecode.c.h; path = PrintBeautifulLog.h; sourceTree = "<group>"; };
		033363A5293C4AFA00FED9C8 /* PrintBeautifulLog.m */ = {isa = PBXFileReference; fileEncoding = 4; lastKnownFileType = sourcecode.c.objc; path = PrintBeautifulLog.m; sourceTree = "<group>"; };
		0333FDA12A035BEC00891515 /* NSArray+EZChineseText.h */ = {isa = PBXFileReference; lastKnownFileType = sourcecode.c.h; path = "NSArray+EZChineseText.h"; sourceTree = "<group>"; };
		0333FDA22A035BEC00891515 /* NSArray+EZChineseText.m */ = {isa = PBXFileReference; lastKnownFileType = sourcecode.c.objc; path = "NSArray+EZChineseText.m"; sourceTree = "<group>"; };
		0333FDA42A035D5700891515 /* NSString+EZChineseText.h */ = {isa = PBXFileReference; lastKnownFileType = sourcecode.c.h; path = "NSString+EZChineseText.h"; sourceTree = "<group>"; };
		0333FDA52A035D5700891515 /* NSString+EZChineseText.m */ = {isa = PBXFileReference; lastKnownFileType = sourcecode.c.objc; path = "NSString+EZChineseText.m"; sourceTree = "<group>"; };
		033A8EAD2BDFE09B00030C08 /* String+Extension.swift */ = {isa = PBXFileReference; lastKnownFileType = sourcecode.swift; path = "String+Extension.swift"; sourceTree = "<group>"; };
		033B7132293CE2430096E2DF /* EZWebViewTranslator.h */ = {isa = PBXFileReference; lastKnownFileType = sourcecode.c.h; path = EZWebViewTranslator.h; sourceTree = "<group>"; };
		033B7133293CE2430096E2DF /* EZWebViewTranslator.m */ = {isa = PBXFileReference; lastKnownFileType = sourcecode.c.objc; path = EZWebViewTranslator.m; sourceTree = "<group>"; };
		033C30F92A7409C40095926A /* DictionaryKit.h */ = {isa = PBXFileReference; fileEncoding = 4; lastKnownFileType = sourcecode.c.h; path = DictionaryKit.h; sourceTree = "<group>"; };
		033C30FA2A7409C40095926A /* TTTDictionary.h */ = {isa = PBXFileReference; fileEncoding = 4; lastKnownFileType = sourcecode.c.h; path = TTTDictionary.h; sourceTree = "<group>"; };
		033C30FB2A7409C40095926A /* TTTDictionary.m */ = {isa = PBXFileReference; fileEncoding = 4; lastKnownFileType = sourcecode.c.objc; path = TTTDictionary.m; sourceTree = "<group>"; };
		033C30FE2A74CECE0095926A /* EZAppleDictionary.h */ = {isa = PBXFileReference; lastKnownFileType = sourcecode.c.h; path = EZAppleDictionary.h; sourceTree = "<group>"; };
		033C30FF2A74CECE0095926A /* EZAppleDictionary.m */ = {isa = PBXFileReference; lastKnownFileType = sourcecode.c.objc; path = EZAppleDictionary.m; sourceTree = "<group>"; };
		0342A97F2AD64924002A9F5F /* NSString+EZSplit.h */ = {isa = PBXFileReference; lastKnownFileType = sourcecode.c.h; path = "NSString+EZSplit.h"; sourceTree = "<group>"; };
		0342A9802AD64924002A9F5F /* NSString+EZSplit.m */ = {isa = PBXFileReference; lastKnownFileType = sourcecode.c.objc; path = "NSString+EZSplit.m"; sourceTree = "<group>"; };
		03542A2E293645DF00C34C33 /* EZAppleService.h */ = {isa = PBXFileReference; lastKnownFileType = sourcecode.c.h; path = EZAppleService.h; sourceTree = "<group>"; };
		03542A2F293645DF00C34C33 /* EZAppleService.m */ = {isa = PBXFileReference; lastKnownFileType = sourcecode.c.objc; path = EZAppleService.m; sourceTree = "<group>"; };
		03542A322936F70F00C34C33 /* EZLanguageManager.h */ = {isa = PBXFileReference; lastKnownFileType = sourcecode.c.h; path = EZLanguageManager.h; sourceTree = "<group>"; };
		03542A332936F70F00C34C33 /* EZLanguageManager.m */ = {isa = PBXFileReference; lastKnownFileType = sourcecode.c.objc; path = EZLanguageManager.m; sourceTree = "<group>"; };
		03542A382937AE6400C34C33 /* EZQueryService.h */ = {isa = PBXFileReference; lastKnownFileType = sourcecode.c.h; path = EZQueryService.h; sourceTree = "<group>"; };
		03542A392937AE6400C34C33 /* EZQueryService.m */ = {isa = PBXFileReference; lastKnownFileType = sourcecode.c.objc; path = EZQueryService.m; sourceTree = "<group>"; };
		03542A3B2937AF4F00C34C33 /* EZQueryResult.h */ = {isa = PBXFileReference; lastKnownFileType = sourcecode.c.h; path = EZQueryResult.h; sourceTree = "<group>"; };
		03542A3C2937AF4F00C34C33 /* EZQueryResult.m */ = {isa = PBXFileReference; lastKnownFileType = sourcecode.c.objc; path = EZQueryResult.m; sourceTree = "<group>"; };
		03542A3E2937B3C900C34C33 /* EZOCRResult.h */ = {isa = PBXFileReference; lastKnownFileType = sourcecode.c.h; path = EZOCRResult.h; sourceTree = "<group>"; };
		03542A3F2937B3C900C34C33 /* EZOCRResult.m */ = {isa = PBXFileReference; lastKnownFileType = sourcecode.c.objc; path = EZOCRResult.m; sourceTree = "<group>"; };
		03542A412937B45E00C34C33 /* EZBaiduTranslate.h */ = {isa = PBXFileReference; lastKnownFileType = sourcecode.c.h; path = EZBaiduTranslate.h; sourceTree = "<group>"; };
		03542A422937B45E00C34C33 /* EZBaiduTranslate.m */ = {isa = PBXFileReference; lastKnownFileType = sourcecode.c.objc; path = EZBaiduTranslate.m; sourceTree = "<group>"; };
		03542A442937B4C300C34C33 /* EZBaiduTranslateResponse.h */ = {isa = PBXFileReference; lastKnownFileType = sourcecode.c.h; path = EZBaiduTranslateResponse.h; sourceTree = "<group>"; };
		03542A452937B4C300C34C33 /* EZBaiduTranslateResponse.m */ = {isa = PBXFileReference; lastKnownFileType = sourcecode.c.objc; path = EZBaiduTranslateResponse.m; sourceTree = "<group>"; };
		03542A472937B5CF00C34C33 /* EZGoogleTranslate.h */ = {isa = PBXFileReference; lastKnownFileType = sourcecode.c.h; path = EZGoogleTranslate.h; sourceTree = "<group>"; };
		03542A482937B5CF00C34C33 /* EZGoogleTranslate.m */ = {isa = PBXFileReference; lastKnownFileType = sourcecode.c.objc; path = EZGoogleTranslate.m; sourceTree = "<group>"; };
		03542A4A2937B5F100C34C33 /* EZYoudaoTranslate.h */ = {isa = PBXFileReference; lastKnownFileType = sourcecode.c.h; path = EZYoudaoTranslate.h; sourceTree = "<group>"; };
		03542A4B2937B5F100C34C33 /* EZYoudaoTranslate.m */ = {isa = PBXFileReference; lastKnownFileType = sourcecode.c.objc; path = EZYoudaoTranslate.m; sourceTree = "<group>"; };
		03542A4D2937B64B00C34C33 /* EZYoudaoOCRResponse.h */ = {isa = PBXFileReference; lastKnownFileType = sourcecode.c.h; path = EZYoudaoOCRResponse.h; sourceTree = "<group>"; };
		03542A4E2937B64B00C34C33 /* EZYoudaoOCRResponse.m */ = {isa = PBXFileReference; lastKnownFileType = sourcecode.c.objc; path = EZYoudaoOCRResponse.m; sourceTree = "<group>"; };
		03542A502937B69200C34C33 /* EZYoudaoTranslateResponse.h */ = {isa = PBXFileReference; lastKnownFileType = sourcecode.c.h; path = EZYoudaoTranslateResponse.h; sourceTree = "<group>"; };
		03542A512937B69200C34C33 /* EZYoudaoTranslateResponse.m */ = {isa = PBXFileReference; lastKnownFileType = sourcecode.c.objc; path = EZYoudaoTranslateResponse.m; sourceTree = "<group>"; };
		03542A532937B7DD00C34C33 /* EZError.h */ = {isa = PBXFileReference; lastKnownFileType = sourcecode.c.h; path = EZError.h; sourceTree = "<group>"; };
		03542A542937B7DE00C34C33 /* EZError.m */ = {isa = PBXFileReference; lastKnownFileType = sourcecode.c.objc; path = EZError.m; sourceTree = "<group>"; };
		03542A562937CC3200C34C33 /* EZConfiguration.h */ = {isa = PBXFileReference; lastKnownFileType = sourcecode.c.h; path = EZConfiguration.h; sourceTree = "<group>"; };
		03542A572937CC3200C34C33 /* EZConfiguration.m */ = {isa = PBXFileReference; lastKnownFileType = sourcecode.c.objc; path = EZConfiguration.m; sourceTree = "<group>"; };
		03542A592938DA2B00C34C33 /* EZDetectLanguageButton.h */ = {isa = PBXFileReference; lastKnownFileType = sourcecode.c.h; path = EZDetectLanguageButton.h; sourceTree = "<group>"; };
		03542A5A2938DA2B00C34C33 /* EZDetectLanguageButton.m */ = {isa = PBXFileReference; lastKnownFileType = sourcecode.c.objc; path = EZDetectLanguageButton.m; sourceTree = "<group>"; };
		03542A5C2938F05B00C34C33 /* EZLanguageModel.h */ = {isa = PBXFileReference; lastKnownFileType = sourcecode.c.h; path = EZLanguageModel.h; sourceTree = "<group>"; };
		03542A5D2938F05B00C34C33 /* EZLanguageModel.m */ = {isa = PBXFileReference; lastKnownFileType = sourcecode.c.objc; path = EZLanguageModel.m; sourceTree = "<group>"; };
		035E37E52A0953120061DFAF /* EZToast.h */ = {isa = PBXFileReference; lastKnownFileType = sourcecode.c.h; path = EZToast.h; sourceTree = "<group>"; };
		035E37E62A0953120061DFAF /* EZToast.m */ = {isa = PBXFileReference; lastKnownFileType = sourcecode.c.objc; path = EZToast.m; sourceTree = "<group>"; };
		0361965429FFECFC00806370 /* youdao-sign.js */ = {isa = PBXFileReference; fileEncoding = 4; lastKnownFileType = sourcecode.javascript; path = "youdao-sign.js"; sourceTree = "<group>"; };
		0361966F2A000F5800806370 /* NSData+Base64.h */ = {isa = PBXFileReference; fileEncoding = 4; lastKnownFileType = sourcecode.c.h; path = "NSData+Base64.h"; sourceTree = "<group>"; };
		036196702A000F5800806370 /* FWEncryptorAES.m */ = {isa = PBXFileReference; fileEncoding = 4; lastKnownFileType = sourcecode.c.objc; path = FWEncryptorAES.m; sourceTree = "<group>"; };
		036196712A000F5900806370 /* FWEncryptorAES.h */ = {isa = PBXFileReference; fileEncoding = 4; lastKnownFileType = sourcecode.c.h; path = FWEncryptorAES.h; sourceTree = "<group>"; };
		036196722A000F5900806370 /* NSData+Base64.m */ = {isa = PBXFileReference; fileEncoding = 4; lastKnownFileType = sourcecode.c.objc; path = "NSData+Base64.m"; sourceTree = "<group>"; };
		036196732A000F5900806370 /* NSData+CommonCrypto.h */ = {isa = PBXFileReference; fileEncoding = 4; lastKnownFileType = sourcecode.c.h; path = "NSData+CommonCrypto.h"; sourceTree = "<group>"; };
		036196742A000F5900806370 /* NSData+CommonCrypto.m */ = {isa = PBXFileReference; fileEncoding = 4; lastKnownFileType = sourcecode.c.objc; path = "NSData+CommonCrypto.m"; sourceTree = "<group>"; };
		036196792A0037F700806370 /* NSData+EZMD5.h */ = {isa = PBXFileReference; lastKnownFileType = sourcecode.c.h; path = "NSData+EZMD5.h"; sourceTree = "<group>"; };
		0361967A2A0037F700806370 /* NSData+EZMD5.m */ = {isa = PBXFileReference; lastKnownFileType = sourcecode.c.objc; path = "NSData+EZMD5.m"; sourceTree = "<group>"; };
		036A0DB62AD8403A006E6D4F /* NSString+EZHandleInputText.h */ = {isa = PBXFileReference; lastKnownFileType = sourcecode.c.h; path = "NSString+EZHandleInputText.h"; sourceTree = "<group>"; };
		036A0DB72AD8403A006E6D4F /* NSString+EZHandleInputText.m */ = {isa = PBXFileReference; lastKnownFileType = sourcecode.c.objc; path = "NSString+EZHandleInputText.m"; sourceTree = "<group>"; };
		036A0DB92AD941F9006E6D4F /* EZReplaceTextButton.h */ = {isa = PBXFileReference; fileEncoding = 4; lastKnownFileType = sourcecode.c.h; path = EZReplaceTextButton.h; sourceTree = "<group>"; };
		036A0DBA2AD941F9006E6D4F /* EZReplaceTextButton.m */ = {isa = PBXFileReference; fileEncoding = 4; lastKnownFileType = sourcecode.c.objc; path = EZReplaceTextButton.m; sourceTree = "<group>"; };
		036BCD472BDE5D0D009C893F /* BuiltInAIService+ConfigurableService.swift */ = {isa = PBXFileReference; lastKnownFileType = sourcecode.swift; path = "BuiltInAIService+ConfigurableService.swift"; sourceTree = "<group>"; };
		036BCD492BDE8A96009C893F /* DefaultsStoredKey.swift */ = {isa = PBXFileReference; lastKnownFileType = sourcecode.swift; path = DefaultsStoredKey.swift; sourceTree = "<group>"; };
		036D62802BCAB613002C95C7 /* BuiltInAIService.swift */ = {isa = PBXFileReference; lastKnownFileType = sourcecode.swift; path = BuiltInAIService.swift; sourceTree = "<group>"; };
		036E7D79293F4FC8002675DF /* EZOpenLinkButton.h */ = {isa = PBXFileReference; lastKnownFileType = sourcecode.c.h; path = EZOpenLinkButton.h; sourceTree = "<group>"; };
		036E7D7A293F4FC8002675DF /* EZOpenLinkButton.m */ = {isa = PBXFileReference; lastKnownFileType = sourcecode.c.objc; path = EZOpenLinkButton.m; sourceTree = "<group>"; };
		03779F0B2BB256A7008D3C42 /* OpenAIService.swift */ = {isa = PBXFileReference; fileEncoding = 4; lastKnownFileType = sourcecode.swift; path = OpenAIService.swift; sourceTree = "<group>"; };
		03779F0C2BB256A7008D3C42 /* Prompt.swift */ = {isa = PBXFileReference; fileEncoding = 4; lastKnownFileType = sourcecode.swift; path = Prompt.swift; sourceTree = "<group>"; };
		03779F102BB256B5008D3C42 /* APIKey.swift */ = {isa = PBXFileReference; fileEncoding = 4; lastKnownFileType = sourcecode.swift; path = APIKey.swift; sourceTree = "<group>"; };
		03779F112BB256B5008D3C42 /* EncryptedSecretKeys.plist */ = {isa = PBXFileReference; fileEncoding = 4; lastKnownFileType = text.plist.xml; path = EncryptedSecretKeys.plist; sourceTree = "<group>"; };
		03779F152BB256C5008D3C42 /* URL+IsValid.swift */ = {isa = PBXFileReference; fileEncoding = 4; lastKnownFileType = sourcecode.swift; path = "URL+IsValid.swift"; sourceTree = "<group>"; };
		037852AE2957FEB200D0E2CF /* EZServiceViewController.h */ = {isa = PBXFileReference; lastKnownFileType = sourcecode.c.h; path = EZServiceViewController.h; sourceTree = "<group>"; };
		037852AF2957FEB200D0E2CF /* EZServiceViewController.m */ = {isa = PBXFileReference; lastKnownFileType = sourcecode.c.objc; path = EZServiceViewController.m; sourceTree = "<group>"; };
		037852B129583F5200D0E2CF /* EZServiceCell.h */ = {isa = PBXFileReference; lastKnownFileType = sourcecode.c.h; path = EZServiceCell.h; sourceTree = "<group>"; };
		037852B229583F5200D0E2CF /* EZServiceCell.m */ = {isa = PBXFileReference; lastKnownFileType = sourcecode.c.objc; path = EZServiceCell.m; sourceTree = "<group>"; };
		037852B429588EDE00D0E2CF /* EZCustomTableRowView.h */ = {isa = PBXFileReference; lastKnownFileType = sourcecode.c.h; path = EZCustomTableRowView.h; sourceTree = "<group>"; };
		037852B529588EDE00D0E2CF /* EZCustomTableRowView.m */ = {isa = PBXFileReference; lastKnownFileType = sourcecode.c.objc; path = EZCustomTableRowView.m; sourceTree = "<group>"; };
		037852B7295D49F900D0E2CF /* EZTableRowView.h */ = {isa = PBXFileReference; lastKnownFileType = sourcecode.c.h; path = EZTableRowView.h; sourceTree = "<group>"; };
		037852B8295D49F900D0E2CF /* EZTableRowView.m */ = {isa = PBXFileReference; lastKnownFileType = sourcecode.c.objc; path = EZTableRowView.m; sourceTree = "<group>"; };
		03832F532B5F6BE200D0DC64 /* AdvancedTab.swift */ = {isa = PBXFileReference; lastKnownFileType = sourcecode.swift; path = AdvancedTab.swift; sourceTree = "<group>"; };
		03839141292FBE120009828C /* zh-Hans */ = {isa = PBXFileReference; lastKnownFileType = text.plist.strings; name = "zh-Hans"; path = "zh-Hans.lproj/Main.strings"; sourceTree = "<group>"; };
		03839142292FBE120009828C /* AppDelegate.h */ = {isa = PBXFileReference; fileEncoding = 4; lastKnownFileType = sourcecode.c.h; path = AppDelegate.h; sourceTree = "<group>"; };
		03839143292FBE120009828C /* Assets.xcassets */ = {isa = PBXFileReference; lastKnownFileType = folder.assetcatalog; path = Assets.xcassets; sourceTree = "<group>"; };
		03839144292FBE120009828C /* ViewController.m */ = {isa = PBXFileReference; fileEncoding = 4; lastKnownFileType = sourcecode.c.objc; path = ViewController.m; sourceTree = "<group>"; };
		03839146292FBE120009828C /* Base */ = {isa = PBXFileReference; lastKnownFileType = file.storyboard; name = Base; path = Base.lproj/Main.storyboard; sourceTree = "<group>"; };
		03839147292FBE120009828C /* main.m */ = {isa = PBXFileReference; fileEncoding = 4; lastKnownFileType = sourcecode.c.objc; path = main.m; sourceTree = "<group>"; };
		03839148292FBE120009828C /* AppDelegate.m */ = {isa = PBXFileReference; fileEncoding = 4; lastKnownFileType = sourcecode.c.objc; path = AppDelegate.m; sourceTree = "<group>"; };
		03839149292FBE120009828C /* EasydictHelper.entitlements */ = {isa = PBXFileReference; fileEncoding = 4; lastKnownFileType = text.plist.entitlements; path = EasydictHelper.entitlements; sourceTree = "<group>"; };
		0383914A292FBE120009828C /* Info.plist */ = {isa = PBXFileReference; fileEncoding = 4; lastKnownFileType = text.plist.xml; path = Info.plist; sourceTree = "<group>"; };
		0383914B292FBE120009828C /* ViewController.h */ = {isa = PBXFileReference; fileEncoding = 4; lastKnownFileType = sourcecode.c.h; path = ViewController.h; sourceTree = "<group>"; };
		03882F8229D95044005B5A52 /* CTScreen.h */ = {isa = PBXFileReference; fileEncoding = 4; lastKnownFileType = sourcecode.c.h; path = CTScreen.h; sourceTree = "<group>"; };
		03882F8329D95044005B5A52 /* ToastWindowController.h */ = {isa = PBXFileReference; fileEncoding = 4; lastKnownFileType = sourcecode.c.h; path = ToastWindowController.h; sourceTree = "<group>"; };
		03882F8429D95044005B5A52 /* CTView.m */ = {isa = PBXFileReference; fileEncoding = 4; lastKnownFileType = sourcecode.c.objc; path = CTView.m; sourceTree = "<group>"; };
		03882F8529D95044005B5A52 /* CTCommon.h */ = {isa = PBXFileReference; fileEncoding = 4; lastKnownFileType = sourcecode.c.h; path = CTCommon.h; sourceTree = "<group>"; };
		03882F8629D95044005B5A52 /* ToastWindowController.m */ = {isa = PBXFileReference; fileEncoding = 4; lastKnownFileType = sourcecode.c.objc; path = ToastWindowController.m; sourceTree = "<group>"; };
		03882F8729D95044005B5A52 /* CTScreen.m */ = {isa = PBXFileReference; fileEncoding = 4; lastKnownFileType = sourcecode.c.objc; path = CTScreen.m; sourceTree = "<group>"; };
		03882F8829D95044005B5A52 /* ToastWindowController.xib */ = {isa = PBXFileReference; fileEncoding = 4; lastKnownFileType = file.xib; path = ToastWindowController.xib; sourceTree = "<group>"; };
		03882F8929D95044005B5A52 /* CTCommon.m */ = {isa = PBXFileReference; fileEncoding = 4; lastKnownFileType = sourcecode.c.objc; path = CTCommon.m; sourceTree = "<group>"; };
		03882F8A29D95044005B5A52 /* CTView.h */ = {isa = PBXFileReference; fileEncoding = 4; lastKnownFileType = sourcecode.c.h; path = CTView.h; sourceTree = "<group>"; };
		03882F8B29D95044005B5A52 /* CoolToast.h */ = {isa = PBXFileReference; fileEncoding = 4; lastKnownFileType = sourcecode.c.h; path = CoolToast.h; sourceTree = "<group>"; };
		03882F8C29D95044005B5A52 /* Info.plist */ = {isa = PBXFileReference; fileEncoding = 4; lastKnownFileType = text.plist.xml; path = Info.plist; sourceTree = "<group>"; };
		038A723F2B62C0B9004995E3 /* String+Regex.swift */ = {isa = PBXFileReference; lastKnownFileType = sourcecode.swift; path = "String+Regex.swift"; sourceTree = "<group>"; };
		038F1F8E2BAD838F00CD2F65 /* NSMenu+PopUpBelowView.swift */ = {isa = PBXFileReference; lastKnownFileType = sourcecode.swift; path = "NSMenu+PopUpBelowView.swift"; sourceTree = "<group>"; };
		039459F62BE7DD6300FD70F9 /* AppleScriptUtils.swift */ = {isa = PBXFileReference; lastKnownFileType = sourcecode.swift; path = AppleScriptUtils.swift; sourceTree = "<group>"; };
		0396D60F292C932F006A11D9 /* EZSelectLanguageCell.h */ = {isa = PBXFileReference; lastKnownFileType = sourcecode.c.h; path = EZSelectLanguageCell.h; sourceTree = "<group>"; };
		0396D610292C932F006A11D9 /* EZSelectLanguageCell.m */ = {isa = PBXFileReference; lastKnownFileType = sourcecode.c.objc; path = EZSelectLanguageCell.m; sourceTree = "<group>"; };
		0396D613292CC4C3006A11D9 /* EZLocalStorage.h */ = {isa = PBXFileReference; lastKnownFileType = sourcecode.c.h; path = EZLocalStorage.h; sourceTree = "<group>"; };
		0396D614292CC4C3006A11D9 /* EZLocalStorage.m */ = {isa = PBXFileReference; lastKnownFileType = sourcecode.c.objc; path = EZLocalStorage.m; sourceTree = "<group>"; };
		0396DE542BB5844A009FD2A5 /* BaseOpenAIService.swift */ = {isa = PBXFileReference; lastKnownFileType = sourcecode.swift; path = BaseOpenAIService.swift; sourceTree = "<group>"; };
		03991156292927E000E1B06D /* EZTitlebar.h */ = {isa = PBXFileReference; lastKnownFileType = sourcecode.c.h; path = EZTitlebar.h; sourceTree = "<group>"; };
		03991157292927E000E1B06D /* EZTitlebar.m */ = {isa = PBXFileReference; lastKnownFileType = sourcecode.c.objc; path = EZTitlebar.m; sourceTree = "<group>"; };
		03991164292A8A4400E1B06D /* EZTitleBarMoveView.h */ = {isa = PBXFileReference; lastKnownFileType = sourcecode.c.h; path = EZTitleBarMoveView.h; sourceTree = "<group>"; };
		03991165292A8A4400E1B06D /* EZTitleBarMoveView.m */ = {isa = PBXFileReference; lastKnownFileType = sourcecode.c.objc; path = EZTitleBarMoveView.m; sourceTree = "<group>"; };
		03991168292AA2EF00E1B06D /* EZLayoutManager.h */ = {isa = PBXFileReference; lastKnownFileType = sourcecode.c.h; path = EZLayoutManager.h; sourceTree = "<group>"; };
		03991169292AA2EF00E1B06D /* EZLayoutManager.m */ = {isa = PBXFileReference; lastKnownFileType = sourcecode.c.objc; path = EZLayoutManager.m; sourceTree = "<group>"; };
		0399C6A329A747E600B4AFCC /* EZDeepLTranslateResponse.h */ = {isa = PBXFileReference; lastKnownFileType = sourcecode.c.h; path = EZDeepLTranslateResponse.h; sourceTree = "<group>"; };
		0399C6A429A747E600B4AFCC /* EZDeepLTranslateResponse.m */ = {isa = PBXFileReference; lastKnownFileType = sourcecode.c.objc; path = EZDeepLTranslateResponse.m; sourceTree = "<group>"; };
		0399C6A629A74E0F00B4AFCC /* EZQueryResult+EZDeepLTranslateResponse.h */ = {isa = PBXFileReference; lastKnownFileType = sourcecode.c.h; path = "EZQueryResult+EZDeepLTranslateResponse.h"; sourceTree = "<group>"; };
		0399C6A729A74E0F00B4AFCC /* EZQueryResult+EZDeepLTranslateResponse.m */ = {isa = PBXFileReference; lastKnownFileType = sourcecode.c.objc; path = "EZQueryResult+EZDeepLTranslateResponse.m"; sourceTree = "<group>"; };
		0399C6B629A9F4B800B4AFCC /* EZSchemeParser.h */ = {isa = PBXFileReference; lastKnownFileType = sourcecode.c.h; path = EZSchemeParser.h; sourceTree = "<group>"; };
		0399C6B729A9F4B800B4AFCC /* EZSchemeParser.m */ = {isa = PBXFileReference; lastKnownFileType = sourcecode.c.objc; path = EZSchemeParser.m; sourceTree = "<group>"; };
		039B694D2A9D9F370063709D /* EZWebViewManager.h */ = {isa = PBXFileReference; lastKnownFileType = sourcecode.c.h; path = EZWebViewManager.h; sourceTree = "<group>"; };
		039B694E2A9D9F370063709D /* EZWebViewManager.m */ = {isa = PBXFileReference; lastKnownFileType = sourcecode.c.objc; path = EZWebViewManager.m; sourceTree = "<group>"; };
		039CC90B292F664E0037B91E /* NSObject+EZWindowType.h */ = {isa = PBXFileReference; lastKnownFileType = sourcecode.c.h; path = "NSObject+EZWindowType.h"; sourceTree = "<group>"; };
		039CC90C292F664E0037B91E /* NSObject+EZWindowType.m */ = {isa = PBXFileReference; lastKnownFileType = sourcecode.c.objc; path = "NSObject+EZWindowType.m"; sourceTree = "<group>"; };
		039CC90E292F86F40037B91E /* NSImage+EZResize.h */ = {isa = PBXFileReference; lastKnownFileType = sourcecode.c.h; path = "NSImage+EZResize.h"; sourceTree = "<group>"; };
		039CC90F292F86F40037B91E /* NSImage+EZResize.m */ = {isa = PBXFileReference; lastKnownFileType = sourcecode.c.objc; path = "NSImage+EZResize.m"; sourceTree = "<group>"; };
		039CC912292FB3180037B91E /* EZPopUpButton.h */ = {isa = PBXFileReference; lastKnownFileType = sourcecode.c.h; path = EZPopUpButton.h; sourceTree = "<group>"; };
		039CC913292FB3180037B91E /* EZPopUpButton.m */ = {isa = PBXFileReference; lastKnownFileType = sourcecode.c.objc; path = EZPopUpButton.m; sourceTree = "<group>"; };
		039D119729D5E26300C93F46 /* EZAudioUtils.h */ = {isa = PBXFileReference; lastKnownFileType = sourcecode.c.h; path = EZAudioUtils.h; sourceTree = "<group>"; };
		039D119829D5E26300C93F46 /* EZAudioUtils.m */ = {isa = PBXFileReference; lastKnownFileType = sourcecode.c.objc; path = EZAudioUtils.m; sourceTree = "<group>"; };
		039E501F296E5D9900072344 /* EZScrollViewController.h */ = {isa = PBXFileReference; lastKnownFileType = sourcecode.c.h; path = EZScrollViewController.h; sourceTree = "<group>"; };
		039E5020296E5D9900072344 /* EZScrollViewController.m */ = {isa = PBXFileReference; lastKnownFileType = sourcecode.c.objc; path = EZScrollViewController.m; sourceTree = "<group>"; };
		039F54FC294B6E29004AB940 /* EZSettingViewController.h */ = {isa = PBXFileReference; fileEncoding = 4; lastKnownFileType = sourcecode.c.h; path = EZSettingViewController.h; sourceTree = "<group>"; };
		039F54FD294B6E29004AB940 /* EZPreferencesWindowController.m */ = {isa = PBXFileReference; fileEncoding = 4; lastKnownFileType = sourcecode.c.objc; path = EZPreferencesWindowController.m; sourceTree = "<group>"; };
		039F54FE294B6E29004AB940 /* EZAboutViewController.h */ = {isa = PBXFileReference; fileEncoding = 4; lastKnownFileType = sourcecode.c.h; path = EZAboutViewController.h; sourceTree = "<group>"; };
		039F54FF294B6E29004AB940 /* EZPreferencesWindowController.h */ = {isa = PBXFileReference; fileEncoding = 4; lastKnownFileType = sourcecode.c.h; path = EZPreferencesWindowController.h; sourceTree = "<group>"; };
		039F5501294B6E29004AB940 /* EZSettingViewController.m */ = {isa = PBXFileReference; fileEncoding = 4; lastKnownFileType = sourcecode.c.objc; path = EZSettingViewController.m; sourceTree = "<group>"; };
		039F5503294B6E29004AB940 /* EZAboutViewController.m */ = {isa = PBXFileReference; fileEncoding = 4; lastKnownFileType = sourcecode.c.objc; path = EZAboutViewController.m; sourceTree = "<group>"; };
		03B0221B29231FA6001C7E63 /* Easydict-Bridging-Header.h */ = {isa = PBXFileReference; fileEncoding = 4; lastKnownFileType = sourcecode.c.h; path = "Easydict-Bridging-Header.h"; sourceTree = "<group>"; };
		03B0221C29231FA6001C7E63 /* AppDelegate.h */ = {isa = PBXFileReference; fileEncoding = 4; lastKnownFileType = sourcecode.c.h; path = AppDelegate.h; sourceTree = "<group>"; };
		03B0221D29231FA6001C7E63 /* Assets.xcassets */ = {isa = PBXFileReference; lastKnownFileType = folder.assetcatalog; path = Assets.xcassets; sourceTree = "<group>"; };
		03B0221E29231FA6001C7E63 /* Easydict.entitlements */ = {isa = PBXFileReference; fileEncoding = 4; lastKnownFileType = text.plist.entitlements; path = Easydict.entitlements; sourceTree = "<group>"; };
		03B0222029231FA6001C7E63 /* Base */ = {isa = PBXFileReference; lastKnownFileType = file.storyboard; name = Base; path = Base.lproj/Main.storyboard; sourceTree = "<group>"; };
		03B0222129231FA6001C7E63 /* entry.m */ = {isa = PBXFileReference; fileEncoding = 4; lastKnownFileType = sourcecode.c.objc; path = entry.m; sourceTree = "<group>"; };
		03B0222229231FA6001C7E63 /* EZConst.h */ = {isa = PBXFileReference; fileEncoding = 4; lastKnownFileType = sourcecode.c.h; path = EZConst.h; sourceTree = "<group>"; };
		03B0222329231FA6001C7E63 /* AppDelegate.m */ = {isa = PBXFileReference; fileEncoding = 4; lastKnownFileType = sourcecode.c.objc; path = AppDelegate.m; sourceTree = "<group>"; };
		03B0222F29231FA6001C7E63 /* baidu-translate-sign.js */ = {isa = PBXFileReference; fileEncoding = 4; lastKnownFileType = sourcecode.javascript; path = "baidu-translate-sign.js"; sourceTree = "<group>"; };
		03B0223529231FA6001C7E63 /* google-translate-sign.js */ = {isa = PBXFileReference; fileEncoding = 4; lastKnownFileType = sourcecode.javascript; path = "google-translate-sign.js"; sourceTree = "<group>"; };
		03B0224329231FA6001C7E63 /* EZServiceTypes.h */ = {isa = PBXFileReference; fileEncoding = 4; lastKnownFileType = sourcecode.c.h; path = EZServiceTypes.h; sourceTree = "<group>"; };
		03B0224429231FA6001C7E63 /* EZDetectManager.m */ = {isa = PBXFileReference; fileEncoding = 4; lastKnownFileType = sourcecode.c.objc; path = EZDetectManager.m; sourceTree = "<group>"; };
		03B0224A29231FA6001C7E63 /* EZDetectManager.h */ = {isa = PBXFileReference; fileEncoding = 4; lastKnownFileType = sourcecode.c.h; path = EZDetectManager.h; sourceTree = "<group>"; };
		03B0224B29231FA6001C7E63 /* EZServiceTypes.m */ = {isa = PBXFileReference; fileEncoding = 4; lastKnownFileType = sourcecode.c.objc; path = EZServiceTypes.m; sourceTree = "<group>"; };
		03B0225129231FA6001C7E63 /* EZBaseQueryViewController.h */ = {isa = PBXFileReference; fileEncoding = 4; lastKnownFileType = sourcecode.c.h; path = EZBaseQueryViewController.h; sourceTree = "<group>"; };
		03B0225229231FA6001C7E63 /* EZFixedQueryWindow.m */ = {isa = PBXFileReference; fileEncoding = 4; lastKnownFileType = sourcecode.c.objc; path = EZFixedQueryWindow.m; sourceTree = "<group>"; };
		03B0225329231FA6001C7E63 /* EZBaseQueryViewController.m */ = {isa = PBXFileReference; fileEncoding = 4; lastKnownFileType = sourcecode.c.objc; path = EZBaseQueryViewController.m; sourceTree = "<group>"; };
		03B0225429231FA6001C7E63 /* EZFixedQueryWindow.h */ = {isa = PBXFileReference; fileEncoding = 4; lastKnownFileType = sourcecode.c.h; path = EZFixedQueryWindow.h; sourceTree = "<group>"; };
		03B0225C29231FA6001C7E63 /* EZQueryView.m */ = {isa = PBXFileReference; fileEncoding = 4; lastKnownFileType = sourcecode.c.objc; path = EZQueryView.m; sourceTree = "<group>"; };
		03B0225D29231FA6001C7E63 /* EZQueryView.h */ = {isa = PBXFileReference; fileEncoding = 4; lastKnownFileType = sourcecode.c.h; path = EZQueryView.h; sourceTree = "<group>"; };
		03B0225F29231FA6001C7E63 /* EZWordResultView.m */ = {isa = PBXFileReference; fileEncoding = 4; lastKnownFileType = sourcecode.c.objc; path = EZWordResultView.m; sourceTree = "<group>"; };
		03B0226029231FA6001C7E63 /* EZWordResultView.h */ = {isa = PBXFileReference; fileEncoding = 4; lastKnownFileType = sourcecode.c.h; path = EZWordResultView.h; sourceTree = "<group>"; };
		03B0226229231FA6001C7E63 /* EZResultView.m */ = {isa = PBXFileReference; fileEncoding = 4; lastKnownFileType = sourcecode.c.objc; path = EZResultView.m; sourceTree = "<group>"; };
		03B0226329231FA6001C7E63 /* EZResultView.h */ = {isa = PBXFileReference; fileEncoding = 4; lastKnownFileType = sourcecode.c.h; path = EZResultView.h; sourceTree = "<group>"; };
		03B0226529231FA6001C7E63 /* EZHoverButton.h */ = {isa = PBXFileReference; fileEncoding = 4; lastKnownFileType = sourcecode.c.h; path = EZHoverButton.h; sourceTree = "<group>"; };
		03B0226629231FA6001C7E63 /* EZHoverButton.m */ = {isa = PBXFileReference; fileEncoding = 4; lastKnownFileType = sourcecode.c.objc; path = EZHoverButton.m; sourceTree = "<group>"; };
		03B0226829231FA6001C7E63 /* EZButton.m */ = {isa = PBXFileReference; fileEncoding = 4; lastKnownFileType = sourcecode.c.objc; path = EZButton.m; sourceTree = "<group>"; };
		03B0226929231FA6001C7E63 /* EZButton.h */ = {isa = PBXFileReference; fileEncoding = 4; lastKnownFileType = sourcecode.c.h; path = EZButton.h; sourceTree = "<group>"; };
		03B0226B29231FA6001C7E63 /* EZLabel.h */ = {isa = PBXFileReference; fileEncoding = 4; lastKnownFileType = sourcecode.c.h; path = EZLabel.h; sourceTree = "<group>"; };
		03B0226C29231FA6001C7E63 /* EZLabel.m */ = {isa = PBXFileReference; fileEncoding = 4; lastKnownFileType = sourcecode.c.objc; path = EZLabel.m; sourceTree = "<group>"; };
		03B0226E29231FA6001C7E63 /* EZCommonView.m */ = {isa = PBXFileReference; fileEncoding = 4; lastKnownFileType = sourcecode.c.objc; path = EZCommonView.m; sourceTree = "<group>"; };
		03B0226F29231FA6001C7E63 /* EZCommonView.h */ = {isa = PBXFileReference; fileEncoding = 4; lastKnownFileType = sourcecode.c.h; path = EZCommonView.h; sourceTree = "<group>"; };
		03B0228729231FA6001C7E63 /* NSObject+DarkMode.m */ = {isa = PBXFileReference; fileEncoding = 4; lastKnownFileType = sourcecode.c.objc; path = "NSObject+DarkMode.m"; sourceTree = "<group>"; };
		03B0228829231FA6001C7E63 /* Singleton.h */ = {isa = PBXFileReference; fileEncoding = 4; lastKnownFileType = sourcecode.c.h; path = Singleton.h; sourceTree = "<group>"; };
		03B0228929231FA6001C7E63 /* DarkModeManager.h */ = {isa = PBXFileReference; fileEncoding = 4; lastKnownFileType = sourcecode.c.h; path = DarkModeManager.h; sourceTree = "<group>"; };
		03B0228A29231FA6001C7E63 /* NSView+HiddenDebug.m */ = {isa = PBXFileReference; fileEncoding = 4; lastKnownFileType = sourcecode.c.objc; path = "NSView+HiddenDebug.m"; sourceTree = "<group>"; };
		03B0228B29231FA6001C7E63 /* NSObject+DarkMode.h */ = {isa = PBXFileReference; fileEncoding = 4; lastKnownFileType = sourcecode.c.h; path = "NSObject+DarkMode.h"; sourceTree = "<group>"; };
		03B0228C29231FA6001C7E63 /* DarkModeManager.m */ = {isa = PBXFileReference; fileEncoding = 4; lastKnownFileType = sourcecode.c.objc; path = DarkModeManager.m; sourceTree = "<group>"; };
		03B0228D29231FA6001C7E63 /* NSView+HiddenDebug.h */ = {isa = PBXFileReference; fileEncoding = 4; lastKnownFileType = sourcecode.c.h; path = "NSView+HiddenDebug.h"; sourceTree = "<group>"; };
		03B0228F29231FA6001C7E63 /* Snip.h */ = {isa = PBXFileReference; fileEncoding = 4; lastKnownFileType = sourcecode.c.h; path = Snip.h; sourceTree = "<group>"; };
		03B0229029231FA6001C7E63 /* SnipFocusView.h */ = {isa = PBXFileReference; fileEncoding = 4; lastKnownFileType = sourcecode.c.h; path = SnipFocusView.h; sourceTree = "<group>"; };
		03B0229129231FA6001C7E63 /* SnipViewController.h */ = {isa = PBXFileReference; fileEncoding = 4; lastKnownFileType = sourcecode.c.h; path = SnipViewController.h; sourceTree = "<group>"; };
		03B0229229231FA6001C7E63 /* SnipWindowController.h */ = {isa = PBXFileReference; fileEncoding = 4; lastKnownFileType = sourcecode.c.h; path = SnipWindowController.h; sourceTree = "<group>"; };
		03B0229329231FA6001C7E63 /* SnipWindow.m */ = {isa = PBXFileReference; fileEncoding = 4; lastKnownFileType = sourcecode.c.objc; path = SnipWindow.m; sourceTree = "<group>"; };
		03B0229429231FA6001C7E63 /* SnipFocusView.m */ = {isa = PBXFileReference; fileEncoding = 4; lastKnownFileType = sourcecode.c.objc; path = SnipFocusView.m; sourceTree = "<group>"; };
		03B0229529231FA6001C7E63 /* Snip.m */ = {isa = PBXFileReference; fileEncoding = 4; lastKnownFileType = sourcecode.c.objc; path = Snip.m; sourceTree = "<group>"; };
		03B0229629231FA6001C7E63 /* SnipWindow.h */ = {isa = PBXFileReference; fileEncoding = 4; lastKnownFileType = sourcecode.c.h; path = SnipWindow.h; sourceTree = "<group>"; };
		03B0229729231FA6001C7E63 /* SnipWindowController.m */ = {isa = PBXFileReference; fileEncoding = 4; lastKnownFileType = sourcecode.c.objc; path = SnipWindowController.m; sourceTree = "<group>"; };
		03B0229829231FA6001C7E63 /* SnipViewController.m */ = {isa = PBXFileReference; fileEncoding = 4; lastKnownFileType = sourcecode.c.objc; path = SnipViewController.m; sourceTree = "<group>"; };
		03B022A729231FA6001C7E63 /* NSAttributedString+MM.h */ = {isa = PBXFileReference; fileEncoding = 4; lastKnownFileType = sourcecode.c.h; path = "NSAttributedString+MM.h"; sourceTree = "<group>"; };
		03B022A829231FA6001C7E63 /* NSWindow+MM.m */ = {isa = PBXFileReference; fileEncoding = 4; lastKnownFileType = sourcecode.c.objc; path = "NSWindow+MM.m"; sourceTree = "<group>"; };
		03B022A929231FA6001C7E63 /* NSColor+MM.h */ = {isa = PBXFileReference; fileEncoding = 4; lastKnownFileType = sourcecode.c.h; path = "NSColor+MM.h"; sourceTree = "<group>"; };
		03B022AA29231FA6001C7E63 /* NSPasteboard+MM.m */ = {isa = PBXFileReference; fileEncoding = 4; lastKnownFileType = sourcecode.c.objc; path = "NSPasteboard+MM.m"; sourceTree = "<group>"; };
		03B022AB29231FA6001C7E63 /* NSImage+MM.m */ = {isa = PBXFileReference; fileEncoding = 4; lastKnownFileType = sourcecode.c.objc; path = "NSImage+MM.m"; sourceTree = "<group>"; };
		03B022AC29231FA6001C7E63 /* NSString+MM.m */ = {isa = PBXFileReference; fileEncoding = 4; lastKnownFileType = sourcecode.c.objc; path = "NSString+MM.m"; sourceTree = "<group>"; };
		03B022AD29231FA6001C7E63 /* NSUserDefaults+MM.m */ = {isa = PBXFileReference; fileEncoding = 4; lastKnownFileType = sourcecode.c.objc; path = "NSUserDefaults+MM.m"; sourceTree = "<group>"; };
		03B022AE29231FA6001C7E63 /* NSButton+MM.m */ = {isa = PBXFileReference; fileEncoding = 4; lastKnownFileType = sourcecode.c.objc; path = "NSButton+MM.m"; sourceTree = "<group>"; };
		03B022AF29231FA6001C7E63 /* NSArray+MM.h */ = {isa = PBXFileReference; fileEncoding = 4; lastKnownFileType = sourcecode.c.h; path = "NSArray+MM.h"; sourceTree = "<group>"; };
		03B022B029231FA6001C7E63 /* NSView+MM.h */ = {isa = PBXFileReference; fileEncoding = 4; lastKnownFileType = sourcecode.c.h; path = "NSView+MM.h"; sourceTree = "<group>"; };
		03B022B129231FA6001C7E63 /* NSMutableAttributedString+MM.h */ = {isa = PBXFileReference; fileEncoding = 4; lastKnownFileType = sourcecode.c.h; path = "NSMutableAttributedString+MM.h"; sourceTree = "<group>"; };
		03B022B229231FA6001C7E63 /* NSDictionary+MM.h */ = {isa = PBXFileReference; fileEncoding = 4; lastKnownFileType = sourcecode.c.h; path = "NSDictionary+MM.h"; sourceTree = "<group>"; };
		03B022B329231FA6001C7E63 /* NSWindow+MM.h */ = {isa = PBXFileReference; fileEncoding = 4; lastKnownFileType = sourcecode.c.h; path = "NSWindow+MM.h"; sourceTree = "<group>"; };
		03B022B429231FA6001C7E63 /* NSAttributedString+MM.m */ = {isa = PBXFileReference; fileEncoding = 4; lastKnownFileType = sourcecode.c.objc; path = "NSAttributedString+MM.m"; sourceTree = "<group>"; };
		03B022B529231FA6001C7E63 /* NSColor+MM.m */ = {isa = PBXFileReference; fileEncoding = 4; lastKnownFileType = sourcecode.c.objc; path = "NSColor+MM.m"; sourceTree = "<group>"; };
		03B022B629231FA6001C7E63 /* NSButton+MM.h */ = {isa = PBXFileReference; fileEncoding = 4; lastKnownFileType = sourcecode.c.h; path = "NSButton+MM.h"; sourceTree = "<group>"; };
		03B022B729231FA6001C7E63 /* NSUserDefaults+MM.h */ = {isa = PBXFileReference; fileEncoding = 4; lastKnownFileType = sourcecode.c.h; path = "NSUserDefaults+MM.h"; sourceTree = "<group>"; };
		03B022B829231FA6001C7E63 /* NSString+MM.h */ = {isa = PBXFileReference; fileEncoding = 4; lastKnownFileType = sourcecode.c.h; path = "NSString+MM.h"; sourceTree = "<group>"; };
		03B022B929231FA6001C7E63 /* NSImage+MM.h */ = {isa = PBXFileReference; fileEncoding = 4; lastKnownFileType = sourcecode.c.h; path = "NSImage+MM.h"; sourceTree = "<group>"; };
		03B022BA29231FA6001C7E63 /* NSPasteboard+MM.h */ = {isa = PBXFileReference; fileEncoding = 4; lastKnownFileType = sourcecode.c.h; path = "NSPasteboard+MM.h"; sourceTree = "<group>"; };
		03B022BC29231FA6001C7E63 /* NSTextView+Height.h */ = {isa = PBXFileReference; fileEncoding = 4; lastKnownFileType = sourcecode.c.h; path = "NSTextView+Height.h"; sourceTree = "<group>"; };
		03B022BD29231FA6001C7E63 /* NSTextView+Height.m */ = {isa = PBXFileReference; fileEncoding = 4; lastKnownFileType = sourcecode.c.objc; path = "NSTextView+Height.m"; sourceTree = "<group>"; };
		03B022BE29231FA6001C7E63 /* NSDictionary+MM.m */ = {isa = PBXFileReference; fileEncoding = 4; lastKnownFileType = sourcecode.c.objc; path = "NSDictionary+MM.m"; sourceTree = "<group>"; };
		03B022C029231FA6001C7E63 /* NSColor+MyColors.h */ = {isa = PBXFileReference; fileEncoding = 4; lastKnownFileType = sourcecode.c.h; path = "NSColor+MyColors.h"; sourceTree = "<group>"; };
		03B022C129231FA6001C7E63 /* NSColor+MyColors.m */ = {isa = PBXFileReference; fileEncoding = 4; lastKnownFileType = sourcecode.c.objc; path = "NSColor+MyColors.m"; sourceTree = "<group>"; };
		03B022C229231FA6001C7E63 /* NSMutableAttributedString+MM.m */ = {isa = PBXFileReference; fileEncoding = 4; lastKnownFileType = sourcecode.c.objc; path = "NSMutableAttributedString+MM.m"; sourceTree = "<group>"; };
		03B022C329231FA6001C7E63 /* NSView+MM.m */ = {isa = PBXFileReference; fileEncoding = 4; lastKnownFileType = sourcecode.c.objc; path = "NSView+MM.m"; sourceTree = "<group>"; };
		03B022C429231FA6001C7E63 /* NSArray+MM.m */ = {isa = PBXFileReference; fileEncoding = 4; lastKnownFileType = sourcecode.c.objc; path = "NSArray+MM.m"; sourceTree = "<group>"; };
		03B022C629231FA6001C7E63 /* MMCrashFileTool.h */ = {isa = PBXFileReference; fileEncoding = 4; lastKnownFileType = sourcecode.c.h; path = MMCrashFileTool.h; sourceTree = "<group>"; };
		03B022C729231FA6001C7E63 /* MMCrashUncaughtExceptionHandler.h */ = {isa = PBXFileReference; fileEncoding = 4; lastKnownFileType = sourcecode.c.h; path = MMCrashUncaughtExceptionHandler.h; sourceTree = "<group>"; };
		03B022C829231FA6001C7E63 /* MMCrashSignalExceptionHandler.m */ = {isa = PBXFileReference; fileEncoding = 4; lastKnownFileType = sourcecode.c.objc; path = MMCrashSignalExceptionHandler.m; sourceTree = "<group>"; };
		03B022C929231FA6001C7E63 /* MMCrash.h */ = {isa = PBXFileReference; fileEncoding = 4; lastKnownFileType = sourcecode.c.h; path = MMCrash.h; sourceTree = "<group>"; };
		03B022CA29231FA6001C7E63 /* MMCrashFileTool.m */ = {isa = PBXFileReference; fileEncoding = 4; lastKnownFileType = sourcecode.c.objc; path = MMCrashFileTool.m; sourceTree = "<group>"; };
		03B022CB29231FA6001C7E63 /* MMCrashSignalExceptionHandler.h */ = {isa = PBXFileReference; fileEncoding = 4; lastKnownFileType = sourcecode.c.h; path = MMCrashSignalExceptionHandler.h; sourceTree = "<group>"; };
		03B022CC29231FA6001C7E63 /* MMCrashUncaughtExceptionHandler.m */ = {isa = PBXFileReference; fileEncoding = 4; lastKnownFileType = sourcecode.c.objc; path = MMCrashUncaughtExceptionHandler.m; sourceTree = "<group>"; };
		03B022CD29231FA6001C7E63 /* MMCrash.m */ = {isa = PBXFileReference; fileEncoding = 4; lastKnownFileType = sourcecode.c.objc; path = MMCrash.m; sourceTree = "<group>"; };
		03B022CF29231FA6001C7E63 /* MMLog.h */ = {isa = PBXFileReference; fileEncoding = 4; lastKnownFileType = sourcecode.c.h; path = MMLog.h; sourceTree = "<group>"; };
		03B022D029231FA6001C7E63 /* MMFileLogFormatter.h */ = {isa = PBXFileReference; fileEncoding = 4; lastKnownFileType = sourcecode.c.h; path = MMFileLogFormatter.h; sourceTree = "<group>"; };
		03B022D129231FA6001C7E63 /* MMConsoleLogFormatter.h */ = {isa = PBXFileReference; fileEncoding = 4; lastKnownFileType = sourcecode.c.h; path = MMConsoleLogFormatter.h; sourceTree = "<group>"; };
		03B022D229231FA6001C7E63 /* MMLog.swift */ = {isa = PBXFileReference; fileEncoding = 4; lastKnownFileType = sourcecode.swift; path = MMLog.swift; sourceTree = "<group>"; };
		03B022D329231FA6001C7E63 /* MMLog.m */ = {isa = PBXFileReference; fileEncoding = 4; lastKnownFileType = sourcecode.c.objc; path = MMLog.m; sourceTree = "<group>"; };
		03B022D429231FA6001C7E63 /* MMConsoleLogFormatter.m */ = {isa = PBXFileReference; fileEncoding = 4; lastKnownFileType = sourcecode.c.objc; path = MMConsoleLogFormatter.m; sourceTree = "<group>"; };
		03B022D529231FA6001C7E63 /* MMFileLogFormatter.m */ = {isa = PBXFileReference; fileEncoding = 4; lastKnownFileType = sourcecode.c.objc; path = MMFileLogFormatter.m; sourceTree = "<group>"; };
		03B022D729231FA6001C7E63 /* MMEventMonitor.m */ = {isa = PBXFileReference; fileEncoding = 4; lastKnownFileType = sourcecode.c.objc; path = MMEventMonitor.m; sourceTree = "<group>"; };
		03B022D829231FA6001C7E63 /* MMMake.m */ = {isa = PBXFileReference; fileEncoding = 4; lastKnownFileType = sourcecode.c.objc; path = MMMake.m; sourceTree = "<group>"; };
		03B022D929231FA6001C7E63 /* MMOrderedDictionary.m */ = {isa = PBXFileReference; fileEncoding = 4; lastKnownFileType = sourcecode.c.objc; path = MMOrderedDictionary.m; sourceTree = "<group>"; };
		03B022DA29231FA6001C7E63 /* MMTool.h */ = {isa = PBXFileReference; fileEncoding = 4; lastKnownFileType = sourcecode.c.h; path = MMTool.h; sourceTree = "<group>"; };
		03B022DB29231FA6001C7E63 /* MMMake.h */ = {isa = PBXFileReference; fileEncoding = 4; lastKnownFileType = sourcecode.c.h; path = MMMake.h; sourceTree = "<group>"; };
		03B022DC29231FA6001C7E63 /* MMEventMonitor.h */ = {isa = PBXFileReference; fileEncoding = 4; lastKnownFileType = sourcecode.c.h; path = MMEventMonitor.h; sourceTree = "<group>"; };
		03B022DD29231FA6001C7E63 /* MMMacro.h */ = {isa = PBXFileReference; fileEncoding = 4; lastKnownFileType = sourcecode.c.h; path = MMMacro.h; sourceTree = "<group>"; };
		03B022DE29231FA6001C7E63 /* MMTool.m */ = {isa = PBXFileReference; fileEncoding = 4; lastKnownFileType = sourcecode.c.objc; path = MMTool.m; sourceTree = "<group>"; };
		03B022DF29231FA6001C7E63 /* MMOrderedDictionary.h */ = {isa = PBXFileReference; fileEncoding = 4; lastKnownFileType = sourcecode.c.h; path = MMOrderedDictionary.h; sourceTree = "<group>"; };
		03B022E329231FA6001C7E63 /* PrefixHeader.pch */ = {isa = PBXFileReference; fileEncoding = 4; lastKnownFileType = sourcecode.c.h; path = PrefixHeader.pch; sourceTree = "<group>"; };
		03B022E429231FA6001C7E63 /* Info.plist */ = {isa = PBXFileReference; fileEncoding = 4; lastKnownFileType = text.plist.xml; path = Info.plist; sourceTree = "<group>"; };
		03B3B8B02925D5B200168E8D /* EZPopButtonWindow.h */ = {isa = PBXFileReference; lastKnownFileType = sourcecode.c.h; path = EZPopButtonWindow.h; sourceTree = "<group>"; };
		03B3B8B12925D5B200168E8D /* EZPopButtonWindow.m */ = {isa = PBXFileReference; lastKnownFileType = sourcecode.c.objc; path = EZPopButtonWindow.m; sourceTree = "<group>"; };
		03B3B8B32925DD3D00168E8D /* EZPopButtonViewController.h */ = {isa = PBXFileReference; lastKnownFileType = sourcecode.c.h; path = EZPopButtonViewController.h; sourceTree = "<group>"; };
		03B3B8B42925DD3D00168E8D /* EZPopButtonViewController.m */ = {isa = PBXFileReference; lastKnownFileType = sourcecode.c.objc; path = EZPopButtonViewController.m; sourceTree = "<group>"; };
		03B63ABE2A86967800E155ED /* CoreServices.framework */ = {isa = PBXFileReference; lastKnownFileType = wrapper.framework; name = CoreServices.framework; path = System/Library/Frameworks/CoreServices.framework; sourceTree = SDKROOT; };
		03BB2DE129F5772F00447EDD /* EZAudioButton.h */ = {isa = PBXFileReference; lastKnownFileType = sourcecode.c.h; path = EZAudioButton.h; sourceTree = "<group>"; };
		03BB2DE229F5772F00447EDD /* EZAudioButton.m */ = {isa = PBXFileReference; lastKnownFileType = sourcecode.c.objc; path = EZAudioButton.m; sourceTree = "<group>"; };
		03BB2DE929F57DC000447EDD /* NSImage+EZSymbolmage.h */ = {isa = PBXFileReference; lastKnownFileType = sourcecode.c.h; path = "NSImage+EZSymbolmage.h"; sourceTree = "<group>"; };
		03BB2DEA29F57DC000447EDD /* NSImage+EZSymbolmage.m */ = {isa = PBXFileReference; lastKnownFileType = sourcecode.c.objc; path = "NSImage+EZSymbolmage.m"; sourceTree = "<group>"; };
		03BB2DED29F59C8A00447EDD /* EZSymbolImageButton.h */ = {isa = PBXFileReference; lastKnownFileType = sourcecode.c.h; path = EZSymbolImageButton.h; sourceTree = "<group>"; };
		03BB2DEE29F59C8A00447EDD /* EZSymbolImageButton.m */ = {isa = PBXFileReference; lastKnownFileType = sourcecode.c.objc; path = EZSymbolImageButton.m; sourceTree = "<group>"; };
		03BB2DF129F6350200447EDD /* EZCopyButton.h */ = {isa = PBXFileReference; lastKnownFileType = sourcecode.c.h; path = EZCopyButton.h; sourceTree = "<group>"; };
		03BB2DF229F6350200447EDD /* EZCopyButton.m */ = {isa = PBXFileReference; lastKnownFileType = sourcecode.c.objc; path = EZCopyButton.m; sourceTree = "<group>"; };
		03BD281C29481C0400F5891A /* EZAudioPlayer.h */ = {isa = PBXFileReference; lastKnownFileType = sourcecode.c.h; path = EZAudioPlayer.h; sourceTree = "<group>"; };
		03BD281D29481C0400F5891A /* EZAudioPlayer.m */ = {isa = PBXFileReference; lastKnownFileType = sourcecode.c.objc; path = EZAudioPlayer.m; sourceTree = "<group>"; };
		03BD282029486CF200F5891A /* EZBlueTextButton.h */ = {isa = PBXFileReference; lastKnownFileType = sourcecode.c.h; path = EZBlueTextButton.h; sourceTree = "<group>"; };
		03BD282129486CF200F5891A /* EZBlueTextButton.m */ = {isa = PBXFileReference; lastKnownFileType = sourcecode.c.objc; path = EZBlueTextButton.m; sourceTree = "<group>"; };
		03BD2823294875AE00F5891A /* EZMyLabel.h */ = {isa = PBXFileReference; lastKnownFileType = sourcecode.c.h; path = EZMyLabel.h; sourceTree = "<group>"; };
		03BD2824294875AE00F5891A /* EZMyLabel.m */ = {isa = PBXFileReference; lastKnownFileType = sourcecode.c.objc; path = EZMyLabel.m; sourceTree = "<group>"; };
		03BDA79A2A26DA280079D04F /* XPMArgumentPackage_Private.h */ = {isa = PBXFileReference; fileEncoding = 4; lastKnownFileType = sourcecode.c.h; path = XPMArgumentPackage_Private.h; sourceTree = "<group>"; };
		03BDA79B2A26DA280079D04F /* NSScanner+EscapedScanning.h */ = {isa = PBXFileReference; fileEncoding = 4; lastKnownFileType = sourcecode.c.h; path = "NSScanner+EscapedScanning.h"; sourceTree = "<group>"; };
		03BDA79C2A26DA280079D04F /* NSArray+XPMArgumentsNormalizer.h */ = {isa = PBXFileReference; fileEncoding = 4; lastKnownFileType = sourcecode.c.h; path = "NSArray+XPMArgumentsNormalizer.h"; sourceTree = "<group>"; };
		03BDA79D2A26DA280079D04F /* NSString+Indenter.h */ = {isa = PBXFileReference; fileEncoding = 4; lastKnownFileType = sourcecode.c.h; path = "NSString+Indenter.h"; sourceTree = "<group>"; };
		03BDA79E2A26DA280079D04F /* XPMArgumentParser.h */ = {isa = PBXFileReference; fileEncoding = 4; lastKnownFileType = sourcecode.c.h; path = XPMArgumentParser.h; sourceTree = "<group>"; };
		03BDA79F2A26DA280079D04F /* XPMValuedArgument.m */ = {isa = PBXFileReference; fileEncoding = 4; lastKnownFileType = sourcecode.c.objc; path = XPMValuedArgument.m; sourceTree = "<group>"; };
		03BDA7A02A26DA280079D04F /* XPMArgumentPackage.h */ = {isa = PBXFileReference; fileEncoding = 4; lastKnownFileType = sourcecode.c.h; path = XPMArgumentPackage.h; sourceTree = "<group>"; };
		03BDA7A12A26DA280079D04F /* ArgumentParser-Prefix.pch */ = {isa = PBXFileReference; fileEncoding = 4; lastKnownFileType = sourcecode.c.h; path = "ArgumentParser-Prefix.pch"; sourceTree = "<group>"; };
		03BDA7A22A26DA280079D04F /* NSProcessInfo+XPMArgumentParser.m */ = {isa = PBXFileReference; fileEncoding = 4; lastKnownFileType = sourcecode.c.objc; path = "NSProcessInfo+XPMArgumentParser.m"; sourceTree = "<group>"; };
		03BDA7A32A26DA280079D04F /* XPMMutableAttributedArray.m */ = {isa = PBXFileReference; fileEncoding = 4; lastKnownFileType = sourcecode.c.objc; path = XPMMutableAttributedArray.m; sourceTree = "<group>"; };
		03BDA7A42A26DA280079D04F /* XPMArgumentSignature_Private.h */ = {isa = PBXFileReference; fileEncoding = 4; lastKnownFileType = sourcecode.c.h; path = XPMArgumentSignature_Private.h; sourceTree = "<group>"; };
		03BDA7A52A26DA280079D04F /* NSDictionary+RubyDescription.h */ = {isa = PBXFileReference; fileEncoding = 4; lastKnownFileType = sourcecode.c.h; path = "NSDictionary+RubyDescription.h"; sourceTree = "<group>"; };
		03BDA7A62A26DA280079D04F /* XPMArgsKonstants.m */ = {isa = PBXFileReference; fileEncoding = 4; lastKnownFileType = sourcecode.c.objc; path = XPMArgsKonstants.m; sourceTree = "<group>"; };
		03BDA7A72A26DA280079D04F /* XPMArgumentSignature.m */ = {isa = PBXFileReference; fileEncoding = 4; lastKnownFileType = sourcecode.c.objc; path = XPMArgumentSignature.m; sourceTree = "<group>"; };
		03BDA7A82A26DA280079D04F /* XPMArguments_Coalescer_Internal.m */ = {isa = PBXFileReference; fileEncoding = 4; lastKnownFileType = sourcecode.c.objc; path = XPMArguments_Coalescer_Internal.m; sourceTree = "<group>"; };
		03BDA7A92A26DA280079D04F /* XPMCountedArgument.m */ = {isa = PBXFileReference; fileEncoding = 4; lastKnownFileType = sourcecode.c.objc; path = XPMCountedArgument.m; sourceTree = "<group>"; };
		03BDA7AA2A26DA280079D04F /* NSScanner+EscapedScanning.m */ = {isa = PBXFileReference; fileEncoding = 4; lastKnownFileType = sourcecode.c.objc; path = "NSScanner+EscapedScanning.m"; sourceTree = "<group>"; };
		03BDA7AB2A26DA280079D04F /* XPMArgumentPackage.m */ = {isa = PBXFileReference; fileEncoding = 4; lastKnownFileType = sourcecode.c.objc; path = XPMArgumentPackage.m; sourceTree = "<group>"; };
		03BDA7AC2A26DA280079D04F /* XPMValuedArgument.h */ = {isa = PBXFileReference; fileEncoding = 4; lastKnownFileType = sourcecode.c.h; path = XPMValuedArgument.h; sourceTree = "<group>"; };
		03BDA7AD2A26DA280079D04F /* XPMArgumentParser.m */ = {isa = PBXFileReference; fileEncoding = 4; lastKnownFileType = sourcecode.c.objc; path = XPMArgumentParser.m; sourceTree = "<group>"; };
		03BDA7AE2A26DA280079D04F /* NSString+Indenter.m */ = {isa = PBXFileReference; fileEncoding = 4; lastKnownFileType = sourcecode.c.objc; path = "NSString+Indenter.m"; sourceTree = "<group>"; };
		03BDA7AF2A26DA280079D04F /* NSArray+XPMArgumentsNormalizer.m */ = {isa = PBXFileReference; fileEncoding = 4; lastKnownFileType = sourcecode.c.objc; path = "NSArray+XPMArgumentsNormalizer.m"; sourceTree = "<group>"; };
		03BDA7B02A26DA280079D04F /* XPMArgsKonstants.h */ = {isa = PBXFileReference; fileEncoding = 4; lastKnownFileType = sourcecode.c.h; path = XPMArgsKonstants.h; sourceTree = "<group>"; };
		03BDA7B12A26DA280079D04F /* NSDictionary+RubyDescription.m */ = {isa = PBXFileReference; fileEncoding = 4; lastKnownFileType = sourcecode.c.objc; path = "NSDictionary+RubyDescription.m"; sourceTree = "<group>"; };
		03BDA7B22A26DA280079D04F /* XPMMutableAttributedArray.h */ = {isa = PBXFileReference; fileEncoding = 4; lastKnownFileType = sourcecode.c.h; path = XPMMutableAttributedArray.h; sourceTree = "<group>"; };
		03BDA7B32A26DA280079D04F /* NSProcessInfo+XPMArgumentParser.h */ = {isa = PBXFileReference; fileEncoding = 4; lastKnownFileType = sourcecode.c.h; path = "NSProcessInfo+XPMArgumentParser.h"; sourceTree = "<group>"; };
		03BDA7B42A26DA280079D04F /* XPMCountedArgument.h */ = {isa = PBXFileReference; fileEncoding = 4; lastKnownFileType = sourcecode.c.h; path = XPMCountedArgument.h; sourceTree = "<group>"; };
		03BDA7B52A26DA280079D04F /* XPMArguments_Coalescer_Internal.h */ = {isa = PBXFileReference; fileEncoding = 4; lastKnownFileType = sourcecode.c.h; path = XPMArguments_Coalescer_Internal.h; sourceTree = "<group>"; };
		03BDA7B62A26DA280079D04F /* XPMArguments.h */ = {isa = PBXFileReference; fileEncoding = 4; lastKnownFileType = sourcecode.c.h; path = XPMArguments.h; sourceTree = "<group>"; };
		03BDA7B72A26DA280079D04F /* XPMArgumentSignature.h */ = {isa = PBXFileReference; fileEncoding = 4; lastKnownFileType = sourcecode.c.h; path = XPMArgumentSignature.h; sourceTree = "<group>"; };
		03BE26E92A24B2AF00FB7117 /* AppDelegate+EZURLScheme.h */ = {isa = PBXFileReference; lastKnownFileType = sourcecode.c.h; path = "AppDelegate+EZURLScheme.h"; sourceTree = "<group>"; };
		03BE26EA2A24B2AF00FB7117 /* AppDelegate+EZURLScheme.m */ = {isa = PBXFileReference; lastKnownFileType = sourcecode.c.objc; path = "AppDelegate+EZURLScheme.m"; sourceTree = "<group>"; };
		03BFBB632923998300C48725 /* black-white-icon@2x.png */ = {isa = PBXFileReference; lastKnownFileType = image.png; path = "black-white-icon@2x.png"; sourceTree = "<group>"; };
		03BFBB642923998300C48725 /* black-white-icon@3x.png */ = {isa = PBXFileReference; lastKnownFileType = image.png; path = "black-white-icon@3x.png"; sourceTree = "<group>"; };
		03BFBB7029239E9F00C48725 /* blue-white-icon@3x.png */ = {isa = PBXFileReference; lastKnownFileType = image.png; path = "blue-white-icon@3x.png"; sourceTree = "<group>"; };
		03BFBB7129239E9F00C48725 /* blue-white-icon@2x.png */ = {isa = PBXFileReference; lastKnownFileType = image.png; path = "blue-white-icon@2x.png"; sourceTree = "<group>"; };
		03BFBB752923A09B00C48725 /* white-blue-icon@2x.png */ = {isa = PBXFileReference; lastKnownFileType = image.png; path = "white-blue-icon@2x.png"; sourceTree = "<group>"; };
		03BFBB762923A09B00C48725 /* white-blue-icon@3x.png */ = {isa = PBXFileReference; lastKnownFileType = image.png; path = "white-blue-icon@3x.png"; sourceTree = "<group>"; };
		03BFBB7A2923A1D900C48725 /* cyan-white-icon@3x.png */ = {isa = PBXFileReference; lastKnownFileType = image.png; path = "cyan-white-icon@3x.png"; sourceTree = "<group>"; };
		03BFBB7B2923A1D900C48725 /* cyan-white-icon@2x.png */ = {isa = PBXFileReference; lastKnownFileType = image.png; path = "cyan-white-icon@2x.png"; sourceTree = "<group>"; };
		03BFBB7E2923A2FA00C48725 /* white-black-icon@2x.png */ = {isa = PBXFileReference; lastKnownFileType = image.png; path = "white-black-icon@2x.png"; sourceTree = "<group>"; };
		03BFBB7F2923A2FA00C48725 /* white-black-icon@3x.png */ = {isa = PBXFileReference; lastKnownFileType = image.png; path = "white-black-icon@3x.png"; sourceTree = "<group>"; };
		03BFFC66295F4B87004E033E /* EZYoudaoDictModel.h */ = {isa = PBXFileReference; lastKnownFileType = sourcecode.c.h; path = EZYoudaoDictModel.h; sourceTree = "<group>"; };
		03BFFC67295F4B87004E033E /* EZYoudaoDictModel.m */ = {isa = PBXFileReference; lastKnownFileType = sourcecode.c.objc; path = EZYoudaoDictModel.m; sourceTree = "<group>"; };
		03BFFC6C295FE59C004E033E /* EZQueryResult+EZYoudaoDictModel.h */ = {isa = PBXFileReference; lastKnownFileType = sourcecode.c.h; path = "EZQueryResult+EZYoudaoDictModel.h"; sourceTree = "<group>"; };
		03BFFC6D295FE59C004E033E /* EZQueryResult+EZYoudaoDictModel.m */ = {isa = PBXFileReference; lastKnownFileType = sourcecode.c.objc; path = "EZQueryResult+EZYoudaoDictModel.m"; sourceTree = "<group>"; };
		03BFFC6F29612E10004E033E /* NSString+EZConvenience.h */ = {isa = PBXFileReference; lastKnownFileType = sourcecode.c.h; path = "NSString+EZConvenience.h"; sourceTree = "<group>"; };
		03BFFC7029612E10004E033E /* NSString+EZConvenience.m */ = {isa = PBXFileReference; lastKnownFileType = sourcecode.c.objc; path = "NSString+EZConvenience.m"; sourceTree = "<group>"; };
		03CAB9532ADBF0FF00DA94A3 /* EZSystemUtility.h */ = {isa = PBXFileReference; lastKnownFileType = sourcecode.c.h; path = EZSystemUtility.h; sourceTree = "<group>"; };
		03CAB9542ADBF0FF00DA94A3 /* EZSystemUtility.m */ = {isa = PBXFileReference; lastKnownFileType = sourcecode.c.objc; path = EZSystemUtility.m; sourceTree = "<group>"; };
		03CC6C092B21B0DC0049ED29 /* Info-debug.plist */ = {isa = PBXFileReference; fileEncoding = 4; lastKnownFileType = text.plist.xml; path = "Info-debug.plist"; sourceTree = "<group>"; };
		03CF88622B137F650030C199 /* Array+Convenience.swift */ = {isa = PBXFileReference; lastKnownFileType = sourcecode.swift; path = "Array+Convenience.swift"; sourceTree = "<group>"; };
		03D0434C292886D200E7559E /* EZMiniQueryWindow.h */ = {isa = PBXFileReference; lastKnownFileType = sourcecode.c.h; path = EZMiniQueryWindow.h; sourceTree = "<group>"; };
		03D0434D292886D200E7559E /* EZMiniQueryWindow.m */ = {isa = PBXFileReference; lastKnownFileType = sourcecode.c.objc; path = EZMiniQueryWindow.m; sourceTree = "<group>"; };
		03D043502928935300E7559E /* EZMainQueryWindow.h */ = {isa = PBXFileReference; lastKnownFileType = sourcecode.c.h; path = EZMainQueryWindow.h; sourceTree = "<group>"; };
		03D043512928935300E7559E /* EZMainQueryWindow.m */ = {isa = PBXFileReference; lastKnownFileType = sourcecode.c.objc; path = EZMainQueryWindow.m; sourceTree = "<group>"; };
		03D043542928940500E7559E /* EZBaseQueryWindow.h */ = {isa = PBXFileReference; lastKnownFileType = sourcecode.c.h; path = EZBaseQueryWindow.h; sourceTree = "<group>"; };
		03D043552928940500E7559E /* EZBaseQueryWindow.m */ = {isa = PBXFileReference; lastKnownFileType = sourcecode.c.objc; path = EZBaseQueryWindow.m; sourceTree = "<group>"; };
		03D043582928C4C800E7559E /* EZWindowManager.h */ = {isa = PBXFileReference; lastKnownFileType = sourcecode.c.h; path = EZWindowManager.h; sourceTree = "<group>"; };
		03D043592928C4C800E7559E /* EZWindowManager.m */ = {isa = PBXFileReference; lastKnownFileType = sourcecode.c.objc; path = EZWindowManager.m; sourceTree = "<group>"; };
		03D1C8772952B1CD00F2C7BD /* GoogleService-Info.plist */ = {isa = PBXFileReference; fileEncoding = 4; lastKnownFileType = text.plist.xml; path = "GoogleService-Info.plist"; sourceTree = "<group>"; };
		03D2A3DE29F42B280035CED4 /* bd.js */ = {isa = PBXFileReference; fileEncoding = 4; lastKnownFileType = sourcecode.javascript; path = bd.js; sourceTree = "<group>"; };
		03D2A3E129F4C6F50035CED4 /* EZNetworkManager.h */ = {isa = PBXFileReference; lastKnownFileType = sourcecode.c.h; path = EZNetworkManager.h; sourceTree = "<group>"; };
		03D2A3E229F4C6F50035CED4 /* EZNetworkManager.m */ = {isa = PBXFileReference; lastKnownFileType = sourcecode.c.objc; path = EZNetworkManager.m; sourceTree = "<group>"; };
		03D35DA82AA6C49B00B023FE /* NSString+EZRegex.h */ = {isa = PBXFileReference; lastKnownFileType = sourcecode.c.h; path = "NSString+EZRegex.h"; sourceTree = "<group>"; };
		03D35DA92AA6C49B00B023FE /* NSString+EZRegex.m */ = {isa = PBXFileReference; lastKnownFileType = sourcecode.c.objc; path = "NSString+EZRegex.m"; sourceTree = "<group>"; };
		03D5FCFD2A5EF4E400AD26BE /* EZDeviceSystemInfo.h */ = {isa = PBXFileReference; lastKnownFileType = sourcecode.c.h; path = EZDeviceSystemInfo.h; sourceTree = "<group>"; };
		03D5FCFE2A5EF4E400AD26BE /* EZDeviceSystemInfo.m */ = {isa = PBXFileReference; lastKnownFileType = sourcecode.c.objc; path = EZDeviceSystemInfo.m; sourceTree = "<group>"; };
		03D8A6572A42A1A300D9A968 /* EZAppModel.h */ = {isa = PBXFileReference; lastKnownFileType = sourcecode.c.h; path = EZAppModel.h; sourceTree = "<group>"; };
		03D8A6582A42A1A300D9A968 /* EZAppModel.m */ = {isa = PBXFileReference; lastKnownFileType = sourcecode.c.objc; path = EZAppModel.m; sourceTree = "<group>"; };
		03D8A65A2A433B4100D9A968 /* EZConfiguration+EZUserData.h */ = {isa = PBXFileReference; lastKnownFileType = sourcecode.c.h; path = "EZConfiguration+EZUserData.h"; sourceTree = "<group>"; };
		03D8A65B2A433B4100D9A968 /* EZConfiguration+EZUserData.m */ = {isa = PBXFileReference; lastKnownFileType = sourcecode.c.objc; path = "EZConfiguration+EZUserData.m"; sourceTree = "<group>"; };
		03D8B26C292DBD2000D5A811 /* EZCoordinateUtils.h */ = {isa = PBXFileReference; lastKnownFileType = sourcecode.c.h; path = EZCoordinateUtils.h; sourceTree = "<group>"; };
		03D8B26D292DBD2000D5A811 /* EZCoordinateUtils.m */ = {isa = PBXFileReference; lastKnownFileType = sourcecode.c.objc; path = EZCoordinateUtils.m; sourceTree = "<group>"; };
		03DC38BF292CC97900922CB2 /* EZServiceInfo.h */ = {isa = PBXFileReference; lastKnownFileType = sourcecode.c.h; path = EZServiceInfo.h; sourceTree = "<group>"; };
		03DC38C0292CC97900922CB2 /* EZServiceInfo.m */ = {isa = PBXFileReference; lastKnownFileType = sourcecode.c.objc; path = EZServiceInfo.m; sourceTree = "<group>"; };
		03DC7C5C2A3ABE28000BF7C9 /* EZConstKey.h */ = {isa = PBXFileReference; lastKnownFileType = sourcecode.c.h; path = EZConstKey.h; sourceTree = "<group>"; };
		03DC7C5D2A3ABE28000BF7C9 /* EZConstKey.m */ = {isa = PBXFileReference; lastKnownFileType = sourcecode.c.objc; path = EZConstKey.m; sourceTree = "<group>"; };
		03DC7C602A3C7050000BF7C9 /* EZDisableAutoSelectTextViewController.h */ = {isa = PBXFileReference; lastKnownFileType = sourcecode.c.h; path = EZDisableAutoSelectTextViewController.h; sourceTree = "<group>"; };
		03DC7C612A3C7050000BF7C9 /* EZDisableAutoSelectTextViewController.m */ = {isa = PBXFileReference; lastKnownFileType = sourcecode.c.objc; path = EZDisableAutoSelectTextViewController.m; sourceTree = "<group>"; };
		03DC7C642A3CA465000BF7C9 /* HWSegmentedControl.h */ = {isa = PBXFileReference; fileEncoding = 4; lastKnownFileType = sourcecode.c.h; path = HWSegmentedControl.h; sourceTree = "<group>"; };
		03DC7C652A3CA465000BF7C9 /* HWSegmentedControl.m */ = {isa = PBXFileReference; fileEncoding = 4; lastKnownFileType = sourcecode.c.objc; path = HWSegmentedControl.m; sourceTree = "<group>"; };
		03DC7C682A3CA852000BF7C9 /* EZAppCell.h */ = {isa = PBXFileReference; lastKnownFileType = sourcecode.c.h; path = EZAppCell.h; sourceTree = "<group>"; };
		03DC7C692A3CA852000BF7C9 /* EZAppCell.m */ = {isa = PBXFileReference; lastKnownFileType = sourcecode.c.objc; path = EZAppCell.m; sourceTree = "<group>"; };
		03E02A202924E77100A10260 /* EZMenuItemManager.h */ = {isa = PBXFileReference; lastKnownFileType = sourcecode.c.h; path = EZMenuItemManager.h; sourceTree = "<group>"; };
		03E02A212924E77100A10260 /* EZMenuItemManager.m */ = {isa = PBXFileReference; lastKnownFileType = sourcecode.c.objc; path = EZMenuItemManager.m; sourceTree = "<group>"; };
		03E02A2429250D1D00A10260 /* EZEventMonitor.h */ = {isa = PBXFileReference; lastKnownFileType = sourcecode.c.h; path = EZEventMonitor.h; sourceTree = "<group>"; };
		03E02A2529250D1D00A10260 /* EZEventMonitor.m */ = {isa = PBXFileReference; lastKnownFileType = sourcecode.c.objc; path = EZEventMonitor.m; sourceTree = "<group>"; };
		03E2BF732A298F2B00E010F3 /* NSString+EZUtils.h */ = {isa = PBXFileReference; lastKnownFileType = sourcecode.c.h; path = "NSString+EZUtils.h"; sourceTree = "<group>"; };
		03E2BF742A298F2B00E010F3 /* NSString+EZUtils.m */ = {isa = PBXFileReference; lastKnownFileType = sourcecode.c.objc; path = "NSString+EZUtils.m"; sourceTree = "<group>"; };
		03E3E7C02ADE318800812C84 /* EZQueryMenuTextView.h */ = {isa = PBXFileReference; lastKnownFileType = sourcecode.c.h; path = EZQueryMenuTextView.h; sourceTree = "<group>"; };
		03E3E7C12ADE318800812C84 /* EZQueryMenuTextView.m */ = {isa = PBXFileReference; lastKnownFileType = sourcecode.c.objc; path = EZQueryMenuTextView.m; sourceTree = "<group>"; };
		03F0DB362953428300EBF9C1 /* EZLog.h */ = {isa = PBXFileReference; lastKnownFileType = sourcecode.c.h; path = EZLog.h; sourceTree = "<group>"; };
		03F0DB372953428300EBF9C1 /* EZLog.m */ = {isa = PBXFileReference; lastKnownFileType = sourcecode.c.objc; path = EZLog.m; sourceTree = "<group>"; };
		03F14A392956016B00CB7379 /* EZVolcanoTranslate.h */ = {isa = PBXFileReference; lastKnownFileType = sourcecode.c.h; path = EZVolcanoTranslate.h; sourceTree = "<group>"; };
		03F14A3A2956016B00CB7379 /* EZVolcanoTranslate.m */ = {isa = PBXFileReference; lastKnownFileType = sourcecode.c.objc; path = EZVolcanoTranslate.m; sourceTree = "<group>"; };
		03F25CB129327BC200E66A12 /* EZShortcut.h */ = {isa = PBXFileReference; lastKnownFileType = sourcecode.c.h; path = EZShortcut.h; sourceTree = "<group>"; };
		03F25CB229327BC200E66A12 /* EZShortcut.m */ = {isa = PBXFileReference; lastKnownFileType = sourcecode.c.objc; path = EZShortcut.m; sourceTree = "<group>"; };
		03F639932AA6CFBB009B9914 /* EZBingConfig.h */ = {isa = PBXFileReference; lastKnownFileType = sourcecode.c.h; path = EZBingConfig.h; sourceTree = "<group>"; };
		03F639942AA6CFBB009B9914 /* EZBingConfig.m */ = {isa = PBXFileReference; lastKnownFileType = sourcecode.c.objc; path = EZBingConfig.m; sourceTree = "<group>"; };
		03FB3EDC2B1B405B004C3238 /* TencentSigning.swift */ = {isa = PBXFileReference; lastKnownFileType = sourcecode.swift; path = TencentSigning.swift; sourceTree = "<group>"; };
		03FD68BD2B1E151A00FD388E /* String+EncryptAES.swift */ = {isa = PBXFileReference; lastKnownFileType = sourcecode.swift; path = "String+EncryptAES.swift"; sourceTree = "<group>"; };
		06E15747A7BD34D510ADC6A8 /* Pods-Easydict.debug.xcconfig */ = {isa = PBXFileReference; includeInIndex = 1; lastKnownFileType = text.xcconfig; name = "Pods-Easydict.debug.xcconfig"; path = "Target Support Files/Pods-Easydict/Pods-Easydict.debug.xcconfig"; sourceTree = "<group>"; };
		0A057D6C2B499A000025C51D /* ServiceTab.swift */ = {isa = PBXFileReference; fileEncoding = 4; lastKnownFileType = sourcecode.swift; path = ServiceTab.swift; sourceTree = "<group>"; };
		0A2A05A52B59757100EEA142 /* Bundle+AppInfo.swift */ = {isa = PBXFileReference; lastKnownFileType = sourcecode.swift; path = "Bundle+AppInfo.swift"; sourceTree = "<group>"; };
		0A2BA95F2B49A989002872A4 /* Binding+DidSet.swift */ = {isa = PBXFileReference; lastKnownFileType = sourcecode.swift; path = "Binding+DidSet.swift"; sourceTree = "<group>"; };
		0A2BA9632B4A3CCD002872A4 /* Notification+Name.swift */ = {isa = PBXFileReference; lastKnownFileType = sourcecode.swift; path = "Notification+Name.swift"; sourceTree = "<group>"; };
		0A318F3A2B8CCCCD0005EF77 /* CustomOpenAIService+ConfigurableService.swift */ = {isa = PBXFileReference; lastKnownFileType = sourcecode.swift; path = "CustomOpenAIService+ConfigurableService.swift"; sourceTree = "<group>"; };
		0A8685C72B552A590022534F /* DisabledAppTab.swift */ = {isa = PBXFileReference; lastKnownFileType = sourcecode.swift; path = DisabledAppTab.swift; sourceTree = "<group>"; };
		0A9AFBAA2B7F8D7E0064C9A8 /* CustomOpenAIService.swift */ = {isa = PBXFileReference; lastKnownFileType = sourcecode.swift; path = CustomOpenAIService.swift; sourceTree = "<group>"; };
		0AC11B212B4D16A500F07198 /* WindowAccessor.swift */ = {isa = PBXFileReference; lastKnownFileType = sourcecode.swift; path = WindowAccessor.swift; sourceTree = "<group>"; };
		0AC11B232B4E46B300F07198 /* TapHandlerView.swift */ = {isa = PBXFileReference; lastKnownFileType = sourcecode.swift; path = TapHandlerView.swift; sourceTree = "<group>"; };
		0AC8A8342B6641A7006DA5CC /* TencentService+ConfigurableService.swift */ = {isa = PBXFileReference; lastKnownFileType = sourcecode.swift; path = "TencentService+ConfigurableService.swift"; sourceTree = "<group>"; };
		0AC8A8362B6659A8006DA5CC /* NiuTransTranslate+ConfigurableService.swift */ = {isa = PBXFileReference; lastKnownFileType = sourcecode.swift; path = "NiuTransTranslate+ConfigurableService.swift"; sourceTree = "<group>"; };
		0AC8A8382B666F07006DA5CC /* CaiyunService+ConfigurableService.swift */ = {isa = PBXFileReference; lastKnownFileType = sourcecode.swift; path = "CaiyunService+ConfigurableService.swift"; sourceTree = "<group>"; };
		0AC8A83A2B6682D4006DA5CC /* AliService+ConfigurableService.swift */ = {isa = PBXFileReference; lastKnownFileType = sourcecode.swift; path = "AliService+ConfigurableService.swift"; sourceTree = "<group>"; };
		0AC8A83C2B6685EE006DA5CC /* SecureTextField.swift */ = {isa = PBXFileReference; lastKnownFileType = sourcecode.swift; path = SecureTextField.swift; sourceTree = "<group>"; };
		0AC8A83E2B689E68006DA5CC /* ServiceSecretConfigreValidatable.swift */ = {isa = PBXFileReference; lastKnownFileType = sourcecode.swift; path = ServiceSecretConfigreValidatable.swift; sourceTree = "<group>"; };
		0AC8A8402B695480006DA5CC /* DeepLTranslate+ConfigurableService.swift */ = {isa = PBXFileReference; lastKnownFileType = sourcecode.swift; path = "DeepLTranslate+ConfigurableService.swift"; sourceTree = "<group>"; };
		0AC8A8422B6957B0006DA5CC /* BingService+ConfigurableService.swift */ = {isa = PBXFileReference; lastKnownFileType = sourcecode.swift; path = "BingService+ConfigurableService.swift"; sourceTree = "<group>"; };
		0AC8A8442B6A4D97006DA5CC /* ServiceConfigurationCells.swift */ = {isa = PBXFileReference; lastKnownFileType = sourcecode.swift; path = ServiceConfigurationCells.swift; sourceTree = "<group>"; };
		0AC8A8462B6A4E3F006DA5CC /* ServiceConfigurationSecretSectionView.swift */ = {isa = PBXFileReference; lastKnownFileType = sourcecode.swift; path = ServiceConfigurationSecretSectionView.swift; sourceTree = "<group>"; };
		0AC8A84A2B6A629D006DA5CC /* GeminiService+ConfigurableService.swift */ = {isa = PBXFileReference; lastKnownFileType = sourcecode.swift; path = "GeminiService+ConfigurableService.swift"; sourceTree = "<group>"; };
		17BCAEF32B0DFF9000A7D372 /* EZNiuTransTranslateResponse.h */ = {isa = PBXFileReference; fileEncoding = 4; lastKnownFileType = sourcecode.c.h; path = EZNiuTransTranslateResponse.h; sourceTree = "<group>"; };
		17BCAEF42B0DFF9000A7D372 /* EZNiuTransTranslate.h */ = {isa = PBXFileReference; fileEncoding = 4; lastKnownFileType = sourcecode.c.h; path = EZNiuTransTranslate.h; sourceTree = "<group>"; };
		17BCAEF52B0DFF9000A7D372 /* EZNiuTransTranslateResponse.m */ = {isa = PBXFileReference; fileEncoding = 4; lastKnownFileType = sourcecode.c.objc; path = EZNiuTransTranslateResponse.m; sourceTree = "<group>"; };
		17BCAEF62B0DFF9000A7D372 /* EZNiuTransTranslate.m */ = {isa = PBXFileReference; fileEncoding = 4; lastKnownFileType = sourcecode.c.objc; path = EZNiuTransTranslate.m; sourceTree = "<group>"; };
		2746AEC02AF95138005FE0A1 /* CaiyunService.swift */ = {isa = PBXFileReference; lastKnownFileType = sourcecode.swift; path = CaiyunService.swift; sourceTree = "<group>"; };
		276742042B3DC230002A2C75 /* PrivacyTab.swift */ = {isa = PBXFileReference; fileEncoding = 4; lastKnownFileType = sourcecode.swift; path = PrivacyTab.swift; sourceTree = "<group>"; };
		276742052B3DC230002A2C75 /* AboutTab.swift */ = {isa = PBXFileReference; fileEncoding = 4; lastKnownFileType = sourcecode.swift; path = AboutTab.swift; sourceTree = "<group>"; };
		2783225F2B0FB0EA0026644C /* CaiyunResponse.swift */ = {isa = PBXFileReference; lastKnownFileType = sourcecode.swift; path = CaiyunResponse.swift; sourceTree = "<group>"; };
		278322612B0FB8EF0026644C /* CaiyunTranslateType.swift */ = {isa = PBXFileReference; lastKnownFileType = sourcecode.swift; path = CaiyunTranslateType.swift; sourceTree = "<group>"; };
		278540332B3DE04F004E9488 /* GeneralTab.swift */ = {isa = PBXFileReference; lastKnownFileType = sourcecode.swift; path = GeneralTab.swift; sourceTree = "<group>"; };
		27B7919C2AEC36A1006E07C6 /* Easydict.xcconfig */ = {isa = PBXFileReference; fileEncoding = 4; lastKnownFileType = text.xcconfig; path = Easydict.xcconfig; sourceTree = "<group>"; };
		27B7919D2AEC36A1006E07C6 /* Easydict-debug.xcconfig */ = {isa = PBXFileReference; fileEncoding = 4; lastKnownFileType = text.xcconfig; path = "Easydict-debug.xcconfig"; sourceTree = "<group>"; };
		27B791A02AEC3A5C006E07C6 /* Easydict-debug.entitlements */ = {isa = PBXFileReference; fileEncoding = 4; lastKnownFileType = text.plist.entitlements; path = "Easydict-debug.entitlements"; sourceTree = "<group>"; };
		27FE95262B3DC55F000AD654 /* EasydictApp.swift */ = {isa = PBXFileReference; lastKnownFileType = sourcecode.swift; path = EasydictApp.swift; sourceTree = "<group>"; };
		27FE95282B3DC666000AD654 /* entry.h */ = {isa = PBXFileReference; lastKnownFileType = sourcecode.c.h; path = entry.h; sourceTree = "<group>"; };
		27FE98082B3DD536000AD654 /* SettingView.swift */ = {isa = PBXFileReference; lastKnownFileType = sourcecode.swift; path = SettingView.swift; sourceTree = "<group>"; };
		27FE980A2B3DD5D1000AD654 /* MenuItemView.swift */ = {isa = PBXFileReference; lastKnownFileType = sourcecode.swift; path = MenuItemView.swift; sourceTree = "<group>"; };
		357E179B303EF855EF4561FB /* Pods-EasydictTests.release.xcconfig */ = {isa = PBXFileReference; includeInIndex = 1; lastKnownFileType = text.xcconfig; name = "Pods-EasydictTests.release.xcconfig"; path = "Target Support Files/Pods-EasydictTests/Pods-EasydictTests.release.xcconfig"; sourceTree = "<group>"; };
		378E73A7EA8FC8FB9C975A63 /* Pods_EasydictTests.framework */ = {isa = PBXFileReference; explicitFileType = wrapper.framework; includeInIndex = 0; path = Pods_EasydictTests.framework; sourceTree = BUILT_PRODUCTS_DIR; };
		6220AD592A82812300BBFB52 /* EZBingService.h */ = {isa = PBXFileReference; lastKnownFileType = sourcecode.c.h; path = EZBingService.h; sourceTree = "<group>"; };
		6220AD5A2A82812300BBFB52 /* EZBingService.m */ = {isa = PBXFileReference; lastKnownFileType = sourcecode.c.objc; path = EZBingService.m; sourceTree = "<group>"; };
		6295DE2F2A84D82E006145F4 /* EZBingTranslateModel.h */ = {isa = PBXFileReference; lastKnownFileType = sourcecode.c.h; path = EZBingTranslateModel.h; sourceTree = "<group>"; };
		6295DE302A84D82E006145F4 /* EZBingTranslateModel.m */ = {isa = PBXFileReference; lastKnownFileType = sourcecode.c.objc; path = EZBingTranslateModel.m; sourceTree = "<group>"; };
		6295DE322A84EF76006145F4 /* EZBingLookupModel.h */ = {isa = PBXFileReference; lastKnownFileType = sourcecode.c.h; path = EZBingLookupModel.h; sourceTree = "<group>"; };
		6295DE332A84EF76006145F4 /* EZBingLookupModel.m */ = {isa = PBXFileReference; lastKnownFileType = sourcecode.c.objc; path = EZBingLookupModel.m; sourceTree = "<group>"; };
		62A2D03D2A82967F007EEB01 /* EZBingRequest.h */ = {isa = PBXFileReference; lastKnownFileType = sourcecode.c.h; path = EZBingRequest.h; sourceTree = "<group>"; };
		62A2D03E2A82967F007EEB01 /* EZBingRequest.m */ = {isa = PBXFileReference; lastKnownFileType = sourcecode.c.objc; path = EZBingRequest.m; sourceTree = "<group>"; };
		62E2BF472B4082BA00E42D38 /* AliService.swift */ = {isa = PBXFileReference; fileEncoding = 4; lastKnownFileType = sourcecode.swift; path = AliService.swift; sourceTree = "<group>"; };
		62E2BF482B4082BA00E42D38 /* AliResponse.swift */ = {isa = PBXFileReference; fileEncoding = 4; lastKnownFileType = sourcecode.swift; path = AliResponse.swift; sourceTree = "<group>"; };
		62E2BF492B4082BA00E42D38 /* AliTranslateType.swift */ = {isa = PBXFileReference; fileEncoding = 4; lastKnownFileType = sourcecode.swift; path = AliTranslateType.swift; sourceTree = "<group>"; };
		62ED29A02B15F1F500901F51 /* EZWrapView.h */ = {isa = PBXFileReference; lastKnownFileType = sourcecode.c.h; path = EZWrapView.h; sourceTree = "<group>"; };
		62ED29A12B15F1F500901F51 /* EZWrapView.m */ = {isa = PBXFileReference; lastKnownFileType = sourcecode.c.objc; path = EZWrapView.m; sourceTree = "<group>"; };
		6372B33DFF803C7096A82250 /* Pods_Easydict.framework */ = {isa = PBXFileReference; explicitFileType = wrapper.framework; includeInIndex = 0; path = Pods_Easydict.framework; sourceTree = BUILT_PRODUCTS_DIR; };
		6A8C988C2BAC88B500DB835A /* LanguageState.swift */ = {isa = PBXFileReference; fileEncoding = 4; lastKnownFileType = sourcecode.swift; path = LanguageState.swift; sourceTree = "<group>"; };
		6A8C988D2BAC88B500DB835A /* I18nHelper.swift */ = {isa = PBXFileReference; fileEncoding = 4; lastKnownFileType = sourcecode.swift; path = I18nHelper.swift; sourceTree = "<group>"; };
		6A8C98942BAE841600DB835A /* LocalizedBundle.swift */ = {isa = PBXFileReference; lastKnownFileType = sourcecode.swift; path = LocalizedBundle.swift; sourceTree = "<group>"; };
		6ADED1542BAE8809004A15BE /* NSBundle+Localization.m */ = {isa = PBXFileReference; lastKnownFileType = sourcecode.c.objc; path = "NSBundle+Localization.m"; sourceTree = "<group>"; };
		91E3E579C6DB88658B4BB102 /* Pods-Easydict.release.xcconfig */ = {isa = PBXFileReference; includeInIndex = 1; lastKnownFileType = text.xcconfig; name = "Pods-Easydict.release.xcconfig"; path = "Target Support Files/Pods-Easydict/Pods-Easydict.release.xcconfig"; sourceTree = "<group>"; };
		9608354F2B6791F200C6A931 /* Shortcut+Validator.swift */ = {isa = PBXFileReference; lastKnownFileType = sourcecode.swift; path = "Shortcut+Validator.swift"; sourceTree = "<group>"; };
		96099AE12B5D40330055C4DD /* ShortcutTab.swift */ = {isa = PBXFileReference; lastKnownFileType = sourcecode.swift; path = ShortcutTab.swift; sourceTree = "<group>"; };
		9627F9352B59956800B1E999 /* GlobalShortcutSetting.swift */ = {isa = PBXFileReference; fileEncoding = 4; lastKnownFileType = sourcecode.swift; path = GlobalShortcutSetting.swift; sourceTree = "<group>"; };
		9627F9362B59956800B1E999 /* KeyHolderWrapper.swift */ = {isa = PBXFileReference; fileEncoding = 4; lastKnownFileType = sourcecode.swift; path = KeyHolderWrapper.swift; sourceTree = "<group>"; };
		9643D9382B6F49E0000FBEA6 /* AppShortcutSetting.swift */ = {isa = PBXFileReference; lastKnownFileType = sourcecode.swift; path = AppShortcutSetting.swift; sourceTree = "<group>"; };
		9643D93C2B6F829C000FBEA6 /* MainMenuCommand.swift */ = {isa = PBXFileReference; lastKnownFileType = sourcecode.swift; path = MainMenuCommand.swift; sourceTree = "<group>"; };
		9643D93F2B6FC426000FBEA6 /* MainMenuShortcutCommand.swift */ = {isa = PBXFileReference; lastKnownFileType = sourcecode.swift; path = MainMenuShortcutCommand.swift; sourceTree = "<group>"; };
		9643D9412B6FE4AF000FBEA6 /* Shortcut+Bind.swift */ = {isa = PBXFileReference; lastKnownFileType = sourcecode.swift; path = "Shortcut+Bind.swift"; sourceTree = "<group>"; };
		9643D9432B6FEF5F000FBEA6 /* Shortcut+Default.swift */ = {isa = PBXFileReference; lastKnownFileType = sourcecode.swift; path = "Shortcut+Default.swift"; sourceTree = "<group>"; };
		9643D9452B71D103000FBEA6 /* KeyHolderRowView.swift */ = {isa = PBXFileReference; lastKnownFileType = sourcecode.swift; path = KeyHolderRowView.swift; sourceTree = "<group>"; };
		9643D9492B71EABE000FBEA6 /* KeyHolderAlterView.swift */ = {isa = PBXFileReference; lastKnownFileType = sourcecode.swift; path = KeyHolderAlterView.swift; sourceTree = "<group>"; };
		9643D94B2B71F74D000FBEA6 /* MainMenuShortcutCommandItem.swift */ = {isa = PBXFileReference; lastKnownFileType = sourcecode.swift; path = MainMenuShortcutCommandItem.swift; sourceTree = "<group>"; };
		9643D9552B73B3CD000FBEA6 /* Shortcut+Menu.swift */ = {isa = PBXFileReference; lastKnownFileType = sourcecode.swift; path = "Shortcut+Menu.swift"; sourceTree = "<group>"; };
		9672D7D02B4008B40023B8FB /* MASShortcutBinder+EZMASShortcutBinder.h */ = {isa = PBXFileReference; lastKnownFileType = sourcecode.c.h; path = "MASShortcutBinder+EZMASShortcutBinder.h"; sourceTree = "<group>"; };
		9672D7D12B4008B40023B8FB /* MASShortcutBinder+EZMASShortcutBinder.m */ = {isa = PBXFileReference; lastKnownFileType = sourcecode.c.objc; path = "MASShortcutBinder+EZMASShortcutBinder.m"; sourceTree = "<group>"; };
		967712ED2B5B943400105E0F /* Shortcut.swift */ = {isa = PBXFileReference; lastKnownFileType = sourcecode.swift; path = Shortcut.swift; sourceTree = "<group>"; };
		A230E9A2358C7FBC7FB26189 /* Pods-EasydictTests.debug.xcconfig */ = {isa = PBXFileReference; includeInIndex = 1; lastKnownFileType = text.xcconfig; name = "Pods-EasydictTests.debug.xcconfig"; path = "Target Support Files/Pods-EasydictTests/Pods-EasydictTests.debug.xcconfig"; sourceTree = "<group>"; };
		C415C0AC2B450D4800A9D231 /* GeminiService.swift */ = {isa = PBXFileReference; lastKnownFileType = sourcecode.swift; path = GeminiService.swift; sourceTree = "<group>"; };
		C490BF712BE910B70021E40A /* AdvancedTabItemView.swift */ = {isa = PBXFileReference; lastKnownFileType = sourcecode.swift; name = AdvancedTabItemView.swift; path = Easydict/Swift/View/AdvancedTabItemView.swift; sourceTree = SOURCE_ROOT; };
		C4DD01E82B12B3C80025EE8E /* TencentService.swift */ = {isa = PBXFileReference; lastKnownFileType = sourcecode.swift; path = TencentService.swift; sourceTree = "<group>"; };
		C4DD01EA2B12BA250025EE8E /* TencentResponse.swift */ = {isa = PBXFileReference; lastKnownFileType = sourcecode.swift; path = TencentResponse.swift; sourceTree = "<group>"; };
		C4DD01EC2B12BE9B0025EE8E /* TencentTranslateType.swift */ = {isa = PBXFileReference; lastKnownFileType = sourcecode.swift; path = TencentTranslateType.swift; sourceTree = "<group>"; };
		C4DE3D6C2AC00EB500C2B85D /* Localizable.xcstrings */ = {isa = PBXFileReference; lastKnownFileType = text.json.xcstrings; name = Localizable.xcstrings; path = Easydict/App/Localizable.xcstrings; sourceTree = SOURCE_ROOT; };
		C4DE3D6E2AC00EB500C2B85D /* mul */ = {isa = PBXFileReference; lastKnownFileType = text.json.xcstrings; name = mul; path = mul.lproj/Main.xcstrings; sourceTree = "<group>"; };
		C90BE309239F38EB00ADE88B /* EasydictHelper.app */ = {isa = PBXFileReference; explicitFileType = wrapper.application; includeInIndex = 0; path = EasydictHelper.app; sourceTree = BUILT_PRODUCTS_DIR; };
		C99EEB182385796700FEE666 /* Easydict-debug.app */ = {isa = PBXFileReference; explicitFileType = wrapper.application; includeInIndex = 0; path = "Easydict-debug.app"; sourceTree = BUILT_PRODUCTS_DIR; };
		DC3C643E2B187119008EEDD8 /* ChangeFontSizeView.swift */ = {isa = PBXFileReference; fileEncoding = 4; lastKnownFileType = sourcecode.swift; path = ChangeFontSizeView.swift; sourceTree = "<group>"; };
		DC46DF7F2B4417B900DEAE3E /* Configuration.swift */ = {isa = PBXFileReference; lastKnownFileType = sourcecode.swift; path = Configuration.swift; sourceTree = "<group>"; };
		DC6D9C862B352EBC0055EFFC /* FontSizeHintView.swift */ = {isa = PBXFileReference; lastKnownFileType = sourcecode.swift; path = FontSizeHintView.swift; sourceTree = "<group>"; };
		DC6D9C882B3969510055EFFC /* Appearance.swift */ = {isa = PBXFileReference; lastKnownFileType = sourcecode.swift; path = Appearance.swift; sourceTree = "<group>"; };
		DCF176F12B57CED700CA6026 /* Configuration+UserData.swift */ = {isa = PBXFileReference; lastKnownFileType = sourcecode.swift; path = "Configuration+UserData.swift"; sourceTree = "<group>"; };
		EA1013432B5DBDB1005E43F9 /* KeyCombo+Defaults.Serializable.swift */ = {isa = PBXFileReference; lastKnownFileType = sourcecode.swift; path = "KeyCombo+Defaults.Serializable.swift"; sourceTree = "<group>"; };
		EA3B81F82B5254AA004C0E8B /* Configuration+Defaults.swift */ = {isa = PBXFileReference; lastKnownFileType = sourcecode.swift; path = "Configuration+Defaults.swift"; sourceTree = "<group>"; };
		EA9943E22B534C3300EE7B97 /* TTSServiceType.swift */ = {isa = PBXFileReference; lastKnownFileType = sourcecode.swift; path = TTSServiceType.swift; sourceTree = "<group>"; };
		EA9943E72B534D8900EE7B97 /* LanguageDetectOptimizeExtensions.swift */ = {isa = PBXFileReference; lastKnownFileType = sourcecode.swift; path = LanguageDetectOptimizeExtensions.swift; sourceTree = "<group>"; };
		EA9943ED2B5353AB00EE7B97 /* WindowTypeExtensions.swift */ = {isa = PBXFileReference; lastKnownFileType = sourcecode.swift; path = WindowTypeExtensions.swift; sourceTree = "<group>"; };
		EA9943EF2B5354C400EE7B97 /* ShowWindowPositionExtensions.swift */ = {isa = PBXFileReference; lastKnownFileType = sourcecode.swift; path = ShowWindowPositionExtensions.swift; sourceTree = "<group>"; };
		EA9943F12B5358BF00EE7B97 /* LanguageExtensions.swift */ = {isa = PBXFileReference; lastKnownFileType = sourcecode.swift; path = LanguageExtensions.swift; sourceTree = "<group>"; };
		EAE3D34F2B62E9DE001EE3E3 /* GlobalContext.swift */ = {isa = PBXFileReference; lastKnownFileType = sourcecode.swift; path = GlobalContext.swift; sourceTree = "<group>"; };
		EAED41EB2B54AA920005FE0A /* ServiceConfigurationSection.swift */ = {isa = PBXFileReference; lastKnownFileType = sourcecode.swift; path = ServiceConfigurationSection.swift; sourceTree = "<group>"; };
		EAED41EE2B54B1430005FE0A /* ConfigurableService.swift */ = {isa = PBXFileReference; lastKnownFileType = sourcecode.swift; path = ConfigurableService.swift; sourceTree = "<group>"; };
		EAED41F12B54B39D0005FE0A /* OpenAIService+ConfigurableService.swift */ = {isa = PBXFileReference; lastKnownFileType = sourcecode.swift; path = "OpenAIService+ConfigurableService.swift"; sourceTree = "<group>"; };
/* End PBXFileReference section */

/* Begin PBXFrameworksBuildPhase section */
		03022F2B2B370B7100B63209 /* Frameworks */ = {
			isa = PBXFrameworksBuildPhase;
			buildActionMask = 2147483647;
			files = (
			);
			runOnlyForDeploymentPostprocessing = 0;
		};
		0313F86A2AD5577400A5CFB0 /* Frameworks */ = {
			isa = PBXFrameworksBuildPhase;
			buildActionMask = 2147483647;
			files = (
				A0B65CA0F31AC8ECFB8347CC /* Pods_EasydictTests.framework in Frameworks */,
			);
			runOnlyForDeploymentPostprocessing = 0;
		};
		C90BE306239F38EB00ADE88B /* Frameworks */ = {
			isa = PBXFrameworksBuildPhase;
			buildActionMask = 2147483647;
			files = (
			);
			runOnlyForDeploymentPostprocessing = 0;
		};
		C99EEB152385796700FEE666 /* Frameworks */ = {
			isa = PBXFrameworksBuildPhase;
			buildActionMask = 2147483647;
			files = (
				0AC8A84F2B6DFDD4006DA5CC /* SettingsAccess in Frameworks */,
				03022F192B3591AE00B63209 /* GoogleGenerativeAI in Frameworks */,
				C4BFDD7A2BE61F550094026B /* Vortex in Frameworks */,
				2721E4D02AFE920700A059AC /* Alamofire in Frameworks */,
				03022F1F2B36CF3100B63209 /* SwiftShell in Frameworks */,
				038030952B4106800009230C /* CocoaLumberjack in Frameworks */,
				03FD68BB2B1DC59600FD388E /* CryptoSwift in Frameworks */,
				038EA1AD2B41282F008A6DD1 /* MJExtension in Frameworks */,
				03CF28002B3DA7D500E19B57 /* RealmSwift in Frameworks */,
				03022F222B36D1A400B63209 /* SnapKit in Frameworks */,
				03A8308D2B405F8E00112834 /* Sparkle in Frameworks */,
				B87AC7E36367075BA5D13234 /* Pods_Easydict.framework in Frameworks */,
				03A830922B4073E700112834 /* AppCenterCrashes in Frameworks */,
				03779F1A2BB25797008D3C42 /* OpenAI in Frameworks */,
				03022F1C2B35DEBA00B63209 /* Hue in Frameworks */,
				03A830952B4076FC00112834 /* FirebaseAnalyticsSwift in Frameworks */,
				EA3B81FC2B52555C004C0E8B /* Defaults in Frameworks */,
				03CF27FE2B3DA7D500E19B57 /* Realm in Frameworks */,
				03A830902B4073E700112834 /* AppCenterAnalytics in Frameworks */,
				967712EA2B5B913600105E0F /* KeyHolder in Frameworks */,
				03B63ABF2A86967800E155ED /* CoreServices.framework in Frameworks */,
				038030972B4106800009230C /* CocoaLumberjackSwift in Frameworks */,
				038EA1AA2B41169C008A6DD1 /* ZipArchive in Frameworks */,
			);
			runOnlyForDeploymentPostprocessing = 0;
		};
/* End PBXFrameworksBuildPhase section */

/* Begin PBXGroup section */
		03008B2429408BCB0062B821 /* NSObject+DarkMode */ = {
			isa = PBXGroup;
			children = (
				03008B2529408BF50062B821 /* NSObject+EZDarkMode.h */,
				03008B2629408BF50062B821 /* NSObject+EZDarkMode.m */,
			);
			path = "NSObject+DarkMode";
			sourceTree = "<group>";
		};
		03008B282940D2FD0062B821 /* DeepL */ = {
			isa = PBXGroup;
			children = (
				03008B292940D3230062B821 /* EZDeepLTranslate.h */,
				03008B2A2940D3230062B821 /* EZDeepLTranslate.m */,
				0399C6A329A747E600B4AFCC /* EZDeepLTranslateResponse.h */,
				0399C6A429A747E600B4AFCC /* EZDeepLTranslateResponse.m */,
				0399C6A629A74E0F00B4AFCC /* EZQueryResult+EZDeepLTranslateResponse.h */,
				0399C6A729A74E0F00B4AFCC /* EZQueryResult+EZDeepLTranslateResponse.m */,
			);
			path = DeepL;
			sourceTree = "<group>";
		};
		03008B3C29444A650062B821 /* NSView+AnimatedHidden */ = {
			isa = PBXGroup;
			children = (
				03008B3D29444B0A0062B821 /* NSView+EZAnimatedHidden.h */,
				03008B3E29444B0A0062B821 /* NSView+EZAnimatedHidden.m */,
			);
			path = "NSView+AnimatedHidden";
			sourceTree = "<group>";
		};
		03022F2F2B370B7100B63209 /* EasydictSwiftTests */ = {
			isa = PBXGroup;
			children = (
				03022F302B370B7100B63209 /* EasydictSwiftTests.swift */,
				03022F372B370BE300B63209 /* EasydictSwiftTests-Bridging-Header.h */,
			);
			path = EasydictSwiftTests;
			sourceTree = "<group>";
		};
		030570DF2ADB916E00C9905E /* AppleScript */ = {
			isa = PBXGroup;
			children = (
				030570E02ADB919900C9905E /* EZAppleScriptManager.h */,
				030570E12ADB919900C9905E /* EZAppleScriptManager.m */,
			);
			path = AppleScript;
			sourceTree = "<group>";
		};
		03071E1B2BC03ADE0042CD38 /* TabView */ = {
			isa = PBXGroup;
			children = (
				278540332B3DE04F004E9488 /* GeneralTab.swift */,
				0A057D6C2B499A000025C51D /* ServiceTab.swift */,
				0A8685C72B552A590022534F /* DisabledAppTab.swift */,
				96099AE12B5D40330055C4DD /* ShortcutTab.swift */,
				03832F532B5F6BE200D0DC64 /* AdvancedTab.swift */,
				276742042B3DC230002A2C75 /* PrivacyTab.swift */,
				276742052B3DC230002A2C75 /* AboutTab.swift */,
			);
			path = TabView;
			sourceTree = "<group>";
		};
		0309E1EA292B437C00AFB76A /* TextView */ = {
			isa = PBXGroup;
			children = (
				0309E1EB292B439A00AFB76A /* EZTextView.h */,
				0309E1EC292B439A00AFB76A /* EZTextView.m */,
			);
			path = TextView;
			sourceTree = "<group>";
		};
		0309E1F1292BD67E00AFB76A /* Model */ = {
			isa = PBXGroup;
			children = (
				0309E1F2292BD6A100AFB76A /* EZQueryModel.h */,
				0309E1F3292BD6A100AFB76A /* EZQueryModel.m */,
				03DC38BF292CC97900922CB2 /* EZServiceInfo.h */,
				03DC38C0292CC97900922CB2 /* EZServiceInfo.m */,
			);
			path = Model;
			sourceTree = "<group>";
		};
		0313F86E2AD5577400A5CFB0 /* EasydictTests */ = {
			isa = PBXGroup;
			children = (
				0313F86F2AD5577400A5CFB0 /* EasydictTests.m */,
			);
			path = EasydictTests;
			sourceTree = "<group>";
		};
		03247E37296AE8C800AFCD67 /* LoadingAnimationView */ = {
			isa = PBXGroup;
			children = (
				03247E38296AE8EC00AFCD67 /* EZLoadingAnimationView.h */,
				03247E39296AE8EC00AFCD67 /* EZLoadingAnimationView.m */,
			);
			path = LoadingAnimationView;
			sourceTree = "<group>";
		};
		032A28632BB26DB600265BA4 /* Appearance */ = {
			isa = PBXGroup;
			children = (
				DC6D9C882B3969510055EFFC /* Appearance.swift */,
			);
			path = Appearance;
			sourceTree = "<group>";
		};
		033363A3293C4AFA00FED9C8 /* PrintBeautifulLog */ = {
			isa = PBXGroup;
			children = (
				033363A4293C4AFA00FED9C8 /* PrintBeautifulLog.h */,
				033363A5293C4AFA00FED9C8 /* PrintBeautifulLog.m */,
			);
			path = PrintBeautifulLog;
			sourceTree = "<group>";
		};
		0333FDA72A035D6400891515 /* NSString */ = {
			isa = PBXGroup;
			children = (
				03BFFC6F29612E10004E033E /* NSString+EZConvenience.h */,
				03BFFC7029612E10004E033E /* NSString+EZConvenience.m */,
				0333FDA42A035D5700891515 /* NSString+EZChineseText.h */,
				0333FDA52A035D5700891515 /* NSString+EZChineseText.m */,
				03E2BF732A298F2B00E010F3 /* NSString+EZUtils.h */,
				03E2BF742A298F2B00E010F3 /* NSString+EZUtils.m */,
				03D35DA82AA6C49B00B023FE /* NSString+EZRegex.h */,
				03D35DA92AA6C49B00B023FE /* NSString+EZRegex.m */,
				0342A97F2AD64924002A9F5F /* NSString+EZSplit.h */,
				0342A9802AD64924002A9F5F /* NSString+EZSplit.m */,
				036A0DB62AD8403A006E6D4F /* NSString+EZHandleInputText.h */,
				036A0DB72AD8403A006E6D4F /* NSString+EZHandleInputText.m */,
			);
			path = NSString;
			sourceTree = "<group>";
		};
		03385AFF294B5A2800696A96 /* EZLinkButton */ = {
			isa = PBXGroup;
			children = (
				036E7D79293F4FC8002675DF /* EZOpenLinkButton.h */,
				036E7D7A293F4FC8002675DF /* EZOpenLinkButton.m */,
			);
			path = EZLinkButton;
			sourceTree = "<group>";
		};
		033B7131293CE2010096E2DF /* WebViewTranslator */ = {
			isa = PBXGroup;
			children = (
				033B7132293CE2430096E2DF /* EZWebViewTranslator.h */,
				033B7133293CE2430096E2DF /* EZWebViewTranslator.m */,
				03008B2C2941956D0062B821 /* EZURLSchemeHandler.h */,
				03008B2D2941956D0062B821 /* EZURLSchemeHandler.m */,
			);
			path = WebViewTranslator;
			sourceTree = "<group>";
		};
		033C30F82A7409C40095926A /* DictionaryKit */ = {
			isa = PBXGroup;
			children = (
				033C30F92A7409C40095926A /* DictionaryKit.h */,
				033C30FA2A7409C40095926A /* TTTDictionary.h */,
				033C30FB2A7409C40095926A /* TTTDictionary.m */,
			);
			path = DictionaryKit;
			sourceTree = "<group>";
		};
		033C30FD2A74CEB10095926A /* AppleDictionary */ = {
			isa = PBXGroup;
			children = (
				033C30FE2A74CECE0095926A /* EZAppleDictionary.h */,
				033C30FF2A74CECE0095926A /* EZAppleDictionary.m */,
				0310C8262A94EFA100B1D81E /* apple-dictionary.html */,
			);
			path = AppleDictionary;
			sourceTree = "<group>";
		};
		03542A2D293645B800C34C33 /* Apple */ = {
			isa = PBXGroup;
			children = (
				033C30FD2A74CEB10095926A /* AppleDictionary */,
				03542A2E293645DF00C34C33 /* EZAppleService.h */,
				03542A2F293645DF00C34C33 /* EZAppleService.m */,
				03247E342968158B00AFCD67 /* EZScriptExecutor.h */,
				03247E352968158B00AFCD67 /* EZScriptExecutor.m */,
			);
			path = Apple;
			sourceTree = "<group>";
		};
		03542A312936F6FE00C34C33 /* Language */ = {
			isa = PBXGroup;
			children = (
				03542A322936F70F00C34C33 /* EZLanguageManager.h */,
				03542A332936F70F00C34C33 /* EZLanguageManager.m */,
				03542A5C2938F05B00C34C33 /* EZLanguageModel.h */,
				03542A5D2938F05B00C34C33 /* EZLanguageModel.m */,
			);
			path = Language;
			sourceTree = "<group>";
		};
		03542A362937AE2100C34C33 /* Model */ = {
			isa = PBXGroup;
			children = (
				03B0224329231FA6001C7E63 /* EZServiceTypes.h */,
				03B0224B29231FA6001C7E63 /* EZServiceTypes.m */,
				03B0224A29231FA6001C7E63 /* EZDetectManager.h */,
				03B0224429231FA6001C7E63 /* EZDetectManager.m */,
				03542A382937AE6400C34C33 /* EZQueryService.h */,
				03542A392937AE6400C34C33 /* EZQueryService.m */,
				03542A3B2937AF4F00C34C33 /* EZQueryResult.h */,
				03542A3C2937AF4F00C34C33 /* EZQueryResult.m */,
				03542A3E2937B3C900C34C33 /* EZOCRResult.h */,
				03542A3F2937B3C900C34C33 /* EZOCRResult.m */,
				03542A532937B7DD00C34C33 /* EZError.h */,
				03542A542937B7DE00C34C33 /* EZError.m */,
				03262C1A29EEE91700EFECA0 /* EZEnumTypes.h */,
				03262C1B29EEE91700EFECA0 /* EZEnumTypes.m */,
				03DC7C5C2A3ABE28000BF7C9 /* EZConstKey.h */,
				03DC7C5D2A3ABE28000BF7C9 /* EZConstKey.m */,
			);
			path = Model;
			sourceTree = "<group>";
		};
		0361966B2A000E7800806370 /* FWEncryptorAES */ = {
			isa = PBXGroup;
			children = (
				036196712A000F5900806370 /* FWEncryptorAES.h */,
				036196702A000F5800806370 /* FWEncryptorAES.m */,
				0361966F2A000F5800806370 /* NSData+Base64.h */,
				036196722A000F5900806370 /* NSData+Base64.m */,
				036196732A000F5900806370 /* NSData+CommonCrypto.h */,
				036196742A000F5900806370 /* NSData+CommonCrypto.m */,
			);
			path = FWEncryptorAES;
			sourceTree = "<group>";
		};
		036196782A0037D900806370 /* NSData+MD5 */ = {
			isa = PBXGroup;
			children = (
				036196792A0037F700806370 /* NSData+EZMD5.h */,
				0361967A2A0037F700806370 /* NSData+EZMD5.m */,
			);
			path = "NSData+MD5";
			sourceTree = "<group>";
		};
		036A0DBD2AD9420B006E6D4F /* EZReplaceTextButton */ = {
			isa = PBXGroup;
			children = (
				036A0DB92AD941F9006E6D4F /* EZReplaceTextButton.h */,
				036A0DBA2AD941F9006E6D4F /* EZReplaceTextButton.m */,
			);
			path = EZReplaceTextButton;
			sourceTree = "<group>";
		};
		036D627F2BCAB5C6002C95C7 /* BuiltInAI */ = {
			isa = PBXGroup;
			children = (
				036D62802BCAB613002C95C7 /* BuiltInAIService.swift */,
			);
			path = BuiltInAI;
			sourceTree = "<group>";
		};
		036E7D77293F4F51002675DF /* LanguageButton */ = {
			isa = PBXGroup;
			children = (
				0333639E293A05D200FED9C8 /* EZSelectLanguageButton.h */,
				0333639F293A05D200FED9C8 /* EZSelectLanguageButton.m */,
				03542A592938DA2B00C34C33 /* EZDetectLanguageButton.h */,
				03542A5A2938DA2B00C34C33 /* EZDetectLanguageButton.m */,
			);
			path = LanguageButton;
			sourceTree = "<group>";
		};
		036E7D78293F4F61002675DF /* CustomButton */ = {
			isa = PBXGroup;
			children = (
				036A0DBD2AD9420B006E6D4F /* EZReplaceTextButton */,
				03BB2DF029F634F400447EDD /* EZCopyButton */,
				03BB2DEC29F59C6600447EDD /* EZSymbolImageButton */,
				03BB2DE029F576FC00447EDD /* EZAudioButton */,
				03385AFF294B5A2800696A96 /* EZLinkButton */,
				03BD281F29486CA600F5891A /* BlueTextButton */,
				036E7D77293F4F51002675DF /* LanguageButton */,
				03B0226429231FA6001C7E63 /* EZHoverButton */,
				03B0226729231FA6001C7E63 /* EZButton */,
			);
			path = CustomButton;
			sourceTree = "<group>";
		};
		0376AB59294F5EEC00E2E2A4 /* App */ = {
			isa = PBXGroup;
			children = (
				27FE95262B3DC55F000AD654 /* EasydictApp.swift */,
				031DBD782AE01E130071CF85 /* easydict */,
				03D1C8772952B1CD00F2C7BD /* GoogleService-Info.plist */,
				C4DE3D6C2AC00EB500C2B85D /* Localizable.xcstrings */,
				03BFBB5429235C9400C48725 /* Icons */,
				03B0221F29231FA6001C7E63 /* Main.storyboard */,
				03B0221D29231FA6001C7E63 /* Assets.xcassets */,
				03B0221E29231FA6001C7E63 /* Easydict.entitlements */,
				27B791A02AEC3A5C006E07C6 /* Easydict-debug.entitlements */,
				27FE95282B3DC666000AD654 /* entry.h */,
				03B0222129231FA6001C7E63 /* entry.m */,
				03B0222229231FA6001C7E63 /* EZConst.h */,
				03B0221C29231FA6001C7E63 /* AppDelegate.h */,
				03B0222329231FA6001C7E63 /* AppDelegate.m */,
				03BE26E92A24B2AF00FB7117 /* AppDelegate+EZURLScheme.h */,
				03BE26EA2A24B2AF00FB7117 /* AppDelegate+EZURLScheme.m */,
				03B022E329231FA6001C7E63 /* PrefixHeader.pch */,
				03B0221B29231FA6001C7E63 /* Easydict-Bridging-Header.h */,
				03B022E429231FA6001C7E63 /* Info.plist */,
				03CC6C092B21B0DC0049ED29 /* Info-debug.plist */,
			);
			path = App;
			sourceTree = "<group>";
		};
		03779F0A2BB25688008D3C42 /* Service */ = {
			isa = PBXGroup;
			children = (
				036D627F2BCAB5C6002C95C7 /* BuiltInAI */,
				03779F0D2BB256A7008D3C42 /* OpenAI */,
				0A9AFBA92B7F8D6A0064C9A8 /* CustomOpenAI */,
				C4DD01E72B12B3B00025EE8E /* Tencent */,
				2746AEBF2AF95040005FE0A1 /* Caiyun */,
				C415C0AB2B450C4500A9D231 /* Gemini */,
				62E2BF462B4082BA00E42D38 /* Ali */,
			);
			path = Service;
			sourceTree = "<group>";
		};
		03779F0D2BB256A7008D3C42 /* OpenAI */ = {
			isa = PBXGroup;
			children = (
				0396DE542BB5844A009FD2A5 /* BaseOpenAIService.swift */,
				03779F0B2BB256A7008D3C42 /* OpenAIService.swift */,
				03779F0C2BB256A7008D3C42 /* Prompt.swift */,
			);
			path = OpenAI;
			sourceTree = "<group>";
		};
		03779F122BB256B5008D3C42 /* DefaultAPIKeys */ = {
			isa = PBXGroup;
			children = (
				03779F102BB256B5008D3C42 /* APIKey.swift */,
				03779F112BB256B5008D3C42 /* EncryptedSecretKeys.plist */,
			);
			path = DefaultAPIKeys;
			sourceTree = "<group>";
		};
		03779F162BB256C5008D3C42 /* URL */ = {
			isa = PBXGroup;
			children = (
				03779F152BB256C5008D3C42 /* URL+IsValid.swift */,
			);
			path = URL;
			sourceTree = "<group>";
		};
		037852AD2957FE9B00D0E2CF /* ServiceViewController */ = {
			isa = PBXGroup;
			children = (
				037852AE2957FEB200D0E2CF /* EZServiceViewController.h */,
				037852AF2957FEB200D0E2CF /* EZServiceViewController.m */,
				037852B129583F5200D0E2CF /* EZServiceCell.h */,
				037852B229583F5200D0E2CF /* EZServiceCell.m */,
				037852B429588EDE00D0E2CF /* EZCustomTableRowView.h */,
				037852B529588EDE00D0E2CF /* EZCustomTableRowView.m */,
			);
			path = ServiceViewController;
			sourceTree = "<group>";
		};
		0383913F292FBE120009828C /* EasydictHelper */ = {
			isa = PBXGroup;
			children = (
				03839142292FBE120009828C /* AppDelegate.h */,
				03839148292FBE120009828C /* AppDelegate.m */,
				0383914B292FBE120009828C /* ViewController.h */,
				03839144292FBE120009828C /* ViewController.m */,
				03839143292FBE120009828C /* Assets.xcassets */,
				03839145292FBE120009828C /* Main.storyboard */,
				03839147292FBE120009828C /* main.m */,
				03839149292FBE120009828C /* EasydictHelper.entitlements */,
				03839140292FBE120009828C /* Main.strings */,
				0383914A292FBE120009828C /* Info.plist */,
			);
			path = EasydictHelper;
			sourceTree = "<group>";
		};
		03882F8129D95044005B5A52 /* CoolToast */ = {
			isa = PBXGroup;
			children = (
				035E37E52A0953120061DFAF /* EZToast.h */,
				035E37E62A0953120061DFAF /* EZToast.m */,
				03882F8B29D95044005B5A52 /* CoolToast.h */,
				03882F8529D95044005B5A52 /* CTCommon.h */,
				03882F8929D95044005B5A52 /* CTCommon.m */,
				03882F8229D95044005B5A52 /* CTScreen.h */,
				03882F8729D95044005B5A52 /* CTScreen.m */,
				03882F8A29D95044005B5A52 /* CTView.h */,
				03882F8429D95044005B5A52 /* CTView.m */,
				03882F8329D95044005B5A52 /* ToastWindowController.h */,
				03882F8629D95044005B5A52 /* ToastWindowController.m */,
				03882F8829D95044005B5A52 /* ToastWindowController.xib */,
				03882F8C29D95044005B5A52 /* Info.plist */,
			);
			path = CoolToast;
			sourceTree = "<group>";
		};
		038954372A25A94E00EFFDC3 /* Utility */ = {
			isa = PBXGroup;
			children = (
				03CF88602B137ECB0030C199 /* Swift */,
				03CAB9522ADBEF5000DA94A3 /* SystemUtility */,
				030570DF2ADB916E00C9905E /* AppleScript */,
				03D8B26A292DBC8800D5A811 /* EZCategory */,
				03D5FCFC2A5EF48F00AD26BE /* EZDeviceSystemInfo */,
				03F0DB352953424F00EBF9C1 /* EZLog */,
				033363A3293C4AFA00FED9C8 /* PrintBeautifulLog */,
				03D2A3E029F4C69E0035CED4 /* EZNetworkManager */,
				039D119629D5E21E00C93F46 /* EZAudioUtils */,
				0399C6B529A9F49200B4AFCC /* EZLinkParser */,
				03D8B26B292DBD0300D5A811 /* EZCoordinateUtils */,
			);
			path = Utility;
			sourceTree = "<group>";
		};
		038954382A25A9C900EFFDC3 /* Kit */ = {
			isa = PBXGroup;
			children = (
				03B022DD29231FA6001C7E63 /* MMMacro.h */,
				03B022DB29231FA6001C7E63 /* MMMake.h */,
				03B022D829231FA6001C7E63 /* MMMake.m */,
				03B022DA29231FA6001C7E63 /* MMTool.h */,
				03B022DE29231FA6001C7E63 /* MMTool.m */,
				03B022DC29231FA6001C7E63 /* MMEventMonitor.h */,
				03B022D729231FA6001C7E63 /* MMEventMonitor.m */,
				03B022DF29231FA6001C7E63 /* MMOrderedDictionary.h */,
				03B022D929231FA6001C7E63 /* MMOrderedDictionary.m */,
			);
			path = Kit;
			sourceTree = "<group>";
		};
		038A723E2B62C07B004995E3 /* String */ = {
			isa = PBXGroup;
			children = (
				038A723F2B62C0B9004995E3 /* String+Regex.swift */,
				033A8EAD2BDFE09B00030C08 /* String+Extension.swift */,
			);
			path = String;
			sourceTree = "<group>";
		};
		038F1F8D2BAD835500CD2F65 /* AppKit */ = {
			isa = PBXGroup;
			children = (
				038F1F8E2BAD838F00CD2F65 /* NSMenu+PopUpBelowView.swift */,
			);
			path = AppKit;
			sourceTree = "<group>";
		};
		039459F32BE7D1D100FD70F9 /* GetSelectedText */ = {
			isa = PBXGroup;
			children = (
				039459F62BE7DD6300FD70F9 /* AppleScriptUtils.swift */,
			);
			path = GetSelectedText;
			sourceTree = "<group>";
		};
		0396D612292CBDFD006A11D9 /* Storage */ = {
			isa = PBXGroup;
			children = (
				0396D613292CC4C3006A11D9 /* EZLocalStorage.h */,
				0396D614292CC4C3006A11D9 /* EZLocalStorage.m */,
				0320C5862B29F35700861B3D /* QueryServiceRecord.swift */,
			);
			path = Storage;
			sourceTree = "<group>";
		};
		03991155292927A100E1B06D /* Titlebar */ = {
			isa = PBXGroup;
			children = (
				03991156292927E000E1B06D /* EZTitlebar.h */,
				03991157292927E000E1B06D /* EZTitlebar.m */,
				03991164292A8A4400E1B06D /* EZTitleBarMoveView.h */,
				03991165292A8A4400E1B06D /* EZTitleBarMoveView.m */,
			);
			path = Titlebar;
			sourceTree = "<group>";
		};
		0399C6B529A9F49200B4AFCC /* EZLinkParser */ = {
			isa = PBXGroup;
			children = (
				0399C6B629A9F4B800B4AFCC /* EZSchemeParser.h */,
				0399C6B729A9F4B800B4AFCC /* EZSchemeParser.m */,
			);
			path = EZLinkParser;
			sourceTree = "<group>";
		};
		039CC911292FB2F80037B91E /* PopUpButton */ = {
			isa = PBXGroup;
			children = (
				039CC912292FB3180037B91E /* EZPopUpButton.h */,
				039CC913292FB3180037B91E /* EZPopUpButton.m */,
			);
			path = PopUpButton;
			sourceTree = "<group>";
		};
		039D119629D5E21E00C93F46 /* EZAudioUtils */ = {
			isa = PBXGroup;
			children = (
				039D119729D5E26300C93F46 /* EZAudioUtils.h */,
				039D119829D5E26300C93F46 /* EZAudioUtils.m */,
			);
			path = EZAudioUtils;
			sourceTree = "<group>";
		};
		03B0221829231FA6001C7E63 /* Easydict */ = {
			isa = PBXGroup;
			children = (
				27FE98032B3DCA9F000AD654 /* Swift */,
				03B0222429231FA6001C7E63 /* objc */,
				0376AB59294F5EEC00E2E2A4 /* App */,
			);
			path = Easydict;
			sourceTree = "<group>";
		};
		03B0222429231FA6001C7E63 /* objc */ = {
			isa = PBXGroup;
			children = (
				03B0224F29231FA6001C7E63 /* ViewController */,
				03B0222B29231FA6001C7E63 /* Service */,
				03E02A2329250CED00A10260 /* EventMonitor */,
				03B0229929231FA6001C7E63 /* StatusItem */,
				03B0229C29231FA6001C7E63 /* PerferenceWindow */,
				03BDA7982A26DA000079D04F /* Libraries */,
				038954372A25A94E00EFFDC3 /* Utility */,
				03B0222529231FA6001C7E63 /* Shortcut */,
				03B0222829231FA6001C7E63 /* Configuration */,
				03B0228629231FA6001C7E63 /* DarkMode */,
				03B0228E29231FA6001C7E63 /* Snip */,
				03B022A529231FA6001C7E63 /* MMKit */,
			);
			path = objc;
			sourceTree = "<group>";
		};
		03B0222529231FA6001C7E63 /* Shortcut */ = {
			isa = PBXGroup;
			children = (
				03F25CB129327BC200E66A12 /* EZShortcut.h */,
				03F25CB229327BC200E66A12 /* EZShortcut.m */,
				9672D7D02B4008B40023B8FB /* MASShortcutBinder+EZMASShortcutBinder.h */,
				9672D7D12B4008B40023B8FB /* MASShortcutBinder+EZMASShortcutBinder.m */,
			);
			path = Shortcut;
			sourceTree = "<group>";
		};
		03B0222829231FA6001C7E63 /* Configuration */ = {
			isa = PBXGroup;
			children = (
				03542A562937CC3200C34C33 /* EZConfiguration.h */,
				03542A572937CC3200C34C33 /* EZConfiguration.m */,
				03D8A65A2A433B4100D9A968 /* EZConfiguration+EZUserData.h */,
				03D8A65B2A433B4100D9A968 /* EZConfiguration+EZUserData.m */,
			);
			path = Configuration;
			sourceTree = "<group>";
		};
		03B0222B29231FA6001C7E63 /* Service */ = {
			isa = PBXGroup;
			children = (
				17BCAEF22B0DFF9000A7D372 /* Niutrans */,
				6220AD582A8280E800BBFB52 /* Bing */,
				03F14A382956011400CB7379 /* Volcano */,
				03BD281B29481BE100F5891A /* AudioPlayer */,
				03008B282940D2FD0062B821 /* DeepL */,
				033B7131293CE2010096E2DF /* WebViewTranslator */,
				03542A362937AE2100C34C33 /* Model */,
				03542A312936F6FE00C34C33 /* Language */,
				03542A2D293645B800C34C33 /* Apple */,
				03B0222C29231FA6001C7E63 /* Baidu */,
				03B0223229231FA6001C7E63 /* Google */,
				03B0223629231FA6001C7E63 /* Youdao */,
			);
			path = Service;
			sourceTree = "<group>";
		};
		03B0222C29231FA6001C7E63 /* Baidu */ = {
			isa = PBXGroup;
			children = (
				03542A412937B45E00C34C33 /* EZBaiduTranslate.h */,
				03542A422937B45E00C34C33 /* EZBaiduTranslate.m */,
				03542A442937B4C300C34C33 /* EZBaiduTranslateResponse.h */,
				03542A452937B4C300C34C33 /* EZBaiduTranslateResponse.m */,
				03B0222F29231FA6001C7E63 /* baidu-translate-sign.js */,
				03D2A3DE29F42B280035CED4 /* bd.js */,
			);
			path = Baidu;
			sourceTree = "<group>";
		};
		03B0223229231FA6001C7E63 /* Google */ = {
			isa = PBXGroup;
			children = (
				03542A472937B5CF00C34C33 /* EZGoogleTranslate.h */,
				03542A482937B5CF00C34C33 /* EZGoogleTranslate.m */,
				03B0223529231FA6001C7E63 /* google-translate-sign.js */,
			);
			path = Google;
			sourceTree = "<group>";
		};
		03B0223629231FA6001C7E63 /* Youdao */ = {
			isa = PBXGroup;
			children = (
				03542A4A2937B5F100C34C33 /* EZYoudaoTranslate.h */,
				03542A4B2937B5F100C34C33 /* EZYoudaoTranslate.m */,
				03542A4D2937B64B00C34C33 /* EZYoudaoOCRResponse.h */,
				03542A4E2937B64B00C34C33 /* EZYoudaoOCRResponse.m */,
				03542A502937B69200C34C33 /* EZYoudaoTranslateResponse.h */,
				03542A512937B69200C34C33 /* EZYoudaoTranslateResponse.m */,
				03BFFC66295F4B87004E033E /* EZYoudaoDictModel.h */,
				03BFFC67295F4B87004E033E /* EZYoudaoDictModel.m */,
				03BFFC6C295FE59C004E033E /* EZQueryResult+EZYoudaoDictModel.h */,
				03BFFC6D295FE59C004E033E /* EZQueryResult+EZYoudaoDictModel.m */,
				0361965429FFECFC00806370 /* youdao-sign.js */,
			);
			path = Youdao;
			sourceTree = "<group>";
		};
		03B0224F29231FA6001C7E63 /* ViewController */ = {
			isa = PBXGroup;
			children = (
				03B0225029231FA6001C7E63 /* Window */,
				03B0225A29231FA6001C7E63 /* View */,
				03B0225529231FA6001C7E63 /* Cell */,
				0396D612292CBDFD006A11D9 /* Storage */,
				0309E1F1292BD67E00AFB76A /* Model */,
			);
			path = ViewController;
			sourceTree = "<group>";
		};
		03B0225029231FA6001C7E63 /* Window */ = {
			isa = PBXGroup;
			children = (
				03D043572928C49000E7559E /* WindowManager */,
				03D04353292893A700E7559E /* BaseQueryWindow */,
				03D0434F2928934300E7559E /* MainQueryWindow */,
				03D0434B2928857C00E7559E /* FixedQueryWindow */,
				03D0434A292884B900E7559E /* MiniQueryWindow */,
				03B3B8AF2925D57400168E8D /* PopButtonWindow */,
			);
			path = Window;
			sourceTree = "<group>";
		};
		03B0225529231FA6001C7E63 /* Cell */ = {
			isa = PBXGroup;
			children = (
				0396D60F292C932F006A11D9 /* EZSelectLanguageCell.h */,
				0396D610292C932F006A11D9 /* EZSelectLanguageCell.m */,
				037852B7295D49F900D0E2CF /* EZTableRowView.h */,
				037852B8295D49F900D0E2CF /* EZTableRowView.m */,
			);
			path = Cell;
			sourceTree = "<group>";
		};
		03B0225A29231FA6001C7E63 /* View */ = {
			isa = PBXGroup;
			children = (
				62ED299F2B15F1BE00901F51 /* EZWrapView */,
				DC3C643D2B18710D008EEDD8 /* ChangeFontSizeView */,
				03E3E7BF2ADE313400812C84 /* EZQueryMenuTextView */,
				03DC7C632A3CA465000BF7C9 /* EZSegmentedControl */,
				03247E37296AE8C800AFCD67 /* LoadingAnimationView */,
				036E7D78293F4F61002675DF /* CustomButton */,
				039CC911292FB2F80037B91E /* PopUpButton */,
				0309E1EA292B437C00AFB76A /* TextView */,
				03991155292927A100E1B06D /* Titlebar */,
				03B0225B29231FA6001C7E63 /* QueryView */,
				03B0225E29231FA6001C7E63 /* WordResultView */,
				03B0226129231FA6001C7E63 /* ResultView */,
				03B0226A29231FA6001C7E63 /* EZLabel */,
				03B0226D29231FA6001C7E63 /* CommonView */,
			);
			path = View;
			sourceTree = "<group>";
		};
		03B0225B29231FA6001C7E63 /* QueryView */ = {
			isa = PBXGroup;
			children = (
				03B0225D29231FA6001C7E63 /* EZQueryView.h */,
				03B0225C29231FA6001C7E63 /* EZQueryView.m */,
			);
			path = QueryView;
			sourceTree = "<group>";
		};
		03B0225E29231FA6001C7E63 /* WordResultView */ = {
			isa = PBXGroup;
			children = (
				03B0226029231FA6001C7E63 /* EZWordResultView.h */,
				03B0225F29231FA6001C7E63 /* EZWordResultView.m */,
				039B694D2A9D9F370063709D /* EZWebViewManager.h */,
				039B694E2A9D9F370063709D /* EZWebViewManager.m */,
			);
			path = WordResultView;
			sourceTree = "<group>";
		};
		03B0226129231FA6001C7E63 /* ResultView */ = {
			isa = PBXGroup;
			children = (
				03B0226329231FA6001C7E63 /* EZResultView.h */,
				03B0226229231FA6001C7E63 /* EZResultView.m */,
			);
			path = ResultView;
			sourceTree = "<group>";
		};
		03B0226429231FA6001C7E63 /* EZHoverButton */ = {
			isa = PBXGroup;
			children = (
				03B0226529231FA6001C7E63 /* EZHoverButton.h */,
				03B0226629231FA6001C7E63 /* EZHoverButton.m */,
			);
			path = EZHoverButton;
			sourceTree = "<group>";
		};
		03B0226729231FA6001C7E63 /* EZButton */ = {
			isa = PBXGroup;
			children = (
				03B0226929231FA6001C7E63 /* EZButton.h */,
				03B0226829231FA6001C7E63 /* EZButton.m */,
			);
			path = EZButton;
			sourceTree = "<group>";
		};
		03B0226A29231FA6001C7E63 /* EZLabel */ = {
			isa = PBXGroup;
			children = (
				03B0226B29231FA6001C7E63 /* EZLabel.h */,
				03B0226C29231FA6001C7E63 /* EZLabel.m */,
				03BD2823294875AE00F5891A /* EZMyLabel.h */,
				03BD2824294875AE00F5891A /* EZMyLabel.m */,
			);
			path = EZLabel;
			sourceTree = "<group>";
		};
		03B0226D29231FA6001C7E63 /* CommonView */ = {
			isa = PBXGroup;
			children = (
				03B0226F29231FA6001C7E63 /* EZCommonView.h */,
				03B0226E29231FA6001C7E63 /* EZCommonView.m */,
			);
			path = CommonView;
			sourceTree = "<group>";
		};
		03B0228629231FA6001C7E63 /* DarkMode */ = {
			isa = PBXGroup;
			children = (
				03B0228829231FA6001C7E63 /* Singleton.h */,
				03B0228B29231FA6001C7E63 /* NSObject+DarkMode.h */,
				03B0228729231FA6001C7E63 /* NSObject+DarkMode.m */,
				03B0228929231FA6001C7E63 /* DarkModeManager.h */,
				03B0228C29231FA6001C7E63 /* DarkModeManager.m */,
				03B0228D29231FA6001C7E63 /* NSView+HiddenDebug.h */,
				03B0228A29231FA6001C7E63 /* NSView+HiddenDebug.m */,
			);
			path = DarkMode;
			sourceTree = "<group>";
		};
		03B0228E29231FA6001C7E63 /* Snip */ = {
			isa = PBXGroup;
			children = (
				03B0228F29231FA6001C7E63 /* Snip.h */,
				03B0229529231FA6001C7E63 /* Snip.m */,
				03B0229029231FA6001C7E63 /* SnipFocusView.h */,
				03B0229429231FA6001C7E63 /* SnipFocusView.m */,
				03B0229129231FA6001C7E63 /* SnipViewController.h */,
				03B0229829231FA6001C7E63 /* SnipViewController.m */,
				03B0229629231FA6001C7E63 /* SnipWindow.h */,
				03B0229329231FA6001C7E63 /* SnipWindow.m */,
				03B0229229231FA6001C7E63 /* SnipWindowController.h */,
				03B0229729231FA6001C7E63 /* SnipWindowController.m */,
			);
			path = Snip;
			sourceTree = "<group>";
		};
		03B0229929231FA6001C7E63 /* StatusItem */ = {
			isa = PBXGroup;
			children = (
				03E02A202924E77100A10260 /* EZMenuItemManager.h */,
				03E02A212924E77100A10260 /* EZMenuItemManager.m */,
				0329CD6D29EE924500963F78 /* EZRightClickDetector.h */,
				0329CD6E29EE924500963F78 /* EZRightClickDetector.m */,
			);
			path = StatusItem;
			sourceTree = "<group>";
		};
		03B0229C29231FA6001C7E63 /* PerferenceWindow */ = {
			isa = PBXGroup;
			children = (
				03DC7C5F2A3C6F3B000BF7C9 /* DisableAutoSelectTextViewController */,
				037852AD2957FE9B00D0E2CF /* ServiceViewController */,
				039F54FF294B6E29004AB940 /* EZPreferencesWindowController.h */,
				039F54FD294B6E29004AB940 /* EZPreferencesWindowController.m */,
				039F54FE294B6E29004AB940 /* EZAboutViewController.h */,
				039F5503294B6E29004AB940 /* EZAboutViewController.m */,
				039F54FC294B6E29004AB940 /* EZSettingViewController.h */,
				039F5501294B6E29004AB940 /* EZSettingViewController.m */,
				039E501F296E5D9900072344 /* EZScrollViewController.h */,
				039E5020296E5D9900072344 /* EZScrollViewController.m */,
				03262C1D29EF8EE500EFECA0 /* EZPrivacyViewController.h */,
				03262C1E29EF8EE500EFECA0 /* EZPrivacyViewController.m */,
			);
			path = PerferenceWindow;
			sourceTree = "<group>";
		};
		03B022A529231FA6001C7E63 /* MMKit */ = {
			isa = PBXGroup;
			children = (
				038954382A25A9C900EFFDC3 /* Kit */,
				03B022A629231FA6001C7E63 /* Category */,
				03B022C529231FA6001C7E63 /* Crash */,
				03B022CE29231FA6001C7E63 /* Log */,
			);
			path = MMKit;
			sourceTree = "<group>";
		};
		03B022A629231FA6001C7E63 /* Category */ = {
			isa = PBXGroup;
			children = (
				03B022B029231FA6001C7E63 /* NSView+MM.h */,
				03B022C329231FA6001C7E63 /* NSView+MM.m */,
				03B022B929231FA6001C7E63 /* NSImage+MM.h */,
				03B022AB29231FA6001C7E63 /* NSImage+MM.m */,
				03B022A729231FA6001C7E63 /* NSAttributedString+MM.h */,
				03B022B429231FA6001C7E63 /* NSAttributedString+MM.m */,
				03B022B329231FA6001C7E63 /* NSWindow+MM.h */,
				03B022A829231FA6001C7E63 /* NSWindow+MM.m */,
				03B022A929231FA6001C7E63 /* NSColor+MM.h */,
				03B022B529231FA6001C7E63 /* NSColor+MM.m */,
				03B022BA29231FA6001C7E63 /* NSPasteboard+MM.h */,
				03B022AA29231FA6001C7E63 /* NSPasteboard+MM.m */,
				03B022B829231FA6001C7E63 /* NSString+MM.h */,
				03B022AC29231FA6001C7E63 /* NSString+MM.m */,
				03B022B729231FA6001C7E63 /* NSUserDefaults+MM.h */,
				03B022AD29231FA6001C7E63 /* NSUserDefaults+MM.m */,
				03B022B629231FA6001C7E63 /* NSButton+MM.h */,
				03B022AE29231FA6001C7E63 /* NSButton+MM.m */,
				03B022AF29231FA6001C7E63 /* NSArray+MM.h */,
				03B022C429231FA6001C7E63 /* NSArray+MM.m */,
				03B022B129231FA6001C7E63 /* NSMutableAttributedString+MM.h */,
				03B022C229231FA6001C7E63 /* NSMutableAttributedString+MM.m */,
				03B022B229231FA6001C7E63 /* NSDictionary+MM.h */,
				03B022BE29231FA6001C7E63 /* NSDictionary+MM.m */,
			);
			path = Category;
			sourceTree = "<group>";
		};
		03B022BB29231FA6001C7E63 /* NSTextView+Height */ = {
			isa = PBXGroup;
			children = (
				03B022BC29231FA6001C7E63 /* NSTextView+Height.h */,
				03B022BD29231FA6001C7E63 /* NSTextView+Height.m */,
			);
			path = "NSTextView+Height";
			sourceTree = "<group>";
		};
		03B022BF29231FA6001C7E63 /* NSColor+MyColors */ = {
			isa = PBXGroup;
			children = (
				03B022C029231FA6001C7E63 /* NSColor+MyColors.h */,
				03B022C129231FA6001C7E63 /* NSColor+MyColors.m */,
			);
			path = "NSColor+MyColors";
			sourceTree = "<group>";
		};
		03B022C529231FA6001C7E63 /* Crash */ = {
			isa = PBXGroup;
			children = (
				03B022C929231FA6001C7E63 /* MMCrash.h */,
				03B022CD29231FA6001C7E63 /* MMCrash.m */,
				03B022C629231FA6001C7E63 /* MMCrashFileTool.h */,
				03B022CA29231FA6001C7E63 /* MMCrashFileTool.m */,
				03B022C729231FA6001C7E63 /* MMCrashUncaughtExceptionHandler.h */,
				03B022C829231FA6001C7E63 /* MMCrashSignalExceptionHandler.m */,
				03B022CB29231FA6001C7E63 /* MMCrashSignalExceptionHandler.h */,
				03B022CC29231FA6001C7E63 /* MMCrashUncaughtExceptionHandler.m */,
			);
			path = Crash;
			sourceTree = "<group>";
		};
		03B022CE29231FA6001C7E63 /* Log */ = {
			isa = PBXGroup;
			children = (
				03B022D229231FA6001C7E63 /* MMLog.swift */,
				03B022CF29231FA6001C7E63 /* MMLog.h */,
				03B022D329231FA6001C7E63 /* MMLog.m */,
				03B022D029231FA6001C7E63 /* MMFileLogFormatter.h */,
				03B022D529231FA6001C7E63 /* MMFileLogFormatter.m */,
				03B022D129231FA6001C7E63 /* MMConsoleLogFormatter.h */,
				03B022D429231FA6001C7E63 /* MMConsoleLogFormatter.m */,
			);
			path = Log;
			sourceTree = "<group>";
		};
		03B3B8AF2925D57400168E8D /* PopButtonWindow */ = {
			isa = PBXGroup;
			children = (
				03B3B8B32925DD3D00168E8D /* EZPopButtonViewController.h */,
				03B3B8B42925DD3D00168E8D /* EZPopButtonViewController.m */,
				03B3B8B02925D5B200168E8D /* EZPopButtonWindow.h */,
				03B3B8B12925D5B200168E8D /* EZPopButtonWindow.m */,
			);
			path = PopButtonWindow;
			sourceTree = "<group>";
		};
		03BB2DE029F576FC00447EDD /* EZAudioButton */ = {
			isa = PBXGroup;
			children = (
				03BB2DE129F5772F00447EDD /* EZAudioButton.h */,
				03BB2DE229F5772F00447EDD /* EZAudioButton.m */,
			);
			path = EZAudioButton;
			sourceTree = "<group>";
		};
		03BB2DE829F57D8F00447EDD /* NSImage */ = {
			isa = PBXGroup;
			children = (
				039CC90E292F86F40037B91E /* NSImage+EZResize.h */,
				039CC90F292F86F40037B91E /* NSImage+EZResize.m */,
				03BB2DE929F57DC000447EDD /* NSImage+EZSymbolmage.h */,
				03BB2DEA29F57DC000447EDD /* NSImage+EZSymbolmage.m */,
			);
			path = NSImage;
			sourceTree = "<group>";
		};
		03BB2DEC29F59C6600447EDD /* EZSymbolImageButton */ = {
			isa = PBXGroup;
			children = (
				03BB2DED29F59C8A00447EDD /* EZSymbolImageButton.h */,
				03BB2DEE29F59C8A00447EDD /* EZSymbolImageButton.m */,
			);
			path = EZSymbolImageButton;
			sourceTree = "<group>";
		};
		03BB2DF029F634F400447EDD /* EZCopyButton */ = {
			isa = PBXGroup;
			children = (
				03BB2DF129F6350200447EDD /* EZCopyButton.h */,
				03BB2DF229F6350200447EDD /* EZCopyButton.m */,
			);
			path = EZCopyButton;
			sourceTree = "<group>";
		};
		03BD281B29481BE100F5891A /* AudioPlayer */ = {
			isa = PBXGroup;
			children = (
				03BD281C29481C0400F5891A /* EZAudioPlayer.h */,
				03BD281D29481C0400F5891A /* EZAudioPlayer.m */,
			);
			path = AudioPlayer;
			sourceTree = "<group>";
		};
		03BD281F29486CA600F5891A /* BlueTextButton */ = {
			isa = PBXGroup;
			children = (
				03BD282029486CF200F5891A /* EZBlueTextButton.h */,
				03BD282129486CF200F5891A /* EZBlueTextButton.m */,
			);
			path = BlueTextButton;
			sourceTree = "<group>";
		};
		03BDA7982A26DA000079D04F /* Libraries */ = {
			isa = PBXGroup;
			children = (
				033C30F82A7409C40095926A /* DictionaryKit */,
				0361966B2A000E7800806370 /* FWEncryptorAES */,
				03BDA7992A26DA280079D04F /* ArgumentParser */,
				03882F8129D95044005B5A52 /* CoolToast */,
			);
			path = Libraries;
			sourceTree = "<group>";
		};
		03BDA7992A26DA280079D04F /* ArgumentParser */ = {
			isa = PBXGroup;
			children = (
				03BDA79A2A26DA280079D04F /* XPMArgumentPackage_Private.h */,
				03BDA79B2A26DA280079D04F /* NSScanner+EscapedScanning.h */,
				03BDA79C2A26DA280079D04F /* NSArray+XPMArgumentsNormalizer.h */,
				03BDA79D2A26DA280079D04F /* NSString+Indenter.h */,
				03BDA79E2A26DA280079D04F /* XPMArgumentParser.h */,
				03BDA79F2A26DA280079D04F /* XPMValuedArgument.m */,
				03BDA7A02A26DA280079D04F /* XPMArgumentPackage.h */,
				03BDA7A12A26DA280079D04F /* ArgumentParser-Prefix.pch */,
				03BDA7A22A26DA280079D04F /* NSProcessInfo+XPMArgumentParser.m */,
				03BDA7A32A26DA280079D04F /* XPMMutableAttributedArray.m */,
				03BDA7A42A26DA280079D04F /* XPMArgumentSignature_Private.h */,
				03BDA7A52A26DA280079D04F /* NSDictionary+RubyDescription.h */,
				03BDA7A62A26DA280079D04F /* XPMArgsKonstants.m */,
				03BDA7A72A26DA280079D04F /* XPMArgumentSignature.m */,
				03BDA7A82A26DA280079D04F /* XPMArguments_Coalescer_Internal.m */,
				03BDA7A92A26DA280079D04F /* XPMCountedArgument.m */,
				03BDA7AA2A26DA280079D04F /* NSScanner+EscapedScanning.m */,
				03BDA7AB2A26DA280079D04F /* XPMArgumentPackage.m */,
				03BDA7AC2A26DA280079D04F /* XPMValuedArgument.h */,
				03BDA7AD2A26DA280079D04F /* XPMArgumentParser.m */,
				03BDA7AE2A26DA280079D04F /* NSString+Indenter.m */,
				03BDA7AF2A26DA280079D04F /* NSArray+XPMArgumentsNormalizer.m */,
				03BDA7B02A26DA280079D04F /* XPMArgsKonstants.h */,
				03BDA7B12A26DA280079D04F /* NSDictionary+RubyDescription.m */,
				03BDA7B22A26DA280079D04F /* XPMMutableAttributedArray.h */,
				03BDA7B32A26DA280079D04F /* NSProcessInfo+XPMArgumentParser.h */,
				03BDA7B42A26DA280079D04F /* XPMCountedArgument.h */,
				03BDA7B52A26DA280079D04F /* XPMArguments_Coalescer_Internal.h */,
				03BDA7B62A26DA280079D04F /* XPMArguments.h */,
				03BDA7B72A26DA280079D04F /* XPMArgumentSignature.h */,
			);
			path = ArgumentParser;
			sourceTree = "<group>";
		};
		03BFBB5429235C9400C48725 /* Icons */ = {
			isa = PBXGroup;
			children = (
				03BFBB792923A1C900C48725 /* cyan-white-icon */,
				03BFBB742923A07A00C48725 /* white-blue-icon */,
				03BFBB6B29239C4100C48725 /* blue-white-icon */,
				03BFBB622923987B00C48725 /* black-white-icon */,
				03BFBB5529235CB900C48725 /* white-black-icon */,
			);
			path = Icons;
			sourceTree = "<group>";
		};
		03BFBB5529235CB900C48725 /* white-black-icon */ = {
			isa = PBXGroup;
			children = (
				03BFBB7E2923A2FA00C48725 /* white-black-icon@2x.png */,
				03BFBB7F2923A2FA00C48725 /* white-black-icon@3x.png */,
			);
			path = "white-black-icon";
			sourceTree = "<group>";
		};
		03BFBB622923987B00C48725 /* black-white-icon */ = {
			isa = PBXGroup;
			children = (
				03BFBB632923998300C48725 /* black-white-icon@2x.png */,
				03BFBB642923998300C48725 /* black-white-icon@3x.png */,
			);
			path = "black-white-icon";
			sourceTree = "<group>";
		};
		03BFBB6B29239C4100C48725 /* blue-white-icon */ = {
			isa = PBXGroup;
			children = (
				03BFBB7129239E9F00C48725 /* blue-white-icon@2x.png */,
				03BFBB7029239E9F00C48725 /* blue-white-icon@3x.png */,
			);
			path = "blue-white-icon";
			sourceTree = "<group>";
		};
		03BFBB742923A07A00C48725 /* white-blue-icon */ = {
			isa = PBXGroup;
			children = (
				03BFBB752923A09B00C48725 /* white-blue-icon@2x.png */,
				03BFBB762923A09B00C48725 /* white-blue-icon@3x.png */,
			);
			path = "white-blue-icon";
			sourceTree = "<group>";
		};
		03BFBB792923A1C900C48725 /* cyan-white-icon */ = {
			isa = PBXGroup;
			children = (
				03BFBB7B2923A1D900C48725 /* cyan-white-icon@2x.png */,
				03BFBB7A2923A1D900C48725 /* cyan-white-icon@3x.png */,
			);
			path = "cyan-white-icon";
			sourceTree = "<group>";
		};
		03CAB9522ADBEF5000DA94A3 /* SystemUtility */ = {
			isa = PBXGroup;
			children = (
				03CAB9532ADBF0FF00DA94A3 /* EZSystemUtility.h */,
				03CAB9542ADBF0FF00DA94A3 /* EZSystemUtility.m */,
			);
			path = SystemUtility;
			sourceTree = "<group>";
		};
		03CF88602B137ECB0030C199 /* Swift */ = {
			isa = PBXGroup;
			children = (
				0A2A05A42B59755F00EEA142 /* Bundle */,
				0A2BA9622B4A3CBB002872A4 /* Notification */,
				0A2BA95E2B49A967002872A4 /* Binding */,
				03FD68BC2B1E14B500FD388E /* String */,
				03CF88612B137ED60030C199 /* Array */,
			);
			path = Swift;
			sourceTree = "<group>";
		};
		03CF88612B137ED60030C199 /* Array */ = {
			isa = PBXGroup;
			children = (
				03CF88622B137F650030C199 /* Array+Convenience.swift */,
			);
			path = Array;
			sourceTree = "<group>";
		};
		03D0434A292884B900E7559E /* MiniQueryWindow */ = {
			isa = PBXGroup;
			children = (
				03D0434C292886D200E7559E /* EZMiniQueryWindow.h */,
				03D0434D292886D200E7559E /* EZMiniQueryWindow.m */,
			);
			path = MiniQueryWindow;
			sourceTree = "<group>";
		};
		03D0434B2928857C00E7559E /* FixedQueryWindow */ = {
			isa = PBXGroup;
			children = (
				03B0225429231FA6001C7E63 /* EZFixedQueryWindow.h */,
				03B0225229231FA6001C7E63 /* EZFixedQueryWindow.m */,
			);
			path = FixedQueryWindow;
			sourceTree = "<group>";
		};
		03D0434F2928934300E7559E /* MainQueryWindow */ = {
			isa = PBXGroup;
			children = (
				03D043502928935300E7559E /* EZMainQueryWindow.h */,
				03D043512928935300E7559E /* EZMainQueryWindow.m */,
			);
			path = MainQueryWindow;
			sourceTree = "<group>";
		};
		03D04353292893A700E7559E /* BaseQueryWindow */ = {
			isa = PBXGroup;
			children = (
				03B0225129231FA6001C7E63 /* EZBaseQueryViewController.h */,
				03B0225329231FA6001C7E63 /* EZBaseQueryViewController.m */,
				03D043542928940500E7559E /* EZBaseQueryWindow.h */,
				03D043552928940500E7559E /* EZBaseQueryWindow.m */,
			);
			path = BaseQueryWindow;
			sourceTree = "<group>";
		};
		03D043572928C49000E7559E /* WindowManager */ = {
			isa = PBXGroup;
			children = (
				03D043582928C4C800E7559E /* EZWindowManager.h */,
				03D043592928C4C800E7559E /* EZWindowManager.m */,
				03991168292AA2EF00E1B06D /* EZLayoutManager.h */,
				03991169292AA2EF00E1B06D /* EZLayoutManager.m */,
			);
			path = WindowManager;
			sourceTree = "<group>";
		};
		03D2A3E029F4C69E0035CED4 /* EZNetworkManager */ = {
			isa = PBXGroup;
			children = (
				03D2A3E129F4C6F50035CED4 /* EZNetworkManager.h */,
				03D2A3E229F4C6F50035CED4 /* EZNetworkManager.m */,
			);
			path = EZNetworkManager;
			sourceTree = "<group>";
		};
		03D5FCFC2A5EF48F00AD26BE /* EZDeviceSystemInfo */ = {
			isa = PBXGroup;
			children = (
				03D5FCFD2A5EF4E400AD26BE /* EZDeviceSystemInfo.h */,
				03D5FCFE2A5EF4E400AD26BE /* EZDeviceSystemInfo.m */,
			);
			path = EZDeviceSystemInfo;
			sourceTree = "<group>";
		};
		03D8B26A292DBC8800D5A811 /* EZCategory */ = {
			isa = PBXGroup;
			children = (
				0333FDA72A035D6400891515 /* NSString */,
				036196782A0037D900806370 /* NSData+MD5 */,
				03BB2DE829F57D8F00447EDD /* NSImage */,
				03008B3C29444A650062B821 /* NSView+AnimatedHidden */,
				03008B2429408BCB0062B821 /* NSObject+DarkMode */,
				03B022BB29231FA6001C7E63 /* NSTextView+Height */,
				03B022BF29231FA6001C7E63 /* NSColor+MyColors */,
				039CC90B292F664E0037B91E /* NSObject+EZWindowType.h */,
				039CC90C292F664E0037B91E /* NSObject+EZWindowType.m */,
				0333FDA12A035BEC00891515 /* NSArray+EZChineseText.h */,
				0333FDA22A035BEC00891515 /* NSArray+EZChineseText.m */,
				0309E1EE292B4A5E00AFB76A /* NSView+EZGetViewController.h */,
				0309E1EF292B4A5E00AFB76A /* NSView+EZGetViewController.m */,
				03262C2329EFE97B00EFECA0 /* NSViewController+EZWindow.h */,
				03262C2429EFE97B00EFECA0 /* NSViewController+EZWindow.m */,
			);
			path = EZCategory;
			sourceTree = "<group>";
		};
		03D8B26B292DBD0300D5A811 /* EZCoordinateUtils */ = {
			isa = PBXGroup;
			children = (
				03D8B26C292DBD2000D5A811 /* EZCoordinateUtils.h */,
				03D8B26D292DBD2000D5A811 /* EZCoordinateUtils.m */,
			);
			path = EZCoordinateUtils;
			sourceTree = "<group>";
		};
		03DC7C5F2A3C6F3B000BF7C9 /* DisableAutoSelectTextViewController */ = {
			isa = PBXGroup;
			children = (
				03DC7C602A3C7050000BF7C9 /* EZDisableAutoSelectTextViewController.h */,
				03DC7C612A3C7050000BF7C9 /* EZDisableAutoSelectTextViewController.m */,
				03DC7C682A3CA852000BF7C9 /* EZAppCell.h */,
				03DC7C692A3CA852000BF7C9 /* EZAppCell.m */,
				03D8A6572A42A1A300D9A968 /* EZAppModel.h */,
				03D8A6582A42A1A300D9A968 /* EZAppModel.m */,
			);
			path = DisableAutoSelectTextViewController;
			sourceTree = "<group>";
		};
		03DC7C632A3CA465000BF7C9 /* EZSegmentedControl */ = {
			isa = PBXGroup;
			children = (
				03DC7C642A3CA465000BF7C9 /* HWSegmentedControl.h */,
				03DC7C652A3CA465000BF7C9 /* HWSegmentedControl.m */,
			);
			path = EZSegmentedControl;
			sourceTree = "<group>";
		};
		03E02A2329250CED00A10260 /* EventMonitor */ = {
			isa = PBXGroup;
			children = (
				03E02A2429250D1D00A10260 /* EZEventMonitor.h */,
				03E02A2529250D1D00A10260 /* EZEventMonitor.m */,
			);
			path = EventMonitor;
			sourceTree = "<group>";
		};
		03E3E7BF2ADE313400812C84 /* EZQueryMenuTextView */ = {
			isa = PBXGroup;
			children = (
				03E3E7C02ADE318800812C84 /* EZQueryMenuTextView.h */,
				03E3E7C12ADE318800812C84 /* EZQueryMenuTextView.m */,
			);
			path = EZQueryMenuTextView;
			sourceTree = "<group>";
		};
		03F0DB352953424F00EBF9C1 /* EZLog */ = {
			isa = PBXGroup;
			children = (
				03F0DB362953428300EBF9C1 /* EZLog.h */,
				03F0DB372953428300EBF9C1 /* EZLog.m */,
			);
			path = EZLog;
			sourceTree = "<group>";
		};
		03F14A382956011400CB7379 /* Volcano */ = {
			isa = PBXGroup;
			children = (
				03F14A392956016B00CB7379 /* EZVolcanoTranslate.h */,
				03F14A3A2956016B00CB7379 /* EZVolcanoTranslate.m */,
			);
			path = Volcano;
			sourceTree = "<group>";
		};
		03FD68BC2B1E14B500FD388E /* String */ = {
			isa = PBXGroup;
			children = (
				03FD68BD2B1E151A00FD388E /* String+EncryptAES.swift */,
			);
			path = String;
			sourceTree = "<group>";
		};
		0A2A05A42B59755F00EEA142 /* Bundle */ = {
			isa = PBXGroup;
			children = (
				0A2A05A52B59757100EEA142 /* Bundle+AppInfo.swift */,
			);
			path = Bundle;
			sourceTree = "<group>";
		};
		0A2BA95E2B49A967002872A4 /* Binding */ = {
			isa = PBXGroup;
			children = (
				0A2BA95F2B49A989002872A4 /* Binding+DidSet.swift */,
			);
			path = Binding;
			sourceTree = "<group>";
		};
		0A2BA9622B4A3CBB002872A4 /* Notification */ = {
			isa = PBXGroup;
			children = (
				0A2BA9632B4A3CCD002872A4 /* Notification+Name.swift */,
			);
			path = Notification;
			sourceTree = "<group>";
		};
		0A9AFBA92B7F8D6A0064C9A8 /* CustomOpenAI */ = {
			isa = PBXGroup;
			children = (
				0A9AFBAA2B7F8D7E0064C9A8 /* CustomOpenAIService.swift */,
			);
			path = CustomOpenAI;
			sourceTree = "<group>";
		};
		17BCAEF22B0DFF9000A7D372 /* Niutrans */ = {
			isa = PBXGroup;
			children = (
				17BCAEF42B0DFF9000A7D372 /* EZNiuTransTranslate.h */,
				17BCAEF62B0DFF9000A7D372 /* EZNiuTransTranslate.m */,
				17BCAEF32B0DFF9000A7D372 /* EZNiuTransTranslateResponse.h */,
				17BCAEF52B0DFF9000A7D372 /* EZNiuTransTranslateResponse.m */,
			);
			path = Niutrans;
			sourceTree = "<group>";
		};
		2746AEBF2AF95040005FE0A1 /* Caiyun */ = {
			isa = PBXGroup;
			children = (
				2746AEC02AF95138005FE0A1 /* CaiyunService.swift */,
				2783225F2B0FB0EA0026644C /* CaiyunResponse.swift */,
				278322612B0FB8EF0026644C /* CaiyunTranslateType.swift */,
			);
			path = Caiyun;
			sourceTree = "<group>";
		};
		27FE98032B3DCA9F000AD654 /* Swift */ = {
			isa = PBXGroup;
			children = (
				03779F0A2BB25688008D3C42 /* Service */,
				967712EB2B5B93E200105E0F /* Feature */,
				EA9943E12B534C2900EE7B97 /* Model */,
				EA9943DD2B534BAE00EE7B97 /* Utility */,
				27FE98062B3DD525000AD654 /* View */,
			);
			path = Swift;
			sourceTree = "<group>";
		};
		27FE98062B3DD525000AD654 /* View */ = {
			isa = PBXGroup;
			children = (
				9643D93E2B6FC405000FBEA6 /* MenuView */,
				27FE980A2B3DD5D1000AD654 /* MenuItemView.swift */,
				0AC11B212B4D16A500F07198 /* WindowAccessor.swift */,
				0AC11B232B4E46B300F07198 /* TapHandlerView.swift */,
				C490BF712BE910B70021E40A /* AdvancedTabItemView.swift */,
				27FE98072B3DD52B000AD654 /* SettingView */,
			);
			path = View;
			sourceTree = "<group>";
		};
		27FE98072B3DD52B000AD654 /* SettingView */ = {
			isa = PBXGroup;
			children = (
				27FE98082B3DD536000AD654 /* SettingView.swift */,
				27FE980C2B3DD749000AD654 /* Tabs */,
			);
			path = SettingView;
			sourceTree = "<group>";
		};
		27FE980C2B3DD749000AD654 /* Tabs */ = {
			isa = PBXGroup;
			children = (
				03071E1B2BC03ADE0042CD38 /* TabView */,
				9627F9332B59956800B1E999 /* View */,
				EAED41EA2B54A4900005FE0A /* ServiceConfigurationView */,
			);
			path = Tabs;
			sourceTree = "<group>";
		};
		6220AD582A8280E800BBFB52 /* Bing */ = {
			isa = PBXGroup;
			children = (
				6220AD592A82812300BBFB52 /* EZBingService.h */,
				6220AD5A2A82812300BBFB52 /* EZBingService.m */,
				62A2D03D2A82967F007EEB01 /* EZBingRequest.h */,
				62A2D03E2A82967F007EEB01 /* EZBingRequest.m */,
				6295DE2F2A84D82E006145F4 /* EZBingTranslateModel.h */,
				6295DE302A84D82E006145F4 /* EZBingTranslateModel.m */,
				6295DE322A84EF76006145F4 /* EZBingLookupModel.h */,
				6295DE332A84EF76006145F4 /* EZBingLookupModel.m */,
				030DB2602B56CC6500E27DEA /* BingLanguageVoice.swift */,
				03F639932AA6CFBB009B9914 /* EZBingConfig.h */,
				03F639942AA6CFBB009B9914 /* EZBingConfig.m */,
			);
			path = Bing;
			sourceTree = "<group>";
		};
		62E2BF462B4082BA00E42D38 /* Ali */ = {
			isa = PBXGroup;
			children = (
				62E2BF472B4082BA00E42D38 /* AliService.swift */,
				62E2BF482B4082BA00E42D38 /* AliResponse.swift */,
				62E2BF492B4082BA00E42D38 /* AliTranslateType.swift */,
			);
			path = Ali;
			sourceTree = "<group>";
		};
		62ED299F2B15F1BE00901F51 /* EZWrapView */ = {
			isa = PBXGroup;
			children = (
				62ED29A02B15F1F500901F51 /* EZWrapView.h */,
				62ED29A12B15F1F500901F51 /* EZWrapView.m */,
			);
			path = EZWrapView;
			sourceTree = "<group>";
		};
		6A8C988B2BAC88A600DB835A /* Localization */ = {
			isa = PBXGroup;
			children = (
				6A8C988D2BAC88B500DB835A /* I18nHelper.swift */,
				6A8C988C2BAC88B500DB835A /* LanguageState.swift */,
				6A8C98942BAE841600DB835A /* LocalizedBundle.swift */,
				6ADED1542BAE8809004A15BE /* NSBundle+Localization.m */,
			);
			path = Localization;
			sourceTree = "<group>";
		};
		713A345D86B5BC86D158B68F /* Frameworks */ = {
			isa = PBXGroup;
			children = (
				03B63ABE2A86967800E155ED /* CoreServices.framework */,
				6372B33DFF803C7096A82250 /* Pods_Easydict.framework */,
				378E73A7EA8FC8FB9C975A63 /* Pods_EasydictTests.framework */,
			);
			name = Frameworks;
			sourceTree = "<group>";
		};
		9627F9332B59956800B1E999 /* View */ = {
			isa = PBXGroup;
			children = (
				9627F9342B59956800B1E999 /* Shortcut */,
			);
			path = View;
			sourceTree = "<group>";
		};
		9627F9342B59956800B1E999 /* Shortcut */ = {
			isa = PBXGroup;
			children = (
				9627F9352B59956800B1E999 /* GlobalShortcutSetting.swift */,
				9627F9362B59956800B1E999 /* KeyHolderWrapper.swift */,
				9643D9382B6F49E0000FBEA6 /* AppShortcutSetting.swift */,
				9643D9452B71D103000FBEA6 /* KeyHolderRowView.swift */,
				9643D9492B71EABE000FBEA6 /* KeyHolderAlterView.swift */,
			);
			path = Shortcut;
			sourceTree = "<group>";
		};
		9643D93E2B6FC405000FBEA6 /* MenuView */ = {
			isa = PBXGroup;
			children = (
				9643D93C2B6F829C000FBEA6 /* MainMenuCommand.swift */,
				9643D93F2B6FC426000FBEA6 /* MainMenuShortcutCommand.swift */,
				9643D94B2B71F74D000FBEA6 /* MainMenuShortcutCommandItem.swift */,
			);
			path = MenuView;
			sourceTree = "<group>";
		};
		967712EB2B5B93E200105E0F /* Feature */ = {
			isa = PBXGroup;
			children = (
				039459F32BE7D1D100FD70F9 /* GetSelectedText */,
				032A28632BB26DB600265BA4 /* Appearance */,
				EA3B81F72B52549B004C0E8B /* Configuration */,
				03779F122BB256B5008D3C42 /* DefaultAPIKeys */,
				6A8C988B2BAC88A600DB835A /* Localization */,
				967712EC2B5B941600105E0F /* Shortcut */,
			);
			path = Feature;
			sourceTree = "<group>";
		};
		967712EC2B5B941600105E0F /* Shortcut */ = {
			isa = PBXGroup;
			children = (
				967712ED2B5B943400105E0F /* Shortcut.swift */,
				9643D9432B6FEF5F000FBEA6 /* Shortcut+Default.swift */,
				9643D9412B6FE4AF000FBEA6 /* Shortcut+Bind.swift */,
				9608354F2B6791F200C6A931 /* Shortcut+Validator.swift */,
				9643D9552B73B3CD000FBEA6 /* Shortcut+Menu.swift */,
			);
			path = Shortcut;
			sourceTree = "<group>";
		};
		9CB57B9B45EC322A11ED8865 /* Pods */ = {
			isa = PBXGroup;
			children = (
				06E15747A7BD34D510ADC6A8 /* Pods-Easydict.debug.xcconfig */,
				91E3E579C6DB88658B4BB102 /* Pods-Easydict.release.xcconfig */,
				A230E9A2358C7FBC7FB26189 /* Pods-EasydictTests.debug.xcconfig */,
				357E179B303EF855EF4561FB /* Pods-EasydictTests.release.xcconfig */,
			);
			path = Pods;
			sourceTree = "<group>";
		};
		C415C0AB2B450C4500A9D231 /* Gemini */ = {
			isa = PBXGroup;
			children = (
				C415C0AC2B450D4800A9D231 /* GeminiService.swift */,
			);
			path = Gemini;
			sourceTree = "<group>";
		};
		C4A40A9B2AC0168400B8E6EF /* Recovered References */ = {
			isa = PBXGroup;
			children = (
			);
			name = "Recovered References";
			sourceTree = "<group>";
		};
		C4DD01E72B12B3B00025EE8E /* Tencent */ = {
			isa = PBXGroup;
			children = (
				C4DD01E82B12B3C80025EE8E /* TencentService.swift */,
				C4DD01EA2B12BA250025EE8E /* TencentResponse.swift */,
				C4DD01EC2B12BE9B0025EE8E /* TencentTranslateType.swift */,
				03FB3EDC2B1B405B004C3238 /* TencentSigning.swift */,
			);
			path = Tencent;
			sourceTree = "<group>";
		};
		C99EEB0F2385796700FEE666 = {
			isa = PBXGroup;
			children = (
				27B7919C2AEC36A1006E07C6 /* Easydict.xcconfig */,
				27B7919D2AEC36A1006E07C6 /* Easydict-debug.xcconfig */,
				03B0221829231FA6001C7E63 /* Easydict */,
				0383913F292FBE120009828C /* EasydictHelper */,
				0313F86E2AD5577400A5CFB0 /* EasydictTests */,
				03022F2F2B370B7100B63209 /* EasydictSwiftTests */,
				C99EEB192385796700FEE666 /* Products */,
				9CB57B9B45EC322A11ED8865 /* Pods */,
				713A345D86B5BC86D158B68F /* Frameworks */,
				C4A40A9B2AC0168400B8E6EF /* Recovered References */,
			);
			sourceTree = "<group>";
			usesTabs = 0;
		};
		C99EEB192385796700FEE666 /* Products */ = {
			isa = PBXGroup;
			children = (
				C99EEB182385796700FEE666 /* Easydict-debug.app */,
				C90BE309239F38EB00ADE88B /* EasydictHelper.app */,
				0313F86D2AD5577400A5CFB0 /* EasydictTests.xctest */,
				03022F2E2B370B7100B63209 /* EasydictSwiftTests.xctest */,
			);
			name = Products;
			sourceTree = "<group>";
		};
		DC3C643D2B18710D008EEDD8 /* ChangeFontSizeView */ = {
			isa = PBXGroup;
			children = (
				DC3C643E2B187119008EEDD8 /* ChangeFontSizeView.swift */,
				DC6D9C862B352EBC0055EFFC /* FontSizeHintView.swift */,
			);
			path = ChangeFontSizeView;
			sourceTree = "<group>";
		};
		EA1013412B5DBDA5005E43F9 /* Defaults */ = {
			isa = PBXGroup;
			children = (
				EA1013432B5DBDB1005E43F9 /* KeyCombo+Defaults.Serializable.swift */,
			);
			path = Defaults;
			sourceTree = "<group>";
		};
		EA3B81F72B52549B004C0E8B /* Configuration */ = {
			isa = PBXGroup;
			children = (
				DC46DF7F2B4417B900DEAE3E /* Configuration.swift */,
				EA3B81F82B5254AA004C0E8B /* Configuration+Defaults.swift */,
				DCF176F12B57CED700CA6026 /* Configuration+UserData.swift */,
				036BCD492BDE8A96009C893F /* DefaultsStoredKey.swift */,
			);
			path = Configuration;
			sourceTree = "<group>";
		};
		EA9943DD2B534BAE00EE7B97 /* Utility */ = {
			isa = PBXGroup;
			children = (
				EAE3D34F2B62E9DE001EE3E3 /* GlobalContext.swift */,
				EA9943E62B534D7C00EE7B97 /* Extensions */,
			);
			path = Utility;
			sourceTree = "<group>";
		};
		EA9943E12B534C2900EE7B97 /* Model */ = {
			isa = PBXGroup;
			children = (
				EA9943E22B534C3300EE7B97 /* TTSServiceType.swift */,
			);
			path = Model;
			sourceTree = "<group>";
		};
		EA9943E62B534D7C00EE7B97 /* Extensions */ = {
			isa = PBXGroup;
			children = (
				03779F162BB256C5008D3C42 /* URL */,
				038F1F8D2BAD835500CD2F65 /* AppKit */,
				EA1013412B5DBDA5005E43F9 /* Defaults */,
				038A723E2B62C07B004995E3 /* String */,
				EA9943E72B534D8900EE7B97 /* LanguageDetectOptimizeExtensions.swift */,
				EA9943ED2B5353AB00EE7B97 /* WindowTypeExtensions.swift */,
				EA9943EF2B5354C400EE7B97 /* ShowWindowPositionExtensions.swift */,
				EA9943F12B5358BF00EE7B97 /* LanguageExtensions.swift */,
			);
			path = Extensions;
			sourceTree = "<group>";
		};
		EAED41EA2B54A4900005FE0A /* ServiceConfigurationView */ = {
			isa = PBXGroup;
			children = (
				EAED41F02B54B1A60005FE0A /* QueryService+ConfigurableService */,
				EAED41EE2B54B1430005FE0A /* ConfigurableService.swift */,
				0AC8A83E2B689E68006DA5CC /* ServiceSecretConfigreValidatable.swift */,
				0AC8A83C2B6685EE006DA5CC /* SecureTextField.swift */,
				EAED41EB2B54AA920005FE0A /* ServiceConfigurationSection.swift */,
				0AC8A8462B6A4E3F006DA5CC /* ServiceConfigurationSecretSectionView.swift */,
				0AC8A8442B6A4D97006DA5CC /* ServiceConfigurationCells.swift */,
			);
			path = ServiceConfigurationView;
			sourceTree = "<group>";
		};
		EAED41F02B54B1A60005FE0A /* QueryService+ConfigurableService */ = {
			isa = PBXGroup;
			children = (
				EAED41F12B54B39D0005FE0A /* OpenAIService+ConfigurableService.swift */,
				0A318F3A2B8CCCCD0005EF77 /* CustomOpenAIService+ConfigurableService.swift */,
				036BCD472BDE5D0D009C893F /* BuiltInAIService+ConfigurableService.swift */,
				0AC8A8402B695480006DA5CC /* DeepLTranslate+ConfigurableService.swift */,
				0AC8A8342B6641A7006DA5CC /* TencentService+ConfigurableService.swift */,
				0AC8A8362B6659A8006DA5CC /* NiuTransTranslate+ConfigurableService.swift */,
				0AC8A8382B666F07006DA5CC /* CaiyunService+ConfigurableService.swift */,
				0AC8A83A2B6682D4006DA5CC /* AliService+ConfigurableService.swift */,
				0AC8A8422B6957B0006DA5CC /* BingService+ConfigurableService.swift */,
				0AC8A84A2B6A629D006DA5CC /* GeminiService+ConfigurableService.swift */,
			);
			path = "QueryService+ConfigurableService";
			sourceTree = "<group>";
		};
/* End PBXGroup section */

/* Begin PBXNativeTarget section */
		03022F2D2B370B7100B63209 /* EasydictSwiftTests */ = {
			isa = PBXNativeTarget;
			buildConfigurationList = 03022F362B370B7100B63209 /* Build configuration list for PBXNativeTarget "EasydictSwiftTests" */;
			buildPhases = (
				03022F2A2B370B7100B63209 /* Sources */,
				03022F2B2B370B7100B63209 /* Frameworks */,
				03022F2C2B370B7100B63209 /* Resources */,
			);
			buildRules = (
			);
			dependencies = (
				03022F332B370B7100B63209 /* PBXTargetDependency */,
			);
			name = EasydictSwiftTests;
			productName = EasydictSwiftTests;
			productReference = 03022F2E2B370B7100B63209 /* EasydictSwiftTests.xctest */;
			productType = "com.apple.product-type.bundle.unit-test";
		};
		0313F86C2AD5577400A5CFB0 /* EasydictTests */ = {
			isa = PBXNativeTarget;
			buildConfigurationList = 0313F8732AD5577400A5CFB0 /* Build configuration list for PBXNativeTarget "EasydictTests" */;
			buildPhases = (
				9DEED583FD216A5D826CDB2D /* [CP] Check Pods Manifest.lock */,
				0313F8692AD5577400A5CFB0 /* Sources */,
				0313F86A2AD5577400A5CFB0 /* Frameworks */,
				0313F86B2AD5577400A5CFB0 /* Resources */,
				CCD84E307BA72E2F07D5CB07 /* [CP] Embed Pods Frameworks */,
			);
			buildRules = (
			);
			dependencies = (
				0313F8722AD5577400A5CFB0 /* PBXTargetDependency */,
			);
			name = EasydictTests;
			productName = EasydictTests;
			productReference = 0313F86D2AD5577400A5CFB0 /* EasydictTests.xctest */;
			productType = "com.apple.product-type.bundle.unit-test";
		};
		C90BE308239F38EB00ADE88B /* EasydictHelper */ = {
			isa = PBXNativeTarget;
			buildConfigurationList = C90BE31A239F38EC00ADE88B /* Build configuration list for PBXNativeTarget "EasydictHelper" */;
			buildPhases = (
				C90BE305239F38EB00ADE88B /* Sources */,
				C90BE306239F38EB00ADE88B /* Frameworks */,
				C90BE307239F38EB00ADE88B /* Resources */,
			);
			buildRules = (
			);
			dependencies = (
			);
			name = EasydictHelper;
			productName = BobHelper;
			productReference = C90BE309239F38EB00ADE88B /* EasydictHelper.app */;
			productType = "com.apple.product-type.application";
		};
		C99EEB172385796700FEE666 /* Easydict */ = {
			isa = PBXNativeTarget;
			buildConfigurationList = C99EEB2C2385796900FEE666 /* Build configuration list for PBXNativeTarget "Easydict" */;
			buildPhases = (
				21D768ECC6D11E109E6EB73A /* [CP] Check Pods Manifest.lock */,
				03B04B582B2D4B8E00E30823 /* Format */,
				EAA54DF92B8C74F6001C2CC6 /* Lint */,
				C99EEB142385796700FEE666 /* Sources */,
				C99EEB152385796700FEE666 /* Frameworks */,
				C99EEB162385796700FEE666 /* Resources */,
				124D690EE7236D6430CF945E /* [CP] Embed Pods Frameworks */,
				C98CAE74239F45DA005F7DCA /* CopyFiles */,
			);
			buildRules = (
			);
			dependencies = (
			);
			name = Easydict;
			packageProductDependencies = (
				2721E4CF2AFE920700A059AC /* Alamofire */,
				03FD68BA2B1DC59600FD388E /* CryptoSwift */,
				03022F1B2B35DEBA00B63209 /* Hue */,
				03022F1E2B36CF3100B63209 /* SwiftShell */,
				03022F212B36D1A400B63209 /* SnapKit */,
				03CF27FD2B3DA7D500E19B57 /* Realm */,
				03CF27FF2B3DA7D500E19B57 /* RealmSwift */,
				03A8308C2B405F8E00112834 /* Sparkle */,
				03A8308F2B4073E700112834 /* AppCenterAnalytics */,
				03A830912B4073E700112834 /* AppCenterCrashes */,
				03A830942B4076FC00112834 /* FirebaseAnalyticsSwift */,
				038030942B4106800009230C /* CocoaLumberjack */,
				038030962B4106800009230C /* CocoaLumberjackSwift */,
				038EA1A92B41169C008A6DD1 /* ZipArchive */,
				038EA1AC2B41282F008A6DD1 /* MJExtension */,
				EA3B81FB2B52555C004C0E8B /* Defaults */,
				967712E92B5B913600105E0F /* KeyHolder */,
				03022F182B3591AE00B63209 /* GoogleGenerativeAI */,
				0AC8A84E2B6DFDD4006DA5CC /* SettingsAccess */,
				03779F192BB25797008D3C42 /* OpenAI */,
				C4BFDD792BE61F550094026B /* Vortex */,
			);
			productName = Bob;
			productReference = C99EEB182385796700FEE666 /* Easydict-debug.app */;
			productType = "com.apple.product-type.application";
		};
/* End PBXNativeTarget section */

/* Begin PBXProject section */
		C99EEB102385796700FEE666 /* Project object */ = {
			isa = PBXProject;
			attributes = {
				BuildIndependentTargetsInParallel = YES;
				CLASSPREFIX = EZ;
				LastSwiftUpdateCheck = 1510;
				LastUpgradeCheck = 1510;
				ORGANIZATIONNAME = izual;
				TargetAttributes = {
					03022F2D2B370B7100B63209 = {
						CreatedOnToolsVersion = 15.1;
						LastSwiftMigration = 1510;
						TestTargetID = C99EEB172385796700FEE666;
					};
					0313F86C2AD5577400A5CFB0 = {
						CreatedOnToolsVersion = 15.0;
						TestTargetID = C99EEB172385796700FEE666;
					};
					C90BE308239F38EB00ADE88B = {
						CreatedOnToolsVersion = 11.2.1;
					};
					C99EEB172385796700FEE666 = {
						CreatedOnToolsVersion = 11.2.1;
						LastSwiftMigration = 1120;
					};
				};
			};
			buildConfigurationList = C99EEB132385796700FEE666 /* Build configuration list for PBXProject "Easydict" */;
			compatibilityVersion = "Xcode 13.0";
			developmentRegion = en;
			hasScannedForEncodings = 0;
			knownRegions = (
				en,
				Base,
				"zh-Hans",
			);
			mainGroup = C99EEB0F2385796700FEE666;
			packageReferences = (
				2721E4CE2AFE920700A059AC /* XCRemoteSwiftPackageReference "Alamofire" */,
				03FD68B92B1DC59600FD388E /* XCRemoteSwiftPackageReference "CryptoSwift" */,
				03022F1A2B35DEBA00B63209 /* XCRemoteSwiftPackageReference "Hue" */,
				03022F1D2B36CF3100B63209 /* XCRemoteSwiftPackageReference "SwiftShell" */,
				03022F202B36D1A300B63209 /* XCRemoteSwiftPackageReference "SnapKit" */,
				03CF27FC2B3DA7D500E19B57 /* XCRemoteSwiftPackageReference "realm-swift" */,
				03A8308B2B405F8E00112834 /* XCRemoteSwiftPackageReference "Sparkle" */,
				03A8308E2B4073E700112834 /* XCRemoteSwiftPackageReference "appcenter-sdk-apple" */,
				03A830932B4076FC00112834 /* XCRemoteSwiftPackageReference "firebase-ios-sdk" */,
				038030932B4106800009230C /* XCRemoteSwiftPackageReference "CocoaLumberjack" */,
				038EA1A82B41169C008A6DD1 /* XCRemoteSwiftPackageReference "ZipArchive" */,
				038EA1AB2B41282F008A6DD1 /* XCRemoteSwiftPackageReference "MJExtension" */,
				EA3B81FA2B52555C004C0E8B /* XCRemoteSwiftPackageReference "Defaults" */,
				967712E82B5B913600105E0F /* XCRemoteSwiftPackageReference "KeyHolder" */,
				03022F172B3591AE00B63209 /* XCRemoteSwiftPackageReference "generative-ai-swift" */,
				0AC8A84D2B6DFDD4006DA5CC /* XCRemoteSwiftPackageReference "SettingsAccess" */,
				03779F182BB25797008D3C42 /* XCRemoteSwiftPackageReference "OpenAI" */,
				C4BFDD782BE61F550094026B /* XCRemoteSwiftPackageReference "Vortex" */,
			);
			productRefGroup = C99EEB192385796700FEE666 /* Products */;
			projectDirPath = "";
			projectRoot = "";
			targets = (
				C99EEB172385796700FEE666 /* Easydict */,
				C90BE308239F38EB00ADE88B /* EasydictHelper */,
				0313F86C2AD5577400A5CFB0 /* EasydictTests */,
				03022F2D2B370B7100B63209 /* EasydictSwiftTests */,
			);
		};
/* End PBXProject section */

/* Begin PBXResourcesBuildPhase section */
		03022F2C2B370B7100B63209 /* Resources */ = {
			isa = PBXResourcesBuildPhase;
			buildActionMask = 2147483647;
			files = (
			);
			runOnlyForDeploymentPostprocessing = 0;
		};
		0313F86B2AD5577400A5CFB0 /* Resources */ = {
			isa = PBXResourcesBuildPhase;
			buildActionMask = 2147483647;
			files = (
			);
			runOnlyForDeploymentPostprocessing = 0;
		};
		C90BE307239F38EB00ADE88B /* Resources */ = {
			isa = PBXResourcesBuildPhase;
			buildActionMask = 2147483647;
			files = (
				0383914F292FBE120009828C /* Main.storyboard in Resources */,
				03D1C8792952B1CD00F2C7BD /* GoogleService-Info.plist in Resources */,
				0383914D292FBE120009828C /* Assets.xcassets in Resources */,
				0383914C292FBE120009828C /* Main.strings in Resources */,
			);
			runOnlyForDeploymentPostprocessing = 0;
		};
		C99EEB162385796700FEE666 /* Resources */ = {
			isa = PBXResourcesBuildPhase;
			buildActionMask = 2147483647;
			files = (
				0310C8272A94F5DF00B1D81E /* apple-dictionary.html in Resources */,
				03BFBB802923A2FA00C48725 /* white-black-icon@2x.png in Resources */,
				031DBD792AE01E130071CF85 /* easydict in Resources */,
				03BFBB7329239E9F00C48725 /* blue-white-icon@2x.png in Resources */,
				03882F9229D95044005B5A52 /* Info.plist in Resources */,
				03BFBB7C2923A1D900C48725 /* cyan-white-icon@3x.png in Resources */,
				03882F9029D95044005B5A52 /* ToastWindowController.xib in Resources */,
				03BFBB652923998300C48725 /* black-white-icon@2x.png in Resources */,
				03B022EC29231FA6001C7E63 /* baidu-translate-sign.js in Resources */,
				03BFBB772923A09B00C48725 /* white-blue-icon@2x.png in Resources */,
				03B022E729231FA6001C7E63 /* Main.storyboard in Resources */,
				03B022F029231FA6001C7E63 /* google-translate-sign.js in Resources */,
				03779F142BB256B5008D3C42 /* EncryptedSecretKeys.plist in Resources */,
				03BFBB7229239E9F00C48725 /* blue-white-icon@3x.png in Resources */,
				03BFBB782923A09B00C48725 /* white-blue-icon@3x.png in Resources */,
				03B022E629231FA6001C7E63 /* Assets.xcassets in Resources */,
				03D1C8782952B1CD00F2C7BD /* GoogleService-Info.plist in Resources */,
				03D2A3DF29F42B290035CED4 /* bd.js in Resources */,
				C4DE3D6D2AC00EB500C2B85D /* Localizable.xcstrings in Resources */,
				03BFBB662923998300C48725 /* black-white-icon@3x.png in Resources */,
				03BFBB812923A2FA00C48725 /* white-black-icon@3x.png in Resources */,
				03BFBB7D2923A1D900C48725 /* cyan-white-icon@2x.png in Resources */,
				0361965529FFECFC00806370 /* youdao-sign.js in Resources */,
			);
			runOnlyForDeploymentPostprocessing = 0;
		};
/* End PBXResourcesBuildPhase section */

/* Begin PBXShellScriptBuildPhase section */
		03B04B582B2D4B8E00E30823 /* Format */ = {
			isa = PBXShellScriptBuildPhase;
			alwaysOutOfDate = 1;
			buildActionMask = 12;
			files = (
			);
			inputFileListPaths = (
			);
			inputPaths = (
			);
			name = Format;
			outputFileListPaths = (
			);
			outputPaths = (
			);
			runOnlyForDeploymentPostprocessing = 0;
			shellPath = /bin/sh;
			shellScript = "# Type a script or drag a script file from your workspace to insert its path.\nif [ \"${ENABLE_PREVIEWS}\" = \"YES\" ]; then\n  echo \"SwiftFormat skipped for Xcode Previews.\"\n  exit 0;\nfi\n\"${PODS_ROOT}/SwiftFormat/CommandLineTool/swiftformat\" \"$SRCROOT/$TARGET_NAME\"\n";
		};
		124D690EE7236D6430CF945E /* [CP] Embed Pods Frameworks */ = {
			isa = PBXShellScriptBuildPhase;
			buildActionMask = 2147483647;
			files = (
			);
			inputFileListPaths = (
				"${PODS_ROOT}/Target Support Files/Pods-Easydict/Pods-Easydict-frameworks-${CONFIGURATION}-input-files.xcfilelist",
			);
			name = "[CP] Embed Pods Frameworks";
			outputFileListPaths = (
				"${PODS_ROOT}/Target Support Files/Pods-Easydict/Pods-Easydict-frameworks-${CONFIGURATION}-output-files.xcfilelist",
			);
			runOnlyForDeploymentPostprocessing = 0;
			shellPath = /bin/sh;
			shellScript = "\"${PODS_ROOT}/Target Support Files/Pods-Easydict/Pods-Easydict-frameworks.sh\"\n";
			showEnvVarsInLog = 0;
		};
		21D768ECC6D11E109E6EB73A /* [CP] Check Pods Manifest.lock */ = {
			isa = PBXShellScriptBuildPhase;
			buildActionMask = 2147483647;
			files = (
			);
			inputFileListPaths = (
			);
			inputPaths = (
				"${PODS_PODFILE_DIR_PATH}/Podfile.lock",
				"${PODS_ROOT}/Manifest.lock",
			);
			name = "[CP] Check Pods Manifest.lock";
			outputFileListPaths = (
			);
			outputPaths = (
				"$(DERIVED_FILE_DIR)/Pods-Easydict-checkManifestLockResult.txt",
			);
			runOnlyForDeploymentPostprocessing = 0;
			shellPath = /bin/sh;
			shellScript = "diff \"${PODS_PODFILE_DIR_PATH}/Podfile.lock\" \"${PODS_ROOT}/Manifest.lock\" > /dev/null\nif [ $? != 0 ] ; then\n    # print error to STDERR\n    echo \"error: The sandbox is not in sync with the Podfile.lock. Run 'pod install' or update your CocoaPods installation.\" >&2\n    exit 1\nfi\n# This output is used by Xcode 'outputs' to avoid re-running this script phase.\necho \"SUCCESS\" > \"${SCRIPT_OUTPUT_FILE_0}\"\n";
			showEnvVarsInLog = 0;
		};
		9DEED583FD216A5D826CDB2D /* [CP] Check Pods Manifest.lock */ = {
			isa = PBXShellScriptBuildPhase;
			buildActionMask = 2147483647;
			files = (
			);
			inputFileListPaths = (
			);
			inputPaths = (
				"${PODS_PODFILE_DIR_PATH}/Podfile.lock",
				"${PODS_ROOT}/Manifest.lock",
			);
			name = "[CP] Check Pods Manifest.lock";
			outputFileListPaths = (
			);
			outputPaths = (
				"$(DERIVED_FILE_DIR)/Pods-EasydictTests-checkManifestLockResult.txt",
			);
			runOnlyForDeploymentPostprocessing = 0;
			shellPath = /bin/sh;
			shellScript = "diff \"${PODS_PODFILE_DIR_PATH}/Podfile.lock\" \"${PODS_ROOT}/Manifest.lock\" > /dev/null\nif [ $? != 0 ] ; then\n    # print error to STDERR\n    echo \"error: The sandbox is not in sync with the Podfile.lock. Run 'pod install' or update your CocoaPods installation.\" >&2\n    exit 1\nfi\n# This output is used by Xcode 'outputs' to avoid re-running this script phase.\necho \"SUCCESS\" > \"${SCRIPT_OUTPUT_FILE_0}\"\n";
			showEnvVarsInLog = 0;
		};
		CCD84E307BA72E2F07D5CB07 /* [CP] Embed Pods Frameworks */ = {
			isa = PBXShellScriptBuildPhase;
			buildActionMask = 2147483647;
			files = (
			);
			inputFileListPaths = (
				"${PODS_ROOT}/Target Support Files/Pods-EasydictTests/Pods-EasydictTests-frameworks-${CONFIGURATION}-input-files.xcfilelist",
			);
			name = "[CP] Embed Pods Frameworks";
			outputFileListPaths = (
				"${PODS_ROOT}/Target Support Files/Pods-EasydictTests/Pods-EasydictTests-frameworks-${CONFIGURATION}-output-files.xcfilelist",
			);
			runOnlyForDeploymentPostprocessing = 0;
			shellPath = /bin/sh;
			shellScript = "\"${PODS_ROOT}/Target Support Files/Pods-EasydictTests/Pods-EasydictTests-frameworks.sh\"\n";
			showEnvVarsInLog = 0;
		};
		EAA54DF92B8C74F6001C2CC6 /* Lint */ = {
			isa = PBXShellScriptBuildPhase;
			alwaysOutOfDate = 1;
			buildActionMask = 2147483647;
			files = (
			);
			inputFileListPaths = (
			);
			inputPaths = (
			);
			name = Lint;
			outputFileListPaths = (
			);
			outputPaths = (
			);
			runOnlyForDeploymentPostprocessing = 0;
			shellPath = /bin/sh;
			shellScript = "\"${PODS_ROOT}/SwiftLint/swiftlint\"\n";
		};
/* End PBXShellScriptBuildPhase section */

/* Begin PBXSourcesBuildPhase section */
		03022F2A2B370B7100B63209 /* Sources */ = {
			isa = PBXSourcesBuildPhase;
			buildActionMask = 2147483647;
			files = (
				034749772B37279200FF679C /* String+EncryptAES.swift in Sources */,
				03022F312B370B7100B63209 /* EasydictSwiftTests.swift in Sources */,
			);
			runOnlyForDeploymentPostprocessing = 0;
		};
		0313F8692AD5577400A5CFB0 /* Sources */ = {
			isa = PBXSourcesBuildPhase;
			buildActionMask = 2147483647;
			files = (
				0313F8702AD5577400A5CFB0 /* EasydictTests.m in Sources */,
			);
			runOnlyForDeploymentPostprocessing = 0;
		};
		C90BE305239F38EB00ADE88B /* Sources */ = {
			isa = PBXSourcesBuildPhase;
			buildActionMask = 2147483647;
			files = (
				03839150292FBE120009828C /* main.m in Sources */,
				0383914E292FBE120009828C /* ViewController.m in Sources */,
				03839151292FBE120009828C /* AppDelegate.m in Sources */,
			);
			runOnlyForDeploymentPostprocessing = 0;
		};
		C99EEB142385796700FEE666 /* Sources */ = {
			isa = PBXSourcesBuildPhase;
			buildActionMask = 2147483647;
			files = (
				EA9943EE2B5353AB00EE7B97 /* WindowTypeExtensions.swift in Sources */,
				030570E22ADB919900C9905E /* EZAppleScriptManager.m in Sources */,
				03991158292927E000E1B06D /* EZTitlebar.m in Sources */,
				03D8A65C2A433B4100D9A968 /* EZConfiguration+EZUserData.m in Sources */,
				03BD282229486CF200F5891A /* EZBlueTextButton.m in Sources */,
				0AC8A8472B6A4E3F006DA5CC /* ServiceConfigurationSecretSectionView.swift in Sources */,
				03BDA7C22A26DA280079D04F /* NSString+Indenter.m in Sources */,
				03542A462937B4C300C34C33 /* EZBaiduTranslateResponse.m in Sources */,
				0309E1F0292B4A5E00AFB76A /* NSView+EZGetViewController.m in Sources */,
				03B0232F29231FA6001C7E63 /* MMCrashFileTool.m in Sources */,
				03B0233629231FA6001C7E63 /* MMEventMonitor.m in Sources */,
				62E2BF4A2B4082BA00E42D38 /* AliService.swift in Sources */,
				03B0233729231FA6001C7E63 /* MMMake.m in Sources */,
				03B0232E29231FA6001C7E63 /* MMCrashSignalExceptionHandler.m in Sources */,
				9627F9382B59956800B1E999 /* GlobalShortcutSetting.swift in Sources */,
				03BDA7C42A26DA280079D04F /* NSDictionary+RubyDescription.m in Sources */,
				62ED29A22B15F1F500901F51 /* EZWrapView.m in Sources */,
				C4DD01EB2B12BA250025EE8E /* TencentResponse.swift in Sources */,
				036A0DB82AD8403A006E6D4F /* NSString+EZHandleInputText.m in Sources */,
				03BDA7C12A26DA280079D04F /* XPMArgumentParser.m in Sources */,
				03B0231329231FA6001C7E63 /* NSView+HiddenDebug.m in Sources */,
				03008B2B2940D3230062B821 /* EZDeepLTranslate.m in Sources */,
				03991166292A8A4400E1B06D /* EZTitleBarMoveView.m in Sources */,
				03542A582937CC3200C34C33 /* EZConfiguration.m in Sources */,
				27FE98092B3DD536000AD654 /* SettingView.swift in Sources */,
				035E37E72A0953120061DFAF /* EZToast.m in Sources */,
				03542A492937B5CF00C34C33 /* EZGoogleTranslate.m in Sources */,
				03D0435A2928C4C800E7559E /* EZWindowManager.m in Sources */,
				6295DE342A84EF76006145F4 /* EZBingLookupModel.m in Sources */,
				03FD68BE2B1E151A00FD388E /* String+EncryptAES.swift in Sources */,
				03B0230729231FA6001C7E63 /* EZCommonView.m in Sources */,
				03B0233329231FA6001C7E63 /* MMLog.m in Sources */,
				0AC8A8352B6641A7006DA5CC /* TencentService+ConfigurableService.swift in Sources */,
				DCF176F22B57CED700CA6026 /* Configuration+UserData.swift in Sources */,
				0309E1F4292BD6A100AFB76A /* EZQueryModel.m in Sources */,
				03BFFC7129612E10004E033E /* NSString+EZConvenience.m in Sources */,
				03BDA7BD2A26DA280079D04F /* XPMArguments_Coalescer_Internal.m in Sources */,
				03B3B8B22925D5B200168E8D /* EZPopButtonWindow.m in Sources */,
				03B0231529231FA6001C7E63 /* SnipWindow.m in Sources */,
				033363A0293A05D200FED9C8 /* EZSelectLanguageButton.m in Sources */,
				960835502B6791F200C6A931 /* Shortcut+Validator.swift in Sources */,
				03542A522937B69200C34C33 /* EZYoudaoTranslateResponse.m in Sources */,
				03B0230129231FA6001C7E63 /* EZQueryView.m in Sources */,
				6A8C988E2BAC88B500DB835A /* LanguageState.swift in Sources */,
				03542A3D2937AF4F00C34C33 /* EZQueryResult.m in Sources */,
				03262C1F29EF8EE500EFECA0 /* EZPrivacyViewController.m in Sources */,
				9672D7D22B4008B40023B8FB /* MASShortcutBinder+EZMASShortcutBinder.m in Sources */,
				03BDA7BF2A26DA280079D04F /* NSScanner+EscapedScanning.m in Sources */,
				03542A4C2937B5F100C34C33 /* EZYoudaoTranslate.m in Sources */,
				0A2A05A62B59757100EEA142 /* Bundle+AppInfo.swift in Sources */,
				037852B329583F5200D0E2CF /* EZServiceCell.m in Sources */,
				03247E362968158B00AFCD67 /* EZScriptExecutor.m in Sources */,
				03882F8E29D95044005B5A52 /* ToastWindowController.m in Sources */,
				03B0231929231FA6001C7E63 /* SnipViewController.m in Sources */,
				039CC910292F86F40037B91E /* NSImage+EZResize.m in Sources */,
				03DC7C622A3C7050000BF7C9 /* EZDisableAutoSelectTextViewController.m in Sources */,
				03B0232529231FA6001C7E63 /* NSButton+MM.m in Sources */,
				03D0434E292886D200E7559E /* EZMiniQueryWindow.m in Sources */,
				03F14A3B2956016B00CB7379 /* EZVolcanoTranslate.m in Sources */,
				03B0230429231FA6001C7E63 /* EZHoverButton.m in Sources */,
				0342A9812AD64924002A9F5F /* NSString+EZSplit.m in Sources */,
				EAED41EF2B54B1430005FE0A /* ConfigurableService.swift in Sources */,
				03BD2825294875AE00F5891A /* EZMyLabel.m in Sources */,
				03B0233029231FA6001C7E63 /* MMCrashUncaughtExceptionHandler.m in Sources */,
				036BCD482BDE5D0D009C893F /* BuiltInAIService+ConfigurableService.swift in Sources */,
				03D5FCFF2A5EF4E400AD26BE /* EZDeviceSystemInfo.m in Sources */,
				27FE95272B3DC55F000AD654 /* EasydictApp.swift in Sources */,
				03882F9129D95044005B5A52 /* CTCommon.m in Sources */,
				276742082B3DC230002A2C75 /* PrivacyTab.swift in Sources */,
				0AC11B242B4E46B300F07198 /* TapHandlerView.swift in Sources */,
				03882F8F29D95044005B5A52 /* CTScreen.m in Sources */,
				0AC8A8392B666F07006DA5CC /* CaiyunService+ConfigurableService.swift in Sources */,
				27FE980B2B3DD5D1000AD654 /* MenuItemView.swift in Sources */,
				03DC7C6A2A3CA852000BF7C9 /* EZAppCell.m in Sources */,
				9643D9392B6F49E0000FBEA6 /* AppShortcutSetting.swift in Sources */,
				96099AE22B5D40330055C4DD /* ShortcutTab.swift in Sources */,
				03542A432937B45E00C34C33 /* EZBaiduTranslate.m in Sources */,
				03BB2DEB29F57DC000447EDD /* NSImage+EZSymbolmage.m in Sources */,
				03B0230629231FA6001C7E63 /* EZLabel.m in Sources */,
				03F25CB329327BC200E66A12 /* EZShortcut.m in Sources */,
				EA1013442B5DBDB1005E43F9 /* KeyCombo+Defaults.Serializable.swift in Sources */,
				033B7134293CE2430096E2DF /* EZWebViewTranslator.m in Sources */,
				03CF88632B137F650030C199 /* Array+Convenience.swift in Sources */,
				03B0231229231FA6001C7E63 /* NSObject+DarkMode.m in Sources */,
				0AC11B222B4D16A500F07198 /* WindowAccessor.swift in Sources */,
				03B0233829231FA6001C7E63 /* MMOrderedDictionary.m in Sources */,
				278540342B3DE04F004E9488 /* GeneralTab.swift in Sources */,
				03BDA7BC2A26DA280079D04F /* XPMArgumentSignature.m in Sources */,
				03B0230229231FA6001C7E63 /* EZWordResultView.m in Sources */,
				0399C6A529A747E600B4AFCC /* EZDeepLTranslateResponse.m in Sources */,
				17BCAEF82B0DFF9000A7D372 /* EZNiuTransTranslate.m in Sources */,
				6A8C98952BAE841600DB835A /* LocalizedBundle.swift in Sources */,
				039F5506294B6E29004AB940 /* EZSettingViewController.m in Sources */,
				036D62812BCAB613002C95C7 /* BuiltInAIService.swift in Sources */,
				03BD281E29481C0400F5891A /* EZAudioPlayer.m in Sources */,
				0A8685C82B552A590022534F /* DisabledAppTab.swift in Sources */,
				9643D94A2B71EABE000FBEA6 /* KeyHolderAlterView.swift in Sources */,
				03E02A2629250D1D00A10260 /* EZEventMonitor.m in Sources */,
				03B0233429231FA6001C7E63 /* MMConsoleLogFormatter.m in Sources */,
				037852B9295D49F900D0E2CF /* EZTableRowView.m in Sources */,
				03779F0E2BB256A7008D3C42 /* OpenAIService.swift in Sources */,
				033363A6293C4AFA00FED9C8 /* PrintBeautifulLog.m in Sources */,
				039CC914292FB3180037B91E /* EZPopUpButton.m in Sources */,
				0399C6B829A9F4B800B4AFCC /* EZSchemeParser.m in Sources */,
				03542A3A2937AE6400C34C33 /* EZQueryService.m in Sources */,
				0AC8A84B2B6A629D006DA5CC /* GeminiService+ConfigurableService.swift in Sources */,
				03B0230529231FA6001C7E63 /* EZButton.m in Sources */,
				03B0232329231FA6001C7E63 /* NSString+MM.m in Sources */,
				03779F132BB256B5008D3C42 /* APIKey.swift in Sources */,
				036196772A000F5900806370 /* NSData+CommonCrypto.m in Sources */,
				0A057D6D2B499A000025C51D /* ServiceTab.swift in Sources */,
				03882F8D29D95044005B5A52 /* CTView.m in Sources */,
				0396DE552BB5844A009FD2A5 /* BaseOpenAIService.swift in Sources */,
				278322602B0FB0EA0026644C /* CaiyunResponse.swift in Sources */,
				03B3B8B52925DD3D00168E8D /* EZPopButtonViewController.m in Sources */,
				03542A5B2938DA2B00C34C33 /* EZDetectLanguageButton.m in Sources */,
				03B0232929231FA6001C7E63 /* NSDictionary+MM.m in Sources */,
				0333FDA32A035BEC00891515 /* NSArray+EZChineseText.m in Sources */,
				03B0233229231FA6001C7E63 /* MMLog.swift in Sources */,
				03DC7C5E2A3ABE28000BF7C9 /* EZConstKey.m in Sources */,
				62E2BF4C2B4082BA00E42D38 /* AliTranslateType.swift in Sources */,
				EA3B81F92B5254AA004C0E8B /* Configuration+Defaults.swift in Sources */,
				036BCD4A2BDE8A96009C893F /* DefaultsStoredKey.swift in Sources */,
				03E3E7C22ADE318800812C84 /* EZQueryMenuTextView.m in Sources */,
				03B0231829231FA6001C7E63 /* SnipWindowController.m in Sources */,
				03542A342936F70F00C34C33 /* EZLanguageManager.m in Sources */,
				6295DE312A84D82E006145F4 /* EZBingTranslateModel.m in Sources */,
				0361967B2A0037F700806370 /* NSData+EZMD5.m in Sources */,
				967712EE2B5B943400105E0F /* Shortcut.swift in Sources */,
				03BFFC68295F4B87004E033E /* EZYoudaoDictModel.m in Sources */,
				03247E3A296AE8EC00AFCD67 /* EZLoadingAnimationView.m in Sources */,
				0396D615292CC4C3006A11D9 /* EZLocalStorage.m in Sources */,
				0329CD6F29EE924500963F78 /* EZRightClickDetector.m in Sources */,
				033C30FC2A7409C40095926A /* TTTDictionary.m in Sources */,
				9643D93D2B6F829C000FBEA6 /* MainMenuCommand.swift in Sources */,
				03B0232D29231FA6001C7E63 /* NSArray+MM.m in Sources */,
				039E5021296E5D9900072344 /* EZScrollViewController.m in Sources */,
				9643D94C2B71F74D000FBEA6 /* MainMenuShortcutCommandItem.swift in Sources */,
				0AC8A8412B695480006DA5CC /* DeepLTranslate+ConfigurableService.swift in Sources */,
				039CC90D292F664E0037B91E /* NSObject+EZWindowType.m in Sources */,
				03B0232229231FA6001C7E63 /* NSImage+MM.m in Sources */,
				03BB2DEF29F59C8A00447EDD /* EZSymbolImageButton.m in Sources */,
				0A2BA9642B4A3CCD002872A4 /* Notification+Name.swift in Sources */,
				C415C0AD2B450D4800A9D231 /* GeminiService.swift in Sources */,
				9643D9402B6FC426000FBEA6 /* MainMenuShortcutCommand.swift in Sources */,
				62A2D03F2A82967F007EEB01 /* EZBingRequest.m in Sources */,
				03BDA7BE2A26DA280079D04F /* XPMCountedArgument.m in Sources */,
				C490BF722BE910B70021E40A /* AdvancedTabItemView.swift in Sources */,
				038A72402B62C0B9004995E3 /* String+Regex.swift in Sources */,
				03D35DAA2AA6C49B00B023FE /* NSString+EZRegex.m in Sources */,
				03B022FE29231FA6001C7E63 /* EZBaseQueryViewController.m in Sources */,
				DC6D9C892B3969510055EFFC /* Appearance.swift in Sources */,
				0396D611292C932F006A11D9 /* EZSelectLanguageCell.m in Sources */,
				036196752A000F5900806370 /* FWEncryptorAES.m in Sources */,
				9643D9462B71D103000FBEA6 /* KeyHolderRowView.swift in Sources */,
				0399C6A829A74E0F00B4AFCC /* EZQueryResult+EZDeepLTranslateResponse.m in Sources */,
				039B694F2A9D9F370063709D /* EZWebViewManager.m in Sources */,
				03B0231629231FA6001C7E63 /* SnipFocusView.m in Sources */,
				03FB3EDD2B1B405B004C3238 /* TencentSigning.swift in Sources */,
				03B0230329231FA6001C7E63 /* EZResultView.m in Sources */,
				03CAB9552ADBF0FF00DA94A3 /* EZSystemUtility.m in Sources */,
				03BDA7C32A26DA280079D04F /* NSArray+XPMArgumentsNormalizer.m in Sources */,
				03BB2DF329F6350200447EDD /* EZCopyButton.m in Sources */,
				03BDA7BB2A26DA280079D04F /* XPMArgsKonstants.m in Sources */,
				03BE26EB2A24B2AF00FB7117 /* AppDelegate+EZURLScheme.m in Sources */,
				03262C1C29EEE91700EFECA0 /* EZEnumTypes.m in Sources */,
				039459F72BE7DD6300FD70F9 /* AppleScriptUtils.swift in Sources */,
				0333FDA62A035D5700891515 /* NSString+EZChineseText.m in Sources */,
				03E02A222924E77100A10260 /* EZMenuItemManager.m in Sources */,
				039D119929D5E26300C93F46 /* EZAudioUtils.m in Sources */,
				030DB2612B56CC6500E27DEA /* BingLanguageVoice.swift in Sources */,
				EA9943F22B5358BF00EE7B97 /* LanguageExtensions.swift in Sources */,
				03B0231729231FA6001C7E63 /* Snip.m in Sources */,
				03BFFC6E295FE59C004E033E /* EZQueryResult+EZYoudaoDictModel.m in Sources */,
				03779F0F2BB256A7008D3C42 /* Prompt.swift in Sources */,
				DC3C643F2B187119008EEDD8 /* ChangeFontSizeView.swift in Sources */,
				03779F172BB256C5008D3C42 /* URL+IsValid.swift in Sources */,
				6ADED1552BAE8809004A15BE /* NSBundle+Localization.m in Sources */,
				03B0232829231FA6001C7E63 /* NSTextView+Height.m in Sources */,
				03B0232129231FA6001C7E63 /* NSPasteboard+MM.m in Sources */,
				03D043522928935300E7559E /* EZMainQueryWindow.m in Sources */,
				6A8C988F2BAC88B500DB835A /* I18nHelper.swift in Sources */,
				03D8B26E292DBD2000D5A811 /* EZCoordinateUtils.m in Sources */,
				03B0232029231FA6001C7E63 /* NSWindow+MM.m in Sources */,
				0AC8A8432B6957B0006DA5CC /* BingService+ConfigurableService.swift in Sources */,
				03542A30293645DF00C34C33 /* EZAppleService.m in Sources */,
				03BB2DE329F5772F00447EDD /* EZAudioButton.m in Sources */,
				03262C2529EFE97B00EFECA0 /* NSViewController+EZWindow.m in Sources */,
				03008B2729408BF50062B821 /* NSObject+EZDarkMode.m in Sources */,
				0399116A292AA2EF00E1B06D /* EZLayoutManager.m in Sources */,
				0320C5872B29F35700861B3D /* QueryServiceRecord.swift in Sources */,
				9643D9422B6FE4AF000FBEA6 /* Shortcut+Bind.swift in Sources */,
				033A8EAE2BDFE09B00030C08 /* String+Extension.swift in Sources */,
				03B022FA29231FA6001C7E63 /* EZServiceTypes.m in Sources */,
				EAE3D3502B62E9DE001EE3E3 /* GlobalContext.swift in Sources */,
				EA9943F02B5354C400EE7B97 /* ShowWindowPositionExtensions.swift in Sources */,
				03B0233129231FA6001C7E63 /* MMCrash.m in Sources */,
				03B0232629231FA6001C7E63 /* NSAttributedString+MM.m in Sources */,
				03542A402937B3C900C34C33 /* EZOCRResult.m in Sources */,
				9627F9392B59956800B1E999 /* KeyHolderWrapper.swift in Sources */,
				C4DD01E92B12B3C80025EE8E /* TencentService.swift in Sources */,
				0A2BA9602B49A989002872A4 /* Binding+DidSet.swift in Sources */,
				EA9943E32B534C3300EE7B97 /* TTSServiceType.swift in Sources */,
				036A0DBB2AD941F9006E6D4F /* EZReplaceTextButton.m in Sources */,
				03DC7C662A3CA465000BF7C9 /* HWSegmentedControl.m in Sources */,
				03B022E929231FA6001C7E63 /* AppDelegate.m in Sources */,
				62E2BF4B2B4082BA00E42D38 /* AliResponse.swift in Sources */,
				03B0232729231FA6001C7E63 /* NSColor+MM.m in Sources */,
				03B0233529231FA6001C7E63 /* MMFileLogFormatter.m in Sources */,
				03DC38C1292CC97900922CB2 /* EZServiceInfo.m in Sources */,
				0A318F3B2B8CCCCD0005EF77 /* CustomOpenAIService+ConfigurableService.swift in Sources */,
				03B0232A29231FA6001C7E63 /* NSColor+MyColors.m in Sources */,
				C4DD01ED2B12BE9B0025EE8E /* TencentTranslateType.swift in Sources */,
				0AC8A83D2B6685EE006DA5CC /* SecureTextField.swift in Sources */,
				0AC8A8372B6659A8006DA5CC /* NiuTransTranslate+ConfigurableService.swift in Sources */,
				03D043562928940500E7559E /* EZBaseQueryWindow.m in Sources */,
				03BDA7B92A26DA280079D04F /* NSProcessInfo+XPMArgumentParser.m in Sources */,
				03542A4F2937B64B00C34C33 /* EZYoudaoOCRResponse.m in Sources */,
				03B0233929231FA6001C7E63 /* MMTool.m in Sources */,
				9643D9442B6FEF5F000FBEA6 /* Shortcut+Default.swift in Sources */,
				03542A552937B7DE00C34C33 /* EZError.m in Sources */,
				17BCAEF72B0DFF9000A7D372 /* EZNiuTransTranslateResponse.m in Sources */,
				03BDA7B82A26DA280079D04F /* XPMValuedArgument.m in Sources */,
				036196762A000F5900806370 /* NSData+Base64.m in Sources */,
				278322622B0FB8EF0026644C /* CaiyunTranslateType.swift in Sources */,
				03BDA7BA2A26DA280079D04F /* XPMMutableAttributedArray.m in Sources */,
				037852B629588EDE00D0E2CF /* EZCustomTableRowView.m in Sources */,
				0A9AFBAB2B7F8D7E0064C9A8 /* CustomOpenAIService.swift in Sources */,
				03F0DB382953428300EBF9C1 /* EZLog.m in Sources */,
				0AC8A83B2B6682D4006DA5CC /* AliService+ConfigurableService.swift in Sources */,
				03B0231429231FA6001C7E63 /* DarkModeManager.m in Sources */,
				03BDA7C02A26DA280079D04F /* XPMArgumentPackage.m in Sources */,
				2746AEC12AF95138005FE0A1 /* CaiyunService.swift in Sources */,
				037852B02957FEB200D0E2CF /* EZServiceViewController.m in Sources */,
				6220AD5B2A82812300BBFB52 /* EZBingService.m in Sources */,
				039F5508294B6E29004AB940 /* EZAboutViewController.m in Sources */,
				03D8A6592A42A1A300D9A968 /* EZAppModel.m in Sources */,
				DC46DF802B4417B900DEAE3E /* Configuration.swift in Sources */,
				036E7D7B293F4FC8002675DF /* EZOpenLinkButton.m in Sources */,
				EAED41EC2B54AA920005FE0A /* ServiceConfigurationSection.swift in Sources */,
				03832F542B5F6BE200D0DC64 /* AdvancedTab.swift in Sources */,
				0AC8A8452B6A4D97006DA5CC /* ServiceConfigurationCells.swift in Sources */,
				276742092B3DC230002A2C75 /* AboutTab.swift in Sources */,
				03008B2E2941956D0062B821 /* EZURLSchemeHandler.m in Sources */,
				038F1F8F2BAD838F00CD2F65 /* NSMenu+PopUpBelowView.swift in Sources */,
				DC6D9C872B352EBC0055EFFC /* FontSizeHintView.swift in Sources */,
				03B0232429231FA6001C7E63 /* NSUserDefaults+MM.m in Sources */,
				03542A5E2938F05B00C34C33 /* EZLanguageModel.m in Sources */,
				EA9943E82B534D8900EE7B97 /* LanguageDetectOptimizeExtensions.swift in Sources */,
				03F639952AA6CFBB009B9914 /* EZBingConfig.m in Sources */,
				0AC8A83F2B689E68006DA5CC /* ServiceSecretConfigreValidatable.swift in Sources */,
				03D2A3E329F4C6F50035CED4 /* EZNetworkManager.m in Sources */,
				9643D9562B73B3CD000FBEA6 /* Shortcut+Menu.swift in Sources */,
				0309E1ED292B439A00AFB76A /* EZTextView.m in Sources */,
				03B0232B29231FA6001C7E63 /* NSMutableAttributedString+MM.m in Sources */,
				03B022E829231FA6001C7E63 /* entry.m in Sources */,
				039F5504294B6E29004AB940 /* EZPreferencesWindowController.m in Sources */,
				03008B3F29444B0A0062B821 /* NSView+EZAnimatedHidden.m in Sources */,
				03B022FD29231FA6001C7E63 /* EZFixedQueryWindow.m in Sources */,
				03B0232C29231FA6001C7E63 /* NSView+MM.m in Sources */,
				EAED41F22B54B39D0005FE0A /* OpenAIService+ConfigurableService.swift in Sources */,
				033C31002A74CECE0095926A /* EZAppleDictionary.m in Sources */,
				03E2BF752A298F2B00E010F3 /* NSString+EZUtils.m in Sources */,
				03B022F529231FA6001C7E63 /* EZDetectManager.m in Sources */,
			);
			runOnlyForDeploymentPostprocessing = 0;
		};
/* End PBXSourcesBuildPhase section */

/* Begin PBXTargetDependency section */
		03022F332B370B7100B63209 /* PBXTargetDependency */ = {
			isa = PBXTargetDependency;
			target = C99EEB172385796700FEE666 /* Easydict */;
			targetProxy = 03022F322B370B7100B63209 /* PBXContainerItemProxy */;
		};
		0313F8722AD5577400A5CFB0 /* PBXTargetDependency */ = {
			isa = PBXTargetDependency;
			target = C99EEB172385796700FEE666 /* Easydict */;
			targetProxy = 0313F8712AD5577400A5CFB0 /* PBXContainerItemProxy */;
		};
/* End PBXTargetDependency section */

/* Begin PBXVariantGroup section */
		03839140292FBE120009828C /* Main.strings */ = {
			isa = PBXVariantGroup;
			children = (
				03839141292FBE120009828C /* zh-Hans */,
			);
			name = Main.strings;
			sourceTree = "<group>";
		};
		03839145292FBE120009828C /* Main.storyboard */ = {
			isa = PBXVariantGroup;
			children = (
				03839146292FBE120009828C /* Base */,
			);
			name = Main.storyboard;
			sourceTree = "<group>";
		};
		03B0221F29231FA6001C7E63 /* Main.storyboard */ = {
			isa = PBXVariantGroup;
			children = (
				03B0222029231FA6001C7E63 /* Base */,
				C4DE3D6E2AC00EB500C2B85D /* mul */,
			);
			name = Main.storyboard;
			sourceTree = "<group>";
		};
/* End PBXVariantGroup section */

/* Begin XCBuildConfiguration section */
		03022F342B370B7100B63209 /* Debug */ = {
			isa = XCBuildConfiguration;
			buildSettings = {
				BUNDLE_LOADER = "$(TEST_HOST)";
				CLANG_CXX_LANGUAGE_STANDARD = "gnu++20";
				CLANG_ENABLE_MODULES = YES;
				CODE_SIGN_IDENTITY = "Apple Development";
				CODE_SIGN_STYLE = Automatic;
				CURRENT_PROJECT_VERSION = 1;
				DEVELOPMENT_TEAM = 79NQA2XYHM;
				ENABLE_USER_SCRIPT_SANDBOXING = YES;
				GCC_C_LANGUAGE_STANDARD = gnu17;
				GCC_GENERATE_DEBUGGING_SYMBOLS = YES;
				GENERATE_INFOPLIST_FILE = YES;
				MACOSX_DEPLOYMENT_TARGET = 14.1;
				MARKETING_VERSION = 1.0;
				PRODUCT_BUNDLE_IDENTIFIER = com.izual.EasydictSwiftTests;
				PRODUCT_NAME = "$(TARGET_NAME)";
				PROVISIONING_PROFILE_SPECIFIER = "";
				SWIFT_ACTIVE_COMPILATION_CONDITIONS = "DEBUG $(inherited)";
				SWIFT_EMIT_LOC_STRINGS = NO;
				SWIFT_OBJC_BRIDGING_HEADER = "EasydictSwiftTests/EasydictSwiftTests-Bridging-Header.h";
				SWIFT_OPTIMIZATION_LEVEL = "-Onone";
				SWIFT_VERSION = 5.0;
				TEST_HOST = "$(BUILT_PRODUCTS_DIR)/Easydict-debug.app/$(BUNDLE_EXECUTABLE_FOLDER_PATH)/Easydict-debug";
			};
			name = Debug;
		};
		03022F352B370B7100B63209 /* Release */ = {
			isa = XCBuildConfiguration;
			buildSettings = {
				BUNDLE_LOADER = "$(TEST_HOST)";
				CLANG_CXX_LANGUAGE_STANDARD = "gnu++20";
				CLANG_ENABLE_MODULES = YES;
				CODE_SIGN_IDENTITY = "Apple Development";
				CODE_SIGN_STYLE = Automatic;
				CURRENT_PROJECT_VERSION = 1;
				DEVELOPMENT_TEAM = 79NQA2XYHM;
				ENABLE_USER_SCRIPT_SANDBOXING = YES;
				GCC_C_LANGUAGE_STANDARD = gnu17;
				GCC_GENERATE_DEBUGGING_SYMBOLS = YES;
				GENERATE_INFOPLIST_FILE = YES;
				MACOSX_DEPLOYMENT_TARGET = 14.1;
				MARKETING_VERSION = 1.0;
				PRODUCT_BUNDLE_IDENTIFIER = com.izual.EasydictSwiftTests;
				PRODUCT_NAME = "$(TARGET_NAME)";
				PROVISIONING_PROFILE_SPECIFIER = "";
				SWIFT_EMIT_LOC_STRINGS = NO;
				SWIFT_OBJC_BRIDGING_HEADER = "EasydictSwiftTests/EasydictSwiftTests-Bridging-Header.h";
				SWIFT_VERSION = 5.0;
				TEST_HOST = "$(BUILT_PRODUCTS_DIR)/Easydict-debug.app/$(BUNDLE_EXECUTABLE_FOLDER_PATH)/Easydict-debug";
			};
			name = Release;
		};
		0313F8742AD5577400A5CFB0 /* Debug */ = {
			isa = XCBuildConfiguration;
			baseConfigurationReference = A230E9A2358C7FBC7FB26189 /* Pods-EasydictTests.debug.xcconfig */;
			buildSettings = {
				ALWAYS_EMBED_SWIFT_STANDARD_LIBRARIES = "$(inherited)";
				BUNDLE_LOADER = "$(TEST_HOST)";
				CLANG_CXX_LANGUAGE_STANDARD = "gnu++20";
				CODE_SIGN_IDENTITY = $CODE_SIGN_IDENTITY;
				CODE_SIGN_STYLE = $CODE_SIGN_STYLE;
				CURRENT_PROJECT_VERSION = 1;
				DEVELOPMENT_TEAM = "$(DEVELOPMENT_TEAM)";
				ENABLE_USER_SCRIPT_SANDBOXING = NO;
				GCC_C_LANGUAGE_STANDARD = gnu17;
				GCC_GENERATE_DEBUGGING_SYMBOLS = YES;
				GCC_PREFIX_HEADER = "$(SRCROOT)/Easydict/App/PrefixHeader.pch";
				GENERATE_INFOPLIST_FILE = YES;
				MACOSX_DEPLOYMENT_TARGET = 13.0;
				MARKETING_VERSION = 1.0;
				PRODUCT_BUNDLE_IDENTIFIER = com.izual.EasydictTests;
				PRODUCT_NAME = "$(TARGET_NAME)";
				SWIFT_EMIT_LOC_STRINGS = NO;
				TEST_HOST = "$(BUILT_PRODUCTS_DIR)/Easydict-debug.app/$(BUNDLE_EXECUTABLE_FOLDER_PATH)/Easydict-debug";
			};
			name = Debug;
		};
		0313F8752AD5577400A5CFB0 /* Release */ = {
			isa = XCBuildConfiguration;
			baseConfigurationReference = 357E179B303EF855EF4561FB /* Pods-EasydictTests.release.xcconfig */;
			buildSettings = {
				ALWAYS_EMBED_SWIFT_STANDARD_LIBRARIES = "$(inherited)";
				BUNDLE_LOADER = "$(TEST_HOST)";
				CLANG_CXX_LANGUAGE_STANDARD = "gnu++20";
				CODE_SIGN_IDENTITY = $CODE_SIGN_IDENTITY;
				CODE_SIGN_STYLE = $CODE_SIGN_STYLE;
				CURRENT_PROJECT_VERSION = 1;
				DEVELOPMENT_TEAM = "$(DEVELOPMENT_TEAM)";
				ENABLE_USER_SCRIPT_SANDBOXING = NO;
				GCC_C_LANGUAGE_STANDARD = gnu17;
				GCC_GENERATE_DEBUGGING_SYMBOLS = YES;
				GCC_PREFIX_HEADER = "$(SRCROOT)/Easydict/App/PrefixHeader.pch";
				GENERATE_INFOPLIST_FILE = YES;
				MACOSX_DEPLOYMENT_TARGET = 13.0;
				MARKETING_VERSION = 1.0;
				PRODUCT_BUNDLE_IDENTIFIER = com.izual.EasydictTests;
				PRODUCT_NAME = "$(TARGET_NAME)";
				SWIFT_EMIT_LOC_STRINGS = NO;
				TEST_HOST = "$(BUILT_PRODUCTS_DIR)/Easydict-debug.app/$(BUNDLE_EXECUTABLE_FOLDER_PATH)/Easydict-debug";
			};
			name = Release;
		};
		C90BE31B239F38EC00ADE88B /* Debug */ = {
			isa = XCBuildConfiguration;
			buildSettings = {
				ASSETCATALOG_COMPILER_APPICON_NAME = "white-black-icon";
				"ASSETCATALOG_COMPILER_APPICON_NAME[sdk=macosx*]" = "white-black-icon";
				CODE_SIGN_ENTITLEMENTS = EasydictHelper/EasydictHelper.entitlements;
				CODE_SIGN_IDENTITY = $CODE_SIGN_IDENTITY;
				CODE_SIGN_STYLE = $CODE_SIGN_STYLE;
				COMBINE_HIDPI_IMAGES = YES;
				CURRENT_PROJECT_VERSION = 35;
				DEAD_CODE_STRIPPING = YES;
				DEVELOPMENT_TEAM = "$(DEVELOPMENT_TEAM)";
				ENABLE_HARDENED_RUNTIME = YES;
				GCC_GENERATE_DEBUGGING_SYMBOLS = YES;
				INFOPLIST_FILE = EasydictHelper/Info.plist;
				LD_RUNPATH_SEARCH_PATHS = (
					"$(inherited)",
					"@executable_path/../Frameworks",
				);
				MACOSX_DEPLOYMENT_TARGET = 13.0;
				MARKETING_VERSION = 2.7.1;
				PRODUCT_BUNDLE_IDENTIFIER = "com.izual.EasydictHelper-debug";
				PRODUCT_NAME = "$(TARGET_NAME)";
				SKIP_INSTALL = YES;
			};
			name = Debug;
		};
		C90BE31C239F38EC00ADE88B /* Release */ = {
			isa = XCBuildConfiguration;
			buildSettings = {
				ASSETCATALOG_COMPILER_APPICON_NAME = "white-black-icon";
				CODE_SIGN_ENTITLEMENTS = EasydictHelper/EasydictHelper.entitlements;
				CODE_SIGN_IDENTITY = $CODE_SIGN_IDENTITY;
				CODE_SIGN_STYLE = $CODE_SIGN_STYLE;
				COMBINE_HIDPI_IMAGES = YES;
				CURRENT_PROJECT_VERSION = 35;
				DEAD_CODE_STRIPPING = YES;
				DEVELOPMENT_TEAM = "$(DEVELOPMENT_TEAM)";
				ENABLE_HARDENED_RUNTIME = YES;
				GCC_GENERATE_DEBUGGING_SYMBOLS = YES;
				INFOPLIST_FILE = EasydictHelper/Info.plist;
				LD_RUNPATH_SEARCH_PATHS = (
					"$(inherited)",
					"@executable_path/../Frameworks",
				);
				MACOSX_DEPLOYMENT_TARGET = 13.0;
				MARKETING_VERSION = 2.7.1;
				PRODUCT_BUNDLE_IDENTIFIER = com.izual.EasydictHelper;
				PRODUCT_NAME = "$(TARGET_NAME)";
				SKIP_INSTALL = YES;
			};
			name = Release;
		};
		C99EEB2A2385796900FEE666 /* Debug */ = {
			isa = XCBuildConfiguration;
			baseConfigurationReference = 27B7919D2AEC36A1006E07C6 /* Easydict-debug.xcconfig */;
			buildSettings = {
				ALWAYS_SEARCH_USER_PATHS = NO;
				ASSETCATALOG_COMPILER_GENERATE_SWIFT_ASSET_SYMBOL_EXTENSIONS = YES;
				CLANG_ANALYZER_LOCALIZABILITY_NONLOCALIZED = YES;
				CLANG_ANALYZER_NONNULL = YES;
				CLANG_ANALYZER_NUMBER_OBJECT_CONVERSION = YES_AGGRESSIVE;
				CLANG_CXX_LANGUAGE_STANDARD = "gnu++14";
				CLANG_CXX_LIBRARY = "libc++";
				CLANG_ENABLE_MODULES = YES;
				CLANG_ENABLE_OBJC_ARC = YES;
				CLANG_ENABLE_OBJC_WEAK = YES;
				CLANG_WARN_BLOCK_CAPTURE_AUTORELEASING = YES;
				CLANG_WARN_BOOL_CONVERSION = YES;
				CLANG_WARN_COMMA = YES;
				CLANG_WARN_CONSTANT_CONVERSION = YES;
				CLANG_WARN_DEPRECATED_OBJC_IMPLEMENTATIONS = YES;
				CLANG_WARN_DIRECT_OBJC_ISA_USAGE = YES_ERROR;
				CLANG_WARN_DOCUMENTATION_COMMENTS = YES;
				CLANG_WARN_EMPTY_BODY = YES;
				CLANG_WARN_ENUM_CONVERSION = YES;
				CLANG_WARN_INFINITE_RECURSION = YES;
				CLANG_WARN_INT_CONVERSION = YES;
				CLANG_WARN_NON_LITERAL_NULL_CONVERSION = YES;
				CLANG_WARN_OBJC_IMPLICIT_RETAIN_SELF = YES;
				CLANG_WARN_OBJC_LITERAL_CONVERSION = YES;
				CLANG_WARN_OBJC_ROOT_CLASS = YES_ERROR;
				CLANG_WARN_QUOTED_INCLUDE_IN_FRAMEWORK_HEADER = YES;
				CLANG_WARN_RANGE_LOOP_ANALYSIS = YES;
				CLANG_WARN_STRICT_PROTOTYPES = YES;
				CLANG_WARN_SUSPICIOUS_MOVE = YES;
				CLANG_WARN_UNGUARDED_AVAILABILITY = YES_AGGRESSIVE;
				CLANG_WARN_UNREACHABLE_CODE = YES;
				CLANG_WARN__DUPLICATE_METHOD_MATCH = YES;
				COPY_PHASE_STRIP = NO;
				DEAD_CODE_STRIPPING = YES;
				DEBUG_INFORMATION_FORMAT = dwarf;
				ENABLE_STRICT_OBJC_MSGSEND = YES;
				ENABLE_TESTABILITY = YES;
				ENABLE_USER_SCRIPT_SANDBOXING = NO;
				GCC_C_LANGUAGE_STANDARD = gnu11;
				GCC_DYNAMIC_NO_PIC = NO;
				GCC_NO_COMMON_BLOCKS = YES;
				GCC_OPTIMIZATION_LEVEL = 0;
				GCC_PREPROCESSOR_DEFINITIONS = (
					"DEBUG=1",
					"$(inherited)",
				);
				GCC_WARN_64_TO_32_BIT_CONVERSION = YES;
				GCC_WARN_ABOUT_RETURN_TYPE = YES_ERROR;
				GCC_WARN_UNDECLARED_SELECTOR = YES;
				GCC_WARN_UNINITIALIZED_AUTOS = YES_AGGRESSIVE;
				GCC_WARN_UNUSED_FUNCTION = YES;
				GCC_WARN_UNUSED_VARIABLE = YES;
				LOCALIZATION_PREFERS_STRING_CATALOGS = YES;
				MACOSX_DEPLOYMENT_TARGET = 13.0;
				MTL_ENABLE_DEBUG_INFO = INCLUDE_SOURCE;
				MTL_FAST_MATH = YES;
				ONLY_ACTIVE_ARCH = YES;
				SDKROOT = macosx;
				SWIFT_VERSION = 5.0;
			};
			name = Debug;
		};
		C99EEB2B2385796900FEE666 /* Release */ = {
			isa = XCBuildConfiguration;
			baseConfigurationReference = 27B7919C2AEC36A1006E07C6 /* Easydict.xcconfig */;
			buildSettings = {
				ALWAYS_SEARCH_USER_PATHS = NO;
				ASSETCATALOG_COMPILER_GENERATE_SWIFT_ASSET_SYMBOL_EXTENSIONS = YES;
				CLANG_ANALYZER_LOCALIZABILITY_NONLOCALIZED = YES;
				CLANG_ANALYZER_NONNULL = YES;
				CLANG_ANALYZER_NUMBER_OBJECT_CONVERSION = YES_AGGRESSIVE;
				CLANG_CXX_LANGUAGE_STANDARD = "gnu++14";
				CLANG_CXX_LIBRARY = "libc++";
				CLANG_ENABLE_MODULES = YES;
				CLANG_ENABLE_OBJC_ARC = YES;
				CLANG_ENABLE_OBJC_WEAK = YES;
				CLANG_WARN_BLOCK_CAPTURE_AUTORELEASING = YES;
				CLANG_WARN_BOOL_CONVERSION = YES;
				CLANG_WARN_COMMA = YES;
				CLANG_WARN_CONSTANT_CONVERSION = YES;
				CLANG_WARN_DEPRECATED_OBJC_IMPLEMENTATIONS = YES;
				CLANG_WARN_DIRECT_OBJC_ISA_USAGE = YES_ERROR;
				CLANG_WARN_DOCUMENTATION_COMMENTS = YES;
				CLANG_WARN_EMPTY_BODY = YES;
				CLANG_WARN_ENUM_CONVERSION = YES;
				CLANG_WARN_INFINITE_RECURSION = YES;
				CLANG_WARN_INT_CONVERSION = YES;
				CLANG_WARN_NON_LITERAL_NULL_CONVERSION = YES;
				CLANG_WARN_OBJC_IMPLICIT_RETAIN_SELF = YES;
				CLANG_WARN_OBJC_LITERAL_CONVERSION = YES;
				CLANG_WARN_OBJC_ROOT_CLASS = YES_ERROR;
				CLANG_WARN_QUOTED_INCLUDE_IN_FRAMEWORK_HEADER = YES;
				CLANG_WARN_RANGE_LOOP_ANALYSIS = YES;
				CLANG_WARN_STRICT_PROTOTYPES = YES;
				CLANG_WARN_SUSPICIOUS_MOVE = YES;
				CLANG_WARN_UNGUARDED_AVAILABILITY = YES_AGGRESSIVE;
				CLANG_WARN_UNREACHABLE_CODE = YES;
				CLANG_WARN__DUPLICATE_METHOD_MATCH = YES;
				COPY_PHASE_STRIP = NO;
				DEAD_CODE_STRIPPING = YES;
				DEBUG_INFORMATION_FORMAT = "dwarf-with-dsym";
				ENABLE_NS_ASSERTIONS = NO;
				ENABLE_STRICT_OBJC_MSGSEND = YES;
				ENABLE_USER_SCRIPT_SANDBOXING = NO;
				GCC_C_LANGUAGE_STANDARD = gnu11;
				GCC_NO_COMMON_BLOCKS = YES;
				GCC_WARN_64_TO_32_BIT_CONVERSION = YES;
				GCC_WARN_ABOUT_RETURN_TYPE = YES_ERROR;
				GCC_WARN_UNDECLARED_SELECTOR = YES;
				GCC_WARN_UNINITIALIZED_AUTOS = YES_AGGRESSIVE;
				GCC_WARN_UNUSED_FUNCTION = YES;
				GCC_WARN_UNUSED_VARIABLE = YES;
				LOCALIZATION_PREFERS_STRING_CATALOGS = YES;
				MACOSX_DEPLOYMENT_TARGET = 13.0;
				MTL_ENABLE_DEBUG_INFO = NO;
				MTL_FAST_MATH = YES;
				SDKROOT = macosx;
				SWIFT_COMPILATION_MODE = wholemodule;
				SWIFT_VERSION = 5.0;
			};
			name = Release;
		};
		C99EEB2D2385796900FEE666 /* Debug */ = {
			isa = XCBuildConfiguration;
			baseConfigurationReference = 06E15747A7BD34D510ADC6A8 /* Pods-Easydict.debug.xcconfig */;
			buildSettings = {
				ASSETCATALOG_COMPILER_ALTERNATE_APPICON_NAMES = "";
				ASSETCATALOG_COMPILER_APPICON_NAME = "white-black-icon";
				ASSETCATALOG_COMPILER_INCLUDE_ALL_APPICON_ASSETS = NO;
				CLANG_ENABLE_MODULES = YES;
				CODE_SIGN_ENTITLEMENTS = "Easydict/App/Easydict-debug.entitlements";
				CODE_SIGN_IDENTITY = $CODE_SIGN_IDENTITY;
				CODE_SIGN_STYLE = $CODE_SIGN_STYLE;
				COMBINE_HIDPI_IMAGES = YES;
				COPY_PHASE_STRIP = NO;
				CURRENT_PROJECT_VERSION = 35;
				DEAD_CODE_STRIPPING = YES;
				DEVELOPMENT_TEAM = "$(DEVELOPMENT_TEAM)";
				ENABLE_HARDENED_RUNTIME = YES;
				ENABLE_TESTING_SEARCH_PATHS = NO;
				FRAMEWORK_SEARCH_PATHS = "$(inherited)";
				GCC_GENERATE_DEBUGGING_SYMBOLS = YES;
				GCC_PREFIX_HEADER = "$(SRCROOT)/Easydict/App/PrefixHeader.pch";
				INFOPLIST_FILE = "$(TARGET_NAME)/App/Info-debug.plist";
				INFOPLIST_KEY_LSApplicationCategoryType = "public.app-category.utilities";
				LD_RUNPATH_SEARCH_PATHS = (
					"$(inherited)",
					"@executable_path/../Frameworks",
				);
				MACOSX_DEPLOYMENT_TARGET = 13.0;
				MARKETING_VERSION = 2.7.1;
				PRODUCT_BUNDLE_IDENTIFIER = "com.izual.Easydict-debug";
				PRODUCT_MODULE_NAME = Easydict;
				PRODUCT_NAME = "Easydict-debug";
				SWIFT_ACTIVE_COMPILATION_CONDITIONS = "DEBUG $(inherited)";
				SWIFT_EMIT_LOC_STRINGS = YES;
				SWIFT_OBJC_BRIDGING_HEADER = "Easydict/App/Easydict-Bridging-Header.h";
				SWIFT_OPTIMIZATION_LEVEL = "-Onone";
				SWIFT_VERSION = 5.0;
			};
			name = Debug;
		};
		C99EEB2E2385796900FEE666 /* Release */ = {
			isa = XCBuildConfiguration;
			baseConfigurationReference = 91E3E579C6DB88658B4BB102 /* Pods-Easydict.release.xcconfig */;
			buildSettings = {
				ASSETCATALOG_COMPILER_ALTERNATE_APPICON_NAMES = "";
				ASSETCATALOG_COMPILER_APPICON_NAME = "white-black-icon";
				ASSETCATALOG_COMPILER_INCLUDE_ALL_APPICON_ASSETS = NO;
				CLANG_ENABLE_MODULES = YES;
				CODE_SIGN_ENTITLEMENTS = Easydict/App/Easydict.entitlements;
				CODE_SIGN_IDENTITY = $CODE_SIGN_IDENTITY;
				CODE_SIGN_STYLE = $CODE_SIGN_STYLE;
				COMBINE_HIDPI_IMAGES = YES;
				COPY_PHASE_STRIP = NO;
				CURRENT_PROJECT_VERSION = 35;
				DEAD_CODE_STRIPPING = YES;
				DEVELOPMENT_TEAM = "$(DEVELOPMENT_TEAM)";
				ENABLE_HARDENED_RUNTIME = YES;
				ENABLE_TESTING_SEARCH_PATHS = NO;
				FRAMEWORK_SEARCH_PATHS = "$(inherited)";
				GCC_GENERATE_DEBUGGING_SYMBOLS = YES;
				GCC_PREFIX_HEADER = "$(SRCROOT)/Easydict/App/PrefixHeader.pch";
				INFOPLIST_FILE = "$(TARGET_NAME)/App/Info.plist";
				INFOPLIST_KEY_LSApplicationCategoryType = "public.app-category.utilities";
				LD_RUNPATH_SEARCH_PATHS = (
					"$(inherited)",
					"@executable_path/../Frameworks",
				);
				MACOSX_DEPLOYMENT_TARGET = 13.0;
				MARKETING_VERSION = 2.7.1;
				PRODUCT_BUNDLE_IDENTIFIER = com.izual.Easydict;
				PRODUCT_MODULE_NAME = Easydict;
				PRODUCT_NAME = "$(TARGET_NAME)";
				SWIFT_ACTIVE_COMPILATION_CONDITIONS = "$(inherited)";
				SWIFT_EMIT_LOC_STRINGS = YES;
				SWIFT_OBJC_BRIDGING_HEADER = "Easydict/App/Easydict-Bridging-Header.h";
				SWIFT_VERSION = 5.0;
			};
			name = Release;
		};
/* End XCBuildConfiguration section */

/* Begin XCConfigurationList section */
		03022F362B370B7100B63209 /* Build configuration list for PBXNativeTarget "EasydictSwiftTests" */ = {
			isa = XCConfigurationList;
			buildConfigurations = (
				03022F342B370B7100B63209 /* Debug */,
				03022F352B370B7100B63209 /* Release */,
			);
			defaultConfigurationIsVisible = 0;
			defaultConfigurationName = Release;
		};
		0313F8732AD5577400A5CFB0 /* Build configuration list for PBXNativeTarget "EasydictTests" */ = {
			isa = XCConfigurationList;
			buildConfigurations = (
				0313F8742AD5577400A5CFB0 /* Debug */,
				0313F8752AD5577400A5CFB0 /* Release */,
			);
			defaultConfigurationIsVisible = 0;
			defaultConfigurationName = Release;
		};
		C90BE31A239F38EC00ADE88B /* Build configuration list for PBXNativeTarget "EasydictHelper" */ = {
			isa = XCConfigurationList;
			buildConfigurations = (
				C90BE31B239F38EC00ADE88B /* Debug */,
				C90BE31C239F38EC00ADE88B /* Release */,
			);
			defaultConfigurationIsVisible = 0;
			defaultConfigurationName = Release;
		};
		C99EEB132385796700FEE666 /* Build configuration list for PBXProject "Easydict" */ = {
			isa = XCConfigurationList;
			buildConfigurations = (
				C99EEB2A2385796900FEE666 /* Debug */,
				C99EEB2B2385796900FEE666 /* Release */,
			);
			defaultConfigurationIsVisible = 0;
			defaultConfigurationName = Release;
		};
		C99EEB2C2385796900FEE666 /* Build configuration list for PBXNativeTarget "Easydict" */ = {
			isa = XCConfigurationList;
			buildConfigurations = (
				C99EEB2D2385796900FEE666 /* Debug */,
				C99EEB2E2385796900FEE666 /* Release */,
			);
			defaultConfigurationIsVisible = 0;
			defaultConfigurationName = Release;
		};
/* End XCConfigurationList section */

/* Begin XCRemoteSwiftPackageReference section */
		03022F172B3591AE00B63209 /* XCRemoteSwiftPackageReference "generative-ai-swift" */ = {
			isa = XCRemoteSwiftPackageReference;
			repositoryURL = "https://github.com/google/generative-ai-swift";
			requirement = {
				kind = upToNextMajorVersion;
				minimumVersion = 0.4.4;
			};
		};
		03022F1A2B35DEBA00B63209 /* XCRemoteSwiftPackageReference "Hue" */ = {
			isa = XCRemoteSwiftPackageReference;
			repositoryURL = "https://github.com/zenangst/Hue";
			requirement = {
				kind = upToNextMajorVersion;
				minimumVersion = 5.0.1;
			};
		};
		03022F1D2B36CF3100B63209 /* XCRemoteSwiftPackageReference "SwiftShell" */ = {
			isa = XCRemoteSwiftPackageReference;
			repositoryURL = "https://github.com/kareman/SwiftShell";
			requirement = {
				kind = upToNextMajorVersion;
				minimumVersion = 5.1.0;
			};
		};
		03022F202B36D1A300B63209 /* XCRemoteSwiftPackageReference "SnapKit" */ = {
			isa = XCRemoteSwiftPackageReference;
			repositoryURL = "https://github.com/SnapKit/SnapKit";
			requirement = {
				kind = upToNextMajorVersion;
				minimumVersion = 5.6.0;
			};
		};
		03779F182BB25797008D3C42 /* XCRemoteSwiftPackageReference "OpenAI" */ = {
			isa = XCRemoteSwiftPackageReference;
			repositoryURL = "https://github.com/tisfeng/OpenAI";
			requirement = {
				branch = dev;
				kind = branch;
			};
		};
		038030932B4106800009230C /* XCRemoteSwiftPackageReference "CocoaLumberjack" */ = {
			isa = XCRemoteSwiftPackageReference;
			repositoryURL = "https://github.com/CocoaLumberjack/CocoaLumberjack.git";
			requirement = {
				kind = upToNextMinorVersion;
				minimumVersion = 3.7.1;
			};
		};
		038EA1A82B41169C008A6DD1 /* XCRemoteSwiftPackageReference "ZipArchive" */ = {
			isa = XCRemoteSwiftPackageReference;
			repositoryURL = "https://github.com/ZipArchive/ZipArchive.git";
			requirement = {
				kind = upToNextMajorVersion;
				minimumVersion = 2.5.5;
			};
		};
		038EA1AB2B41282F008A6DD1 /* XCRemoteSwiftPackageReference "MJExtension" */ = {
			isa = XCRemoteSwiftPackageReference;
			repositoryURL = "https://github.com/CoderMJLee/MJExtension";
			requirement = {
				kind = upToNextMajorVersion;
				minimumVersion = 3.4.1;
			};
		};
		03A8308B2B405F8E00112834 /* XCRemoteSwiftPackageReference "Sparkle" */ = {
			isa = XCRemoteSwiftPackageReference;
			repositoryURL = "https://github.com/sparkle-project/Sparkle";
			requirement = {
				kind = upToNextMajorVersion;
				minimumVersion = 2.5.2;
			};
		};
		03A8308E2B4073E700112834 /* XCRemoteSwiftPackageReference "appcenter-sdk-apple" */ = {
			isa = XCRemoteSwiftPackageReference;
			repositoryURL = "https://github.com/microsoft/appcenter-sdk-apple.git";
			requirement = {
				kind = upToNextMajorVersion;
				minimumVersion = 5.0.4;
			};
		};
		03A830932B4076FC00112834 /* XCRemoteSwiftPackageReference "firebase-ios-sdk" */ = {
			isa = XCRemoteSwiftPackageReference;
			repositoryURL = "https://github.com/firebase/firebase-ios-sdk";
			requirement = {
				kind = upToNextMajorVersion;
				minimumVersion = 10.19.1;
			};
		};
		03CF27FC2B3DA7D500E19B57 /* XCRemoteSwiftPackageReference "realm-swift" */ = {
			isa = XCRemoteSwiftPackageReference;
			repositoryURL = "https://github.com/realm/realm-swift.git";
			requirement = {
				kind = upToNextMajorVersion;
				minimumVersion = 10.45.2;
			};
		};
		03FD68B92B1DC59600FD388E /* XCRemoteSwiftPackageReference "CryptoSwift" */ = {
			isa = XCRemoteSwiftPackageReference;
			repositoryURL = "https://github.com/krzyzanowskim/CryptoSwift";
			requirement = {
				kind = upToNextMajorVersion;
				minimumVersion = 1.8.0;
			};
		};
		0AC8A84D2B6DFDD4006DA5CC /* XCRemoteSwiftPackageReference "SettingsAccess" */ = {
			isa = XCRemoteSwiftPackageReference;
			repositoryURL = "https://github.com/orchetect/SettingsAccess";
			requirement = {
				kind = upToNextMajorVersion;
				minimumVersion = 1.4.0;
			};
		};
		2721E4CE2AFE920700A059AC /* XCRemoteSwiftPackageReference "Alamofire" */ = {
			isa = XCRemoteSwiftPackageReference;
			repositoryURL = "https://github.com/Alamofire/Alamofire.git";
			requirement = {
				kind = upToNextMajorVersion;
				minimumVersion = 5.8.1;
			};
		};
		967712E82B5B913600105E0F /* XCRemoteSwiftPackageReference "KeyHolder" */ = {
			isa = XCRemoteSwiftPackageReference;
			repositoryURL = "https://github.com/Clipy/KeyHolder.git";
			requirement = {
				kind = upToNextMajorVersion;
				minimumVersion = 4.2.0;
			};
		};
		C4BFDD782BE61F550094026B /* XCRemoteSwiftPackageReference "Vortex" */ = {
			isa = XCRemoteSwiftPackageReference;
			repositoryURL = "https://github.com/twostraws/Vortex";
			requirement = {
				kind = upToNextMajorVersion;
				minimumVersion = 1.0.1;
			};
		};
		EA3B81FA2B52555C004C0E8B /* XCRemoteSwiftPackageReference "Defaults" */ = {
			isa = XCRemoteSwiftPackageReference;
			repositoryURL = "https://github.com/sindresorhus/Defaults.git";
			requirement = {
				kind = upToNextMajorVersion;
				minimumVersion = 7.3.1;
			};
		};
/* End XCRemoteSwiftPackageReference section */

/* Begin XCSwiftPackageProductDependency section */
		03022F182B3591AE00B63209 /* GoogleGenerativeAI */ = {
			isa = XCSwiftPackageProductDependency;
			package = 03022F172B3591AE00B63209 /* XCRemoteSwiftPackageReference "generative-ai-swift" */;
			productName = GoogleGenerativeAI;
		};
		03022F1B2B35DEBA00B63209 /* Hue */ = {
			isa = XCSwiftPackageProductDependency;
			package = 03022F1A2B35DEBA00B63209 /* XCRemoteSwiftPackageReference "Hue" */;
			productName = Hue;
		};
		03022F1E2B36CF3100B63209 /* SwiftShell */ = {
			isa = XCSwiftPackageProductDependency;
			package = 03022F1D2B36CF3100B63209 /* XCRemoteSwiftPackageReference "SwiftShell" */;
			productName = SwiftShell;
		};
		03022F212B36D1A400B63209 /* SnapKit */ = {
			isa = XCSwiftPackageProductDependency;
			package = 03022F202B36D1A300B63209 /* XCRemoteSwiftPackageReference "SnapKit" */;
			productName = SnapKit;
		};
		03779F192BB25797008D3C42 /* OpenAI */ = {
			isa = XCSwiftPackageProductDependency;
			package = 03779F182BB25797008D3C42 /* XCRemoteSwiftPackageReference "OpenAI" */;
			productName = OpenAI;
		};
		038030942B4106800009230C /* CocoaLumberjack */ = {
			isa = XCSwiftPackageProductDependency;
			package = 038030932B4106800009230C /* XCRemoteSwiftPackageReference "CocoaLumberjack" */;
			productName = CocoaLumberjack;
		};
		038030962B4106800009230C /* CocoaLumberjackSwift */ = {
			isa = XCSwiftPackageProductDependency;
			package = 038030932B4106800009230C /* XCRemoteSwiftPackageReference "CocoaLumberjack" */;
			productName = CocoaLumberjackSwift;
		};
		038EA1A92B41169C008A6DD1 /* ZipArchive */ = {
			isa = XCSwiftPackageProductDependency;
			package = 038EA1A82B41169C008A6DD1 /* XCRemoteSwiftPackageReference "ZipArchive" */;
			productName = ZipArchive;
		};
		038EA1AC2B41282F008A6DD1 /* MJExtension */ = {
			isa = XCSwiftPackageProductDependency;
			package = 038EA1AB2B41282F008A6DD1 /* XCRemoteSwiftPackageReference "MJExtension" */;
			productName = MJExtension;
		};
		03A8308C2B405F8E00112834 /* Sparkle */ = {
			isa = XCSwiftPackageProductDependency;
			package = 03A8308B2B405F8E00112834 /* XCRemoteSwiftPackageReference "Sparkle" */;
			productName = Sparkle;
		};
		03A8308F2B4073E700112834 /* AppCenterAnalytics */ = {
			isa = XCSwiftPackageProductDependency;
			package = 03A8308E2B4073E700112834 /* XCRemoteSwiftPackageReference "appcenter-sdk-apple" */;
			productName = AppCenterAnalytics;
		};
		03A830912B4073E700112834 /* AppCenterCrashes */ = {
			isa = XCSwiftPackageProductDependency;
			package = 03A8308E2B4073E700112834 /* XCRemoteSwiftPackageReference "appcenter-sdk-apple" */;
			productName = AppCenterCrashes;
		};
		03A830942B4076FC00112834 /* FirebaseAnalyticsSwift */ = {
			isa = XCSwiftPackageProductDependency;
			package = 03A830932B4076FC00112834 /* XCRemoteSwiftPackageReference "firebase-ios-sdk" */;
			productName = FirebaseAnalyticsSwift;
		};
		03CF27FD2B3DA7D500E19B57 /* Realm */ = {
			isa = XCSwiftPackageProductDependency;
			package = 03CF27FC2B3DA7D500E19B57 /* XCRemoteSwiftPackageReference "realm-swift" */;
			productName = Realm;
		};
		03CF27FF2B3DA7D500E19B57 /* RealmSwift */ = {
			isa = XCSwiftPackageProductDependency;
			package = 03CF27FC2B3DA7D500E19B57 /* XCRemoteSwiftPackageReference "realm-swift" */;
			productName = RealmSwift;
		};
		03FD68BA2B1DC59600FD388E /* CryptoSwift */ = {
			isa = XCSwiftPackageProductDependency;
			package = 03FD68B92B1DC59600FD388E /* XCRemoteSwiftPackageReference "CryptoSwift" */;
			productName = CryptoSwift;
		};
		0AC8A84E2B6DFDD4006DA5CC /* SettingsAccess */ = {
			isa = XCSwiftPackageProductDependency;
			package = 0AC8A84D2B6DFDD4006DA5CC /* XCRemoteSwiftPackageReference "SettingsAccess" */;
			productName = SettingsAccess;
		};
		2721E4CF2AFE920700A059AC /* Alamofire */ = {
			isa = XCSwiftPackageProductDependency;
			package = 2721E4CE2AFE920700A059AC /* XCRemoteSwiftPackageReference "Alamofire" */;
			productName = Alamofire;
		};
		967712E92B5B913600105E0F /* KeyHolder */ = {
			isa = XCSwiftPackageProductDependency;
			package = 967712E82B5B913600105E0F /* XCRemoteSwiftPackageReference "KeyHolder" */;
			productName = KeyHolder;
		};
		C4BFDD792BE61F550094026B /* Vortex */ = {
			isa = XCSwiftPackageProductDependency;
			package = C4BFDD782BE61F550094026B /* XCRemoteSwiftPackageReference "Vortex" */;
			productName = Vortex;
		};
		EA3B81FB2B52555C004C0E8B /* Defaults */ = {
			isa = XCSwiftPackageProductDependency;
			package = EA3B81FA2B52555C004C0E8B /* XCRemoteSwiftPackageReference "Defaults" */;
			productName = Defaults;
		};
/* End XCSwiftPackageProductDependency section */
	};
	rootObject = C99EEB102385796700FEE666 /* Project object */;
}<|MERGE_RESOLUTION|>--- conflicted
+++ resolved
@@ -305,11 +305,8 @@
 		A0B65CA0F31AC8ECFB8347CC /* Pods_EasydictTests.framework in Frameworks */ = {isa = PBXBuildFile; fileRef = 378E73A7EA8FC8FB9C975A63 /* Pods_EasydictTests.framework */; };
 		B87AC7E36367075BA5D13234 /* Pods_Easydict.framework in Frameworks */ = {isa = PBXBuildFile; fileRef = 6372B33DFF803C7096A82250 /* Pods_Easydict.framework */; };
 		C415C0AD2B450D4800A9D231 /* GeminiService.swift in Sources */ = {isa = PBXBuildFile; fileRef = C415C0AC2B450D4800A9D231 /* GeminiService.swift */; };
-<<<<<<< HEAD
 		C4BFDD7A2BE61F550094026B /* Vortex in Frameworks */ = {isa = PBXBuildFile; productRef = C4BFDD792BE61F550094026B /* Vortex */; };
-=======
 		C490BF722BE910B70021E40A /* AdvancedTabItemView.swift in Sources */ = {isa = PBXBuildFile; fileRef = C490BF712BE910B70021E40A /* AdvancedTabItemView.swift */; };
->>>>>>> 1a2f079f
 		C4DD01E92B12B3C80025EE8E /* TencentService.swift in Sources */ = {isa = PBXBuildFile; fileRef = C4DD01E82B12B3C80025EE8E /* TencentService.swift */; };
 		C4DD01EB2B12BA250025EE8E /* TencentResponse.swift in Sources */ = {isa = PBXBuildFile; fileRef = C4DD01EA2B12BA250025EE8E /* TencentResponse.swift */; };
 		C4DD01ED2B12BE9B0025EE8E /* TencentTranslateType.swift in Sources */ = {isa = PBXBuildFile; fileRef = C4DD01EC2B12BE9B0025EE8E /* TencentTranslateType.swift */; };
