--- conflicted
+++ resolved
@@ -170,6 +170,9 @@
 		036BCD4A2BDE8A96009C893F /* WindowConfigurationKey.swift in Sources */ = {isa = PBXBuildFile; fileRef = 036BCD492BDE8A96009C893F /* WindowConfigurationKey.swift */; };
 		036D62812BCAB613002C95C7 /* BuiltInAIService.swift in Sources */ = {isa = PBXBuildFile; fileRef = 036D62802BCAB613002C95C7 /* BuiltInAIService.swift */; };
 		036E7D7B293F4FC8002675DF /* EZOpenLinkButton.m in Sources */ = {isa = PBXBuildFile; fileRef = 036E7D7A293F4FC8002675DF /* EZOpenLinkButton.m */; };
+		03715A282E6D24F60067259C /* SystemUtility.swift in Sources */ = {isa = PBXBuildFile; fileRef = 03BBC8152E62062100CFC582 /* SystemUtility.swift */; };
+		03715A292E6D25170067259C /* ActionManager.swift in Sources */ = {isa = PBXBuildFile; fileRef = 03A00D872E616D56001A4D82 /* ActionManager.swift */; };
+		03715A2A2E6D253E0067259C /* TextFieldInfo.swift in Sources */ = {isa = PBXBuildFile; fileRef = 03A91F142E63E1FB00896B17 /* TextFieldInfo.swift */; };
 		0371A5012DB1291E0097D4A1 /* GitHubService.swift in Sources */ = {isa = PBXBuildFile; fileRef = 0371A5002DB1291E0097D4A1 /* GitHubService.swift */; };
 		03779F0E2BB256A7008D3C42 /* OpenAIService.swift in Sources */ = {isa = PBXBuildFile; fileRef = 03779F0B2BB256A7008D3C42 /* OpenAIService.swift */; };
 		03779F0F2BB256A7008D3C42 /* StreamService+Prompt.swift in Sources */ = {isa = PBXBuildFile; fileRef = 03779F0C2BB256A7008D3C42 /* StreamService+Prompt.swift */; };
@@ -230,14 +233,12 @@
 		039CC910292F86F40037B91E /* NSImage+EZResize.m in Sources */ = {isa = PBXBuildFile; fileRef = 039CC90F292F86F40037B91E /* NSImage+EZResize.m */; };
 		039CC914292FB3180037B91E /* EZPopUpButton.m in Sources */ = {isa = PBXBuildFile; fileRef = 039CC913292FB3180037B91E /* EZPopUpButton.m */; };
 		039D119929D5E26300C93F46 /* EZAudioUtils.m in Sources */ = {isa = PBXBuildFile; fileRef = 039D119829D5E26300C93F46 /* EZAudioUtils.m */; };
-		03A00D882E616D56001A4D82 /* ActionManager.swift in Sources */ = {isa = PBXBuildFile; fileRef = 03A00D872E616D56001A4D82 /* ActionManager.swift */; };
 		03A173E72CD120E600791B51 /* SelectedTextKit in Frameworks */ = {isa = PBXBuildFile; productRef = 03A173E62CD120E600791B51 /* SelectedTextKit */; };
 		03A220072D42414C00788927 /* (null) in Frameworks */ = {isa = PBXBuildFile; };
 		03A3E1552BEBDB2000E7E210 /* Throttler.swift in Sources */ = {isa = PBXBuildFile; fileRef = 03A3E1542BEBDB2000E7E210 /* Throttler.swift */; };
 		03A5B4BF2E0AB23900BA8F2E /* String+OCR.swift in Sources */ = {isa = PBXBuildFile; fileRef = 03A5B4BE2E0AB23900BA8F2E /* String+OCR.swift */; };
 		03A5E0922D3C020200FF7D95 /* StreamService.swift in Sources */ = {isa = PBXBuildFile; fileRef = 03A5E0912D3C020200FF7D95 /* StreamService.swift */; };
 		03A8308D2B405F8E00112834 /* Sparkle in Frameworks */ = {isa = PBXBuildFile; productRef = 03A8308C2B405F8E00112834 /* Sparkle */; };
-		03A91F152E63E1FB00896B17 /* TextFieldInfo.swift in Sources */ = {isa = PBXBuildFile; fileRef = 03A91F142E63E1FB00896B17 /* TextFieldInfo.swift */; };
 		03AE328F2C5D3C460094FA5D /* TranslationRequest.swift in Sources */ = {isa = PBXBuildFile; fileRef = 03AE328E2C5D3C460094FA5D /* TranslationRequest.swift */; };
 		03B022E629231FA6001C7E63 /* Assets.xcassets in Resources */ = {isa = PBXBuildFile; fileRef = 03B0221D29231FA6001C7E63 /* Assets.xcassets */; };
 		03B022E829231FA6001C7E63 /* entry.m in Sources */ = {isa = PBXBuildFile; fileRef = 03B0222129231FA6001C7E63 /* entry.m */; };
@@ -300,7 +301,6 @@
 		03BB2DEB29F57DC000447EDD /* NSImage+EZSymbolmage.m in Sources */ = {isa = PBXBuildFile; fileRef = 03BB2DEA29F57DC000447EDD /* NSImage+EZSymbolmage.m */; };
 		03BB2DEF29F59C8A00447EDD /* EZSymbolImageButton.m in Sources */ = {isa = PBXBuildFile; fileRef = 03BB2DEE29F59C8A00447EDD /* EZSymbolImageButton.m */; };
 		03BB2DF329F6350200447EDD /* EZCopyButton.m in Sources */ = {isa = PBXBuildFile; fileRef = 03BB2DF229F6350200447EDD /* EZCopyButton.m */; };
-		03BBC8162E62062100CFC582 /* SystemUtility.swift in Sources */ = {isa = PBXBuildFile; fileRef = 03BBC8152E62062100CFC582 /* SystemUtility.swift */; };
 		03BD281E29481C0400F5891A /* EZAudioPlayer.m in Sources */ = {isa = PBXBuildFile; fileRef = 03BD281D29481C0400F5891A /* EZAudioPlayer.m */; };
 		03BD282229486CF200F5891A /* EZBlueTextButton.m in Sources */ = {isa = PBXBuildFile; fileRef = 03BD282129486CF200F5891A /* EZBlueTextButton.m */; };
 		03BD2825294875AE00F5891A /* EZMyLabel.m in Sources */ = {isa = PBXBuildFile; fileRef = 03BD2824294875AE00F5891A /* EZMyLabel.m */; };
@@ -2451,13 +2451,10 @@
 			isa = PBXGroup;
 			children = (
 				03BBC8152E62062100CFC582 /* SystemUtility.swift */,
-<<<<<<< HEAD
 				0337D3C92E66AA5000B08437 /* SystemUtility+AX.swift */,
 				03F4142D2E6B251000FF1994 /* SystemUtility+MenuAction.swift */,
 				0337D3CB2E66ABB000B08437 /* SystemUtility+Shortcut.swift */,
 				0337D3CD2E66AC3F00B08437 /* SystemUtility+AppleScript.swift */,
-=======
->>>>>>> 712775b7
 				03A91F142E63E1FB00896B17 /* TextFieldInfo.swift */,
 			);
 			path = SystemUtility;
@@ -3711,6 +3708,7 @@
 			isa = PBXSourcesBuildPhase;
 			buildActionMask = 2147483647;
 			files = (
+				03715A282E6D24F60067259C /* SystemUtility.swift in Sources */,
 				EA9943EE2B5353AB00EE7B97 /* WindowTypeExtensions.swift in Sources */,
 				03991158292927E000E1B06D /* EZTitlebar.m in Sources */,
 				03BD282229486CF200F5891A /* EZBlueTextButton.m in Sources */,
@@ -3837,7 +3835,6 @@
 				03B0233829231FA6001C7E63 /* MMOrderedDictionary.m in Sources */,
 				278540342B3DE04F004E9488 /* GeneralTab.swift in Sources */,
 				03BDA7BC2A26DA280079D04F /* XPMArgumentSignature.m in Sources */,
-				03A91F152E63E1FB00896B17 /* TextFieldInfo.swift in Sources */,
 				03B0230229231FA6001C7E63 /* EZWordResultView.m in Sources */,
 				031CBA642CD76F1500364437 /* ChatMessage.swift in Sources */,
 				0399C6A529A747E600B4AFCC /* EZDeepLTranslateResponse.m in Sources */,
@@ -3937,6 +3934,7 @@
 				03F19D802E0938D70046C6F2 /* OCRSectionMerger.swift in Sources */,
 				96DFEB832B82588000F5C7EF /* EZTableTipsCell.m in Sources */,
 				036196752A000F5900806370 /* FWEncryptorAES.m in Sources */,
+				03715A2A2E6D253E0067259C /* TextFieldInfo.swift in Sources */,
 				9643D9462B71D103000FBEA6 /* KeyHolderRowView.swift in Sources */,
 				0399C6A829A74E0F00B4AFCC /* EZQueryResult+EZDeepLTranslateResponse.m in Sources */,
 				039B694F2A9D9F370063709D /* EZWebViewManager.m in Sources */,
@@ -3992,6 +3990,7 @@
 				031760F32E07FB2800CE8FD7 /* AppleSpeechService.swift in Sources */,
 				031760F42E07FB2800CE8FD7 /* AppleLanguageDetector.swift in Sources */,
 				EAE3D3502B62E9DE001EE3E3 /* GlobalContext.swift in Sources */,
+				03715A292E6D25170067259C /* ActionManager.swift in Sources */,
 				EA9943F02B5354C400EE7B97 /* ShowWindowPositionExtensions.swift in Sources */,
 				96B2F1C52C07782400AD3126 /* RepoInfoHelper.swift in Sources */,
 				034B471B2E23E3AF00C1428D /* NSPasteboard+Extension.swift in Sources */,
@@ -4025,7 +4024,6 @@
 				9643D9442B6FEF5F000FBEA6 /* ShortcutManager+Default.swift in Sources */,
 				17BCAEF72B0DFF9000A7D372 /* EZNiuTransTranslateResponse.m in Sources */,
 				03BDA7B82A26DA280079D04F /* XPMValuedArgument.m in Sources */,
-				03A00D882E616D56001A4D82 /* ActionManager.swift in Sources */,
 				03F2815F2D9A323700AE518C /* String+Utils.swift in Sources */,
 				03538DF02D259B0A005E56A8 /* EZQueryResult+Dict.swift in Sources */,
 				036196762A000F5900806370 /* NSData+Base64.m in Sources */,
@@ -4034,7 +4032,6 @@
 				03BDA7BA2A26DA280079D04F /* XPMMutableAttributedArray.m in Sources */,
 				03F2F08D2E4074FF00496F71 /* CharacterSet+Extension.swift in Sources */,
 				0A9AFBAB2B7F8D7E0064C9A8 /* CustomOpenAIService.swift in Sources */,
-				03BBC8162E62062100CFC582 /* SystemUtility.swift in Sources */,
 				03F0DB382953428300EBF9C1 /* EZLog.m in Sources */,
 				0AC8A83B2B6682D4006DA5CC /* AliService+ConfigurableService.swift in Sources */,
 				034E309A2E17809C0079E371 /* OCRTextProcessor.swift in Sources */,
