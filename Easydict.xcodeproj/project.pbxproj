// !$*UTF8*$!
{
	archiveVersion = 1;
	classes = {
	};
	objectVersion = 60;
	objects = {

/* Begin PBXBuildFile section */
		03008B2729408BF50062B821 /* NSObject+EZDarkMode.m in Sources */ = {isa = PBXBuildFile; fileRef = 03008B2629408BF50062B821 /* NSObject+EZDarkMode.m */; };
		03008B2B2940D3230062B821 /* EZDeepLTranslate.m in Sources */ = {isa = PBXBuildFile; fileRef = 03008B2A2940D3230062B821 /* EZDeepLTranslate.m */; };
		03008B2E2941956D0062B821 /* EZURLSchemeHandler.m in Sources */ = {isa = PBXBuildFile; fileRef = 03008B2D2941956D0062B821 /* EZURLSchemeHandler.m */; };
		03008B3F29444B0A0062B821 /* NSView+EZAnimatedHidden.m in Sources */ = {isa = PBXBuildFile; fileRef = 03008B3E29444B0A0062B821 /* NSView+EZAnimatedHidden.m */; };
		03022F192B3591AE00B63209 /* GoogleGenerativeAI in Frameworks */ = {isa = PBXBuildFile; productRef = 03022F182B3591AE00B63209 /* GoogleGenerativeAI */; };
		03022F1C2B35DEBA00B63209 /* Hue in Frameworks */ = {isa = PBXBuildFile; productRef = 03022F1B2B35DEBA00B63209 /* Hue */; };
		03022F1F2B36CF3100B63209 /* SwiftShell in Frameworks */ = {isa = PBXBuildFile; productRef = 03022F1E2B36CF3100B63209 /* SwiftShell */; };
		03022F222B36D1A400B63209 /* SnapKit in Frameworks */ = {isa = PBXBuildFile; productRef = 03022F212B36D1A400B63209 /* SnapKit */; };
		03022F312B370B7100B63209 /* EasydictSwiftTests.swift in Sources */ = {isa = PBXBuildFile; fileRef = 03022F302B370B7100B63209 /* EasydictSwiftTests.swift */; };
		030570E22ADB919900C9905E /* EZAppleScriptManager.m in Sources */ = {isa = PBXBuildFile; fileRef = 030570E12ADB919900C9905E /* EZAppleScriptManager.m */; };
		0309E1ED292B439A00AFB76A /* EZTextView.m in Sources */ = {isa = PBXBuildFile; fileRef = 0309E1EC292B439A00AFB76A /* EZTextView.m */; };
		0309E1F0292B4A5E00AFB76A /* NSView+EZGetViewController.m in Sources */ = {isa = PBXBuildFile; fileRef = 0309E1EF292B4A5E00AFB76A /* NSView+EZGetViewController.m */; };
		0309E1F4292BD6A100AFB76A /* EZQueryModel.m in Sources */ = {isa = PBXBuildFile; fileRef = 0309E1F3292BD6A100AFB76A /* EZQueryModel.m */; };
		030DB2612B56CC6500E27DEA /* BingLanguageVoice.swift in Sources */ = {isa = PBXBuildFile; fileRef = 030DB2602B56CC6500E27DEA /* BingLanguageVoice.swift */; };
		0310C8272A94F5DF00B1D81E /* apple-dictionary.html in Resources */ = {isa = PBXBuildFile; fileRef = 0310C8262A94EFA100B1D81E /* apple-dictionary.html */; };
		0313F8702AD5577400A5CFB0 /* EasydictTests.m in Sources */ = {isa = PBXBuildFile; fileRef = 0313F86F2AD5577400A5CFB0 /* EasydictTests.m */; };
		031DBD792AE01E130071CF85 /* easydict in Resources */ = {isa = PBXBuildFile; fileRef = 031DBD782AE01E130071CF85 /* easydict */; };
		0320C5872B29F35700861B3D /* QueryServiceRecord.swift in Sources */ = {isa = PBXBuildFile; fileRef = 0320C5862B29F35700861B3D /* QueryServiceRecord.swift */; };
		03247E362968158B00AFCD67 /* EZScriptExecutor.m in Sources */ = {isa = PBXBuildFile; fileRef = 03247E352968158B00AFCD67 /* EZScriptExecutor.m */; };
		03247E3A296AE8EC00AFCD67 /* EZLoadingAnimationView.m in Sources */ = {isa = PBXBuildFile; fileRef = 03247E39296AE8EC00AFCD67 /* EZLoadingAnimationView.m */; };
		03262C1C29EEE91700EFECA0 /* EZEnumTypes.m in Sources */ = {isa = PBXBuildFile; fileRef = 03262C1B29EEE91700EFECA0 /* EZEnumTypes.m */; };
		03262C2529EFE97B00EFECA0 /* NSViewController+EZWindow.m in Sources */ = {isa = PBXBuildFile; fileRef = 03262C2429EFE97B00EFECA0 /* NSViewController+EZWindow.m */; };
		0329CD6F29EE924500963F78 /* EZRightClickDetector.m in Sources */ = {isa = PBXBuildFile; fileRef = 0329CD6E29EE924500963F78 /* EZRightClickDetector.m */; };
		033363A0293A05D200FED9C8 /* EZSelectLanguageButton.m in Sources */ = {isa = PBXBuildFile; fileRef = 0333639F293A05D200FED9C8 /* EZSelectLanguageButton.m */; };
		033363A6293C4AFA00FED9C8 /* PrintBeautifulLog.m in Sources */ = {isa = PBXBuildFile; fileRef = 033363A5293C4AFA00FED9C8 /* PrintBeautifulLog.m */; };
		0333FDA32A035BEC00891515 /* NSArray+EZChineseText.m in Sources */ = {isa = PBXBuildFile; fileRef = 0333FDA22A035BEC00891515 /* NSArray+EZChineseText.m */; };
		0333FDA62A035D5700891515 /* NSString+EZChineseText.m in Sources */ = {isa = PBXBuildFile; fileRef = 0333FDA52A035D5700891515 /* NSString+EZChineseText.m */; };
		033A8EAE2BDFE09B00030C08 /* String+Extension.swift in Sources */ = {isa = PBXBuildFile; fileRef = 033A8EAD2BDFE09B00030C08 /* String+Extension.swift */; };
		033B7134293CE2430096E2DF /* EZWebViewTranslator.m in Sources */ = {isa = PBXBuildFile; fileRef = 033B7133293CE2430096E2DF /* EZWebViewTranslator.m */; };
		033C30FC2A7409C40095926A /* TTTDictionary.m in Sources */ = {isa = PBXBuildFile; fileRef = 033C30FB2A7409C40095926A /* TTTDictionary.m */; };
		033C31002A74CECE0095926A /* EZAppleDictionary.m in Sources */ = {isa = PBXBuildFile; fileRef = 033C30FF2A74CECE0095926A /* EZAppleDictionary.m */; };
		0342A9812AD64924002A9F5F /* NSString+EZSplit.m in Sources */ = {isa = PBXBuildFile; fileRef = 0342A9802AD64924002A9F5F /* NSString+EZSplit.m */; };
		03542A30293645DF00C34C33 /* EZAppleService.m in Sources */ = {isa = PBXBuildFile; fileRef = 03542A2F293645DF00C34C33 /* EZAppleService.m */; };
		03542A342936F70F00C34C33 /* EZLanguageManager.m in Sources */ = {isa = PBXBuildFile; fileRef = 03542A332936F70F00C34C33 /* EZLanguageManager.m */; };
		03542A3A2937AE6400C34C33 /* EZQueryService.m in Sources */ = {isa = PBXBuildFile; fileRef = 03542A392937AE6400C34C33 /* EZQueryService.m */; };
		03542A3D2937AF4F00C34C33 /* EZQueryResult.m in Sources */ = {isa = PBXBuildFile; fileRef = 03542A3C2937AF4F00C34C33 /* EZQueryResult.m */; };
		03542A402937B3C900C34C33 /* EZOCRResult.m in Sources */ = {isa = PBXBuildFile; fileRef = 03542A3F2937B3C900C34C33 /* EZOCRResult.m */; };
		03542A432937B45E00C34C33 /* EZBaiduTranslate.m in Sources */ = {isa = PBXBuildFile; fileRef = 03542A422937B45E00C34C33 /* EZBaiduTranslate.m */; };
		03542A462937B4C300C34C33 /* EZBaiduTranslateResponse.m in Sources */ = {isa = PBXBuildFile; fileRef = 03542A452937B4C300C34C33 /* EZBaiduTranslateResponse.m */; };
		03542A492937B5CF00C34C33 /* EZGoogleTranslate.m in Sources */ = {isa = PBXBuildFile; fileRef = 03542A482937B5CF00C34C33 /* EZGoogleTranslate.m */; };
		03542A4C2937B5F100C34C33 /* EZYoudaoTranslate.m in Sources */ = {isa = PBXBuildFile; fileRef = 03542A4B2937B5F100C34C33 /* EZYoudaoTranslate.m */; };
		03542A4F2937B64B00C34C33 /* EZYoudaoOCRResponse.m in Sources */ = {isa = PBXBuildFile; fileRef = 03542A4E2937B64B00C34C33 /* EZYoudaoOCRResponse.m */; };
		03542A522937B69200C34C33 /* EZYoudaoTranslateResponse.m in Sources */ = {isa = PBXBuildFile; fileRef = 03542A512937B69200C34C33 /* EZYoudaoTranslateResponse.m */; };
		03542A552937B7DE00C34C33 /* EZError.m in Sources */ = {isa = PBXBuildFile; fileRef = 03542A542937B7DE00C34C33 /* EZError.m */; };
		03542A582937CC3200C34C33 /* EZConfiguration.m in Sources */ = {isa = PBXBuildFile; fileRef = 03542A572937CC3200C34C33 /* EZConfiguration.m */; };
		03542A5B2938DA2B00C34C33 /* EZDetectLanguageButton.m in Sources */ = {isa = PBXBuildFile; fileRef = 03542A5A2938DA2B00C34C33 /* EZDetectLanguageButton.m */; };
		03542A5E2938F05B00C34C33 /* EZLanguageModel.m in Sources */ = {isa = PBXBuildFile; fileRef = 03542A5D2938F05B00C34C33 /* EZLanguageModel.m */; };
		035E37E72A0953120061DFAF /* EZToast.m in Sources */ = {isa = PBXBuildFile; fileRef = 035E37E62A0953120061DFAF /* EZToast.m */; };
		0361965529FFECFC00806370 /* youdao-sign.js in Resources */ = {isa = PBXBuildFile; fileRef = 0361965429FFECFC00806370 /* youdao-sign.js */; };
		036196752A000F5900806370 /* FWEncryptorAES.m in Sources */ = {isa = PBXBuildFile; fileRef = 036196702A000F5800806370 /* FWEncryptorAES.m */; };
		036196762A000F5900806370 /* NSData+Base64.m in Sources */ = {isa = PBXBuildFile; fileRef = 036196722A000F5900806370 /* NSData+Base64.m */; };
		036196772A000F5900806370 /* NSData+CommonCrypto.m in Sources */ = {isa = PBXBuildFile; fileRef = 036196742A000F5900806370 /* NSData+CommonCrypto.m */; };
		0361967B2A0037F700806370 /* NSData+EZMD5.m in Sources */ = {isa = PBXBuildFile; fileRef = 0361967A2A0037F700806370 /* NSData+EZMD5.m */; };
		036A0DB82AD8403A006E6D4F /* NSString+EZHandleInputText.m in Sources */ = {isa = PBXBuildFile; fileRef = 036A0DB72AD8403A006E6D4F /* NSString+EZHandleInputText.m */; };
		036A0DBB2AD941F9006E6D4F /* EZReplaceTextButton.m in Sources */ = {isa = PBXBuildFile; fileRef = 036A0DBA2AD941F9006E6D4F /* EZReplaceTextButton.m */; };
		036BCD482BDE5D0D009C893F /* BuiltInAIService+ConfigurableService.swift in Sources */ = {isa = PBXBuildFile; fileRef = 036BCD472BDE5D0D009C893F /* BuiltInAIService+ConfigurableService.swift */; };
		036BCD4A2BDE8A96009C893F /* DefaultsStoredKey.swift in Sources */ = {isa = PBXBuildFile; fileRef = 036BCD492BDE8A96009C893F /* DefaultsStoredKey.swift */; };
		036D62812BCAB613002C95C7 /* BuiltInAIService.swift in Sources */ = {isa = PBXBuildFile; fileRef = 036D62802BCAB613002C95C7 /* BuiltInAIService.swift */; };
		036E7D7B293F4FC8002675DF /* EZOpenLinkButton.m in Sources */ = {isa = PBXBuildFile; fileRef = 036E7D7A293F4FC8002675DF /* EZOpenLinkButton.m */; };
		03779F0E2BB256A7008D3C42 /* OpenAIService.swift in Sources */ = {isa = PBXBuildFile; fileRef = 03779F0B2BB256A7008D3C42 /* OpenAIService.swift */; };
		03779F0F2BB256A7008D3C42 /* Prompt.swift in Sources */ = {isa = PBXBuildFile; fileRef = 03779F0C2BB256A7008D3C42 /* Prompt.swift */; };
		03779F132BB256B5008D3C42 /* APIKey.swift in Sources */ = {isa = PBXBuildFile; fileRef = 03779F102BB256B5008D3C42 /* APIKey.swift */; };
		03779F142BB256B5008D3C42 /* EncryptedSecretKeys.plist in Resources */ = {isa = PBXBuildFile; fileRef = 03779F112BB256B5008D3C42 /* EncryptedSecretKeys.plist */; };
		03779F172BB256C5008D3C42 /* URL+IsValid.swift in Sources */ = {isa = PBXBuildFile; fileRef = 03779F152BB256C5008D3C42 /* URL+IsValid.swift */; };
		03779F1A2BB25797008D3C42 /* OpenAI in Frameworks */ = {isa = PBXBuildFile; productRef = 03779F192BB25797008D3C42 /* OpenAI */; };
		037852B9295D49F900D0E2CF /* EZTableRowView.m in Sources */ = {isa = PBXBuildFile; fileRef = 037852B8295D49F900D0E2CF /* EZTableRowView.m */; };
		038030952B4106800009230C /* CocoaLumberjack in Frameworks */ = {isa = PBXBuildFile; productRef = 038030942B4106800009230C /* CocoaLumberjack */; };
		038030972B4106800009230C /* CocoaLumberjackSwift in Frameworks */ = {isa = PBXBuildFile; productRef = 038030962B4106800009230C /* CocoaLumberjackSwift */; };
		03832F542B5F6BE200D0DC64 /* AdvancedTab.swift in Sources */ = {isa = PBXBuildFile; fileRef = 03832F532B5F6BE200D0DC64 /* AdvancedTab.swift */; };
		0383914C292FBE120009828C /* Main.strings in Resources */ = {isa = PBXBuildFile; fileRef = 03839140292FBE120009828C /* Main.strings */; };
		0383914D292FBE120009828C /* Assets.xcassets in Resources */ = {isa = PBXBuildFile; fileRef = 03839143292FBE120009828C /* Assets.xcassets */; };
		0383914E292FBE120009828C /* ViewController.m in Sources */ = {isa = PBXBuildFile; fileRef = 03839144292FBE120009828C /* ViewController.m */; };
		0383914F292FBE120009828C /* Main.storyboard in Resources */ = {isa = PBXBuildFile; fileRef = 03839145292FBE120009828C /* Main.storyboard */; };
		03839150292FBE120009828C /* main.m in Sources */ = {isa = PBXBuildFile; fileRef = 03839147292FBE120009828C /* main.m */; };
		03839151292FBE120009828C /* AppDelegate.m in Sources */ = {isa = PBXBuildFile; fileRef = 03839148292FBE120009828C /* AppDelegate.m */; };
		0387FB7A2BFBA990000A7A82 /* LLMStreamService.swift in Sources */ = {isa = PBXBuildFile; fileRef = 0387FB792BFBA990000A7A82 /* LLMStreamService.swift */; };
		03882F8D29D95044005B5A52 /* CTView.m in Sources */ = {isa = PBXBuildFile; fileRef = 03882F8429D95044005B5A52 /* CTView.m */; };
		03882F8E29D95044005B5A52 /* ToastWindowController.m in Sources */ = {isa = PBXBuildFile; fileRef = 03882F8629D95044005B5A52 /* ToastWindowController.m */; };
		03882F8F29D95044005B5A52 /* CTScreen.m in Sources */ = {isa = PBXBuildFile; fileRef = 03882F8729D95044005B5A52 /* CTScreen.m */; };
		03882F9029D95044005B5A52 /* ToastWindowController.xib in Resources */ = {isa = PBXBuildFile; fileRef = 03882F8829D95044005B5A52 /* ToastWindowController.xib */; };
		03882F9129D95044005B5A52 /* CTCommon.m in Sources */ = {isa = PBXBuildFile; fileRef = 03882F8929D95044005B5A52 /* CTCommon.m */; };
		03882F9229D95044005B5A52 /* Info.plist in Resources */ = {isa = PBXBuildFile; fileRef = 03882F8C29D95044005B5A52 /* Info.plist */; };
		038A72402B62C0B9004995E3 /* String+Regex.swift in Sources */ = {isa = PBXBuildFile; fileRef = 038A723F2B62C0B9004995E3 /* String+Regex.swift */; };
		038EA1AA2B41169C008A6DD1 /* ZipArchive in Frameworks */ = {isa = PBXBuildFile; productRef = 038EA1A92B41169C008A6DD1 /* ZipArchive */; };
		038EA1AD2B41282F008A6DD1 /* MJExtension in Frameworks */ = {isa = PBXBuildFile; productRef = 038EA1AC2B41282F008A6DD1 /* MJExtension */; };
		038F1F8F2BAD838F00CD2F65 /* NSMenu+PopUpBelowView.swift in Sources */ = {isa = PBXBuildFile; fileRef = 038F1F8E2BAD838F00CD2F65 /* NSMenu+PopUpBelowView.swift */; };
		039459F72BE7DD6300FD70F9 /* AppleScriptUtils.swift in Sources */ = {isa = PBXBuildFile; fileRef = 039459F62BE7DD6300FD70F9 /* AppleScriptUtils.swift */; };
		0396D611292C932F006A11D9 /* EZSelectLanguageCell.m in Sources */ = {isa = PBXBuildFile; fileRef = 0396D610292C932F006A11D9 /* EZSelectLanguageCell.m */; };
		0396D615292CC4C3006A11D9 /* EZLocalStorage.m in Sources */ = {isa = PBXBuildFile; fileRef = 0396D614292CC4C3006A11D9 /* EZLocalStorage.m */; };
		0396DE552BB5844A009FD2A5 /* BaseOpenAIService.swift in Sources */ = {isa = PBXBuildFile; fileRef = 0396DE542BB5844A009FD2A5 /* BaseOpenAIService.swift */; };
		03991158292927E000E1B06D /* EZTitlebar.m in Sources */ = {isa = PBXBuildFile; fileRef = 03991157292927E000E1B06D /* EZTitlebar.m */; };
		03991166292A8A4400E1B06D /* EZTitleBarMoveView.m in Sources */ = {isa = PBXBuildFile; fileRef = 03991165292A8A4400E1B06D /* EZTitleBarMoveView.m */; };
		0399116A292AA2EF00E1B06D /* EZLayoutManager.m in Sources */ = {isa = PBXBuildFile; fileRef = 03991169292AA2EF00E1B06D /* EZLayoutManager.m */; };
		0399C6A529A747E600B4AFCC /* EZDeepLTranslateResponse.m in Sources */ = {isa = PBXBuildFile; fileRef = 0399C6A429A747E600B4AFCC /* EZDeepLTranslateResponse.m */; };
		0399C6A829A74E0F00B4AFCC /* EZQueryResult+EZDeepLTranslateResponse.m in Sources */ = {isa = PBXBuildFile; fileRef = 0399C6A729A74E0F00B4AFCC /* EZQueryResult+EZDeepLTranslateResponse.m */; };
		0399C6B829A9F4B800B4AFCC /* EZSchemeParser.m in Sources */ = {isa = PBXBuildFile; fileRef = 0399C6B729A9F4B800B4AFCC /* EZSchemeParser.m */; };
		039B694F2A9D9F370063709D /* EZWebViewManager.m in Sources */ = {isa = PBXBuildFile; fileRef = 039B694E2A9D9F370063709D /* EZWebViewManager.m */; };
		039CC90D292F664E0037B91E /* NSObject+EZWindowType.m in Sources */ = {isa = PBXBuildFile; fileRef = 039CC90C292F664E0037B91E /* NSObject+EZWindowType.m */; };
		039CC910292F86F40037B91E /* NSImage+EZResize.m in Sources */ = {isa = PBXBuildFile; fileRef = 039CC90F292F86F40037B91E /* NSImage+EZResize.m */; };
		039CC914292FB3180037B91E /* EZPopUpButton.m in Sources */ = {isa = PBXBuildFile; fileRef = 039CC913292FB3180037B91E /* EZPopUpButton.m */; };
		039D119929D5E26300C93F46 /* EZAudioUtils.m in Sources */ = {isa = PBXBuildFile; fileRef = 039D119829D5E26300C93F46 /* EZAudioUtils.m */; };
		03A3E1552BEBDB2000E7E210 /* Throttler.swift in Sources */ = {isa = PBXBuildFile; fileRef = 03A3E1542BEBDB2000E7E210 /* Throttler.swift */; };
		03A8308D2B405F8E00112834 /* Sparkle in Frameworks */ = {isa = PBXBuildFile; productRef = 03A8308C2B405F8E00112834 /* Sparkle */; };
		03A830902B4073E700112834 /* AppCenterAnalytics in Frameworks */ = {isa = PBXBuildFile; productRef = 03A8308F2B4073E700112834 /* AppCenterAnalytics */; };
		03A830922B4073E700112834 /* AppCenterCrashes in Frameworks */ = {isa = PBXBuildFile; productRef = 03A830912B4073E700112834 /* AppCenterCrashes */; };
		03A830952B4076FC00112834 /* FirebaseAnalyticsSwift in Frameworks */ = {isa = PBXBuildFile; productRef = 03A830942B4076FC00112834 /* FirebaseAnalyticsSwift */; };
		03B022E629231FA6001C7E63 /* Assets.xcassets in Resources */ = {isa = PBXBuildFile; fileRef = 03B0221D29231FA6001C7E63 /* Assets.xcassets */; };
		03B022E729231FA6001C7E63 /* Main.storyboard in Resources */ = {isa = PBXBuildFile; fileRef = 03B0221F29231FA6001C7E63 /* Main.storyboard */; };
		03B022E829231FA6001C7E63 /* entry.m in Sources */ = {isa = PBXBuildFile; fileRef = 03B0222129231FA6001C7E63 /* entry.m */; };
		03B022E929231FA6001C7E63 /* AppDelegate.m in Sources */ = {isa = PBXBuildFile; fileRef = 03B0222329231FA6001C7E63 /* AppDelegate.m */; };
		03B022EC29231FA6001C7E63 /* baidu-translate-sign.js in Resources */ = {isa = PBXBuildFile; fileRef = 03B0222F29231FA6001C7E63 /* baidu-translate-sign.js */; };
		03B022F029231FA6001C7E63 /* google-translate-sign.js in Resources */ = {isa = PBXBuildFile; fileRef = 03B0223529231FA6001C7E63 /* google-translate-sign.js */; };
		03B022F529231FA6001C7E63 /* EZDetectManager.m in Sources */ = {isa = PBXBuildFile; fileRef = 03B0224429231FA6001C7E63 /* EZDetectManager.m */; };
		03B022FA29231FA6001C7E63 /* EZServiceTypes.m in Sources */ = {isa = PBXBuildFile; fileRef = 03B0224B29231FA6001C7E63 /* EZServiceTypes.m */; };
		03B022FD29231FA6001C7E63 /* EZFixedQueryWindow.m in Sources */ = {isa = PBXBuildFile; fileRef = 03B0225229231FA6001C7E63 /* EZFixedQueryWindow.m */; };
		03B022FE29231FA6001C7E63 /* EZBaseQueryViewController.m in Sources */ = {isa = PBXBuildFile; fileRef = 03B0225329231FA6001C7E63 /* EZBaseQueryViewController.m */; };
		03B0230129231FA6001C7E63 /* EZQueryView.m in Sources */ = {isa = PBXBuildFile; fileRef = 03B0225C29231FA6001C7E63 /* EZQueryView.m */; };
		03B0230229231FA6001C7E63 /* EZWordResultView.m in Sources */ = {isa = PBXBuildFile; fileRef = 03B0225F29231FA6001C7E63 /* EZWordResultView.m */; };
		03B0230329231FA6001C7E63 /* EZResultView.m in Sources */ = {isa = PBXBuildFile; fileRef = 03B0226229231FA6001C7E63 /* EZResultView.m */; };
		03B0230429231FA6001C7E63 /* EZHoverButton.m in Sources */ = {isa = PBXBuildFile; fileRef = 03B0226629231FA6001C7E63 /* EZHoverButton.m */; };
		03B0230529231FA6001C7E63 /* EZButton.m in Sources */ = {isa = PBXBuildFile; fileRef = 03B0226829231FA6001C7E63 /* EZButton.m */; };
		03B0230629231FA6001C7E63 /* EZLabel.m in Sources */ = {isa = PBXBuildFile; fileRef = 03B0226C29231FA6001C7E63 /* EZLabel.m */; };
		03B0230729231FA6001C7E63 /* EZCommonView.m in Sources */ = {isa = PBXBuildFile; fileRef = 03B0226E29231FA6001C7E63 /* EZCommonView.m */; };
		03B0231229231FA6001C7E63 /* NSObject+DarkMode.m in Sources */ = {isa = PBXBuildFile; fileRef = 03B0228729231FA6001C7E63 /* NSObject+DarkMode.m */; };
		03B0231329231FA6001C7E63 /* NSView+HiddenDebug.m in Sources */ = {isa = PBXBuildFile; fileRef = 03B0228A29231FA6001C7E63 /* NSView+HiddenDebug.m */; };
		03B0231429231FA6001C7E63 /* DarkModeManager.m in Sources */ = {isa = PBXBuildFile; fileRef = 03B0228C29231FA6001C7E63 /* DarkModeManager.m */; };
		03B0231529231FA6001C7E63 /* SnipWindow.m in Sources */ = {isa = PBXBuildFile; fileRef = 03B0229329231FA6001C7E63 /* SnipWindow.m */; };
		03B0231629231FA6001C7E63 /* SnipFocusView.m in Sources */ = {isa = PBXBuildFile; fileRef = 03B0229429231FA6001C7E63 /* SnipFocusView.m */; };
		03B0231729231FA6001C7E63 /* Snip.m in Sources */ = {isa = PBXBuildFile; fileRef = 03B0229529231FA6001C7E63 /* Snip.m */; };
		03B0231829231FA6001C7E63 /* SnipWindowController.m in Sources */ = {isa = PBXBuildFile; fileRef = 03B0229729231FA6001C7E63 /* SnipWindowController.m */; };
		03B0231929231FA6001C7E63 /* SnipViewController.m in Sources */ = {isa = PBXBuildFile; fileRef = 03B0229829231FA6001C7E63 /* SnipViewController.m */; };
		03B0232029231FA6001C7E63 /* NSWindow+MM.m in Sources */ = {isa = PBXBuildFile; fileRef = 03B022A829231FA6001C7E63 /* NSWindow+MM.m */; };
		03B0232129231FA6001C7E63 /* NSPasteboard+MM.m in Sources */ = {isa = PBXBuildFile; fileRef = 03B022AA29231FA6001C7E63 /* NSPasteboard+MM.m */; };
		03B0232229231FA6001C7E63 /* NSImage+MM.m in Sources */ = {isa = PBXBuildFile; fileRef = 03B022AB29231FA6001C7E63 /* NSImage+MM.m */; };
		03B0232329231FA6001C7E63 /* NSString+MM.m in Sources */ = {isa = PBXBuildFile; fileRef = 03B022AC29231FA6001C7E63 /* NSString+MM.m */; };
		03B0232429231FA6001C7E63 /* NSUserDefaults+MM.m in Sources */ = {isa = PBXBuildFile; fileRef = 03B022AD29231FA6001C7E63 /* NSUserDefaults+MM.m */; };
		03B0232529231FA6001C7E63 /* NSButton+MM.m in Sources */ = {isa = PBXBuildFile; fileRef = 03B022AE29231FA6001C7E63 /* NSButton+MM.m */; };
		03B0232629231FA6001C7E63 /* NSAttributedString+MM.m in Sources */ = {isa = PBXBuildFile; fileRef = 03B022B429231FA6001C7E63 /* NSAttributedString+MM.m */; };
		03B0232729231FA6001C7E63 /* NSColor+MM.m in Sources */ = {isa = PBXBuildFile; fileRef = 03B022B529231FA6001C7E63 /* NSColor+MM.m */; };
		03B0232829231FA6001C7E63 /* NSTextView+Height.m in Sources */ = {isa = PBXBuildFile; fileRef = 03B022BD29231FA6001C7E63 /* NSTextView+Height.m */; };
		03B0232929231FA6001C7E63 /* NSDictionary+MM.m in Sources */ = {isa = PBXBuildFile; fileRef = 03B022BE29231FA6001C7E63 /* NSDictionary+MM.m */; };
		03B0232A29231FA6001C7E63 /* NSColor+MyColors.m in Sources */ = {isa = PBXBuildFile; fileRef = 03B022C129231FA6001C7E63 /* NSColor+MyColors.m */; };
		03B0232B29231FA6001C7E63 /* NSMutableAttributedString+MM.m in Sources */ = {isa = PBXBuildFile; fileRef = 03B022C229231FA6001C7E63 /* NSMutableAttributedString+MM.m */; };
		03B0232C29231FA6001C7E63 /* NSView+MM.m in Sources */ = {isa = PBXBuildFile; fileRef = 03B022C329231FA6001C7E63 /* NSView+MM.m */; };
		03B0232D29231FA6001C7E63 /* NSArray+MM.m in Sources */ = {isa = PBXBuildFile; fileRef = 03B022C429231FA6001C7E63 /* NSArray+MM.m */; };
		03B0232E29231FA6001C7E63 /* MMCrashSignalExceptionHandler.m in Sources */ = {isa = PBXBuildFile; fileRef = 03B022C829231FA6001C7E63 /* MMCrashSignalExceptionHandler.m */; };
		03B0232F29231FA6001C7E63 /* MMCrashFileTool.m in Sources */ = {isa = PBXBuildFile; fileRef = 03B022CA29231FA6001C7E63 /* MMCrashFileTool.m */; };
		03B0233029231FA6001C7E63 /* MMCrashUncaughtExceptionHandler.m in Sources */ = {isa = PBXBuildFile; fileRef = 03B022CC29231FA6001C7E63 /* MMCrashUncaughtExceptionHandler.m */; };
		03B0233129231FA6001C7E63 /* MMCrash.m in Sources */ = {isa = PBXBuildFile; fileRef = 03B022CD29231FA6001C7E63 /* MMCrash.m */; };
		03B0233229231FA6001C7E63 /* MMLog.swift in Sources */ = {isa = PBXBuildFile; fileRef = 03B022D229231FA6001C7E63 /* MMLog.swift */; };
		03B0233329231FA6001C7E63 /* MMLog.m in Sources */ = {isa = PBXBuildFile; fileRef = 03B022D329231FA6001C7E63 /* MMLog.m */; };
		03B0233429231FA6001C7E63 /* MMConsoleLogFormatter.m in Sources */ = {isa = PBXBuildFile; fileRef = 03B022D429231FA6001C7E63 /* MMConsoleLogFormatter.m */; };
		03B0233529231FA6001C7E63 /* MMFileLogFormatter.m in Sources */ = {isa = PBXBuildFile; fileRef = 03B022D529231FA6001C7E63 /* MMFileLogFormatter.m */; };
		03B0233629231FA6001C7E63 /* MMEventMonitor.m in Sources */ = {isa = PBXBuildFile; fileRef = 03B022D729231FA6001C7E63 /* MMEventMonitor.m */; };
		03B0233729231FA6001C7E63 /* MMMake.m in Sources */ = {isa = PBXBuildFile; fileRef = 03B022D829231FA6001C7E63 /* MMMake.m */; };
		03B0233829231FA6001C7E63 /* MMOrderedDictionary.m in Sources */ = {isa = PBXBuildFile; fileRef = 03B022D929231FA6001C7E63 /* MMOrderedDictionary.m */; };
		03B0233929231FA6001C7E63 /* MMTool.m in Sources */ = {isa = PBXBuildFile; fileRef = 03B022DE29231FA6001C7E63 /* MMTool.m */; };
		03B3B8B22925D5B200168E8D /* EZPopButtonWindow.m in Sources */ = {isa = PBXBuildFile; fileRef = 03B3B8B12925D5B200168E8D /* EZPopButtonWindow.m */; };
		03B3B8B52925DD3D00168E8D /* EZPopButtonViewController.m in Sources */ = {isa = PBXBuildFile; fileRef = 03B3B8B42925DD3D00168E8D /* EZPopButtonViewController.m */; };
		03B63ABF2A86967800E155ED /* CoreServices.framework in Frameworks */ = {isa = PBXBuildFile; fileRef = 03B63ABE2A86967800E155ED /* CoreServices.framework */; };
		03BB2DE329F5772F00447EDD /* EZAudioButton.m in Sources */ = {isa = PBXBuildFile; fileRef = 03BB2DE229F5772F00447EDD /* EZAudioButton.m */; };
		03BB2DEB29F57DC000447EDD /* NSImage+EZSymbolmage.m in Sources */ = {isa = PBXBuildFile; fileRef = 03BB2DEA29F57DC000447EDD /* NSImage+EZSymbolmage.m */; };
		03BB2DEF29F59C8A00447EDD /* EZSymbolImageButton.m in Sources */ = {isa = PBXBuildFile; fileRef = 03BB2DEE29F59C8A00447EDD /* EZSymbolImageButton.m */; };
		03BB2DF329F6350200447EDD /* EZCopyButton.m in Sources */ = {isa = PBXBuildFile; fileRef = 03BB2DF229F6350200447EDD /* EZCopyButton.m */; };
		03BD281E29481C0400F5891A /* EZAudioPlayer.m in Sources */ = {isa = PBXBuildFile; fileRef = 03BD281D29481C0400F5891A /* EZAudioPlayer.m */; };
		03BD282229486CF200F5891A /* EZBlueTextButton.m in Sources */ = {isa = PBXBuildFile; fileRef = 03BD282129486CF200F5891A /* EZBlueTextButton.m */; };
		03BD2825294875AE00F5891A /* EZMyLabel.m in Sources */ = {isa = PBXBuildFile; fileRef = 03BD2824294875AE00F5891A /* EZMyLabel.m */; };
		03BDA7B82A26DA280079D04F /* XPMValuedArgument.m in Sources */ = {isa = PBXBuildFile; fileRef = 03BDA79F2A26DA280079D04F /* XPMValuedArgument.m */; };
		03BDA7B92A26DA280079D04F /* NSProcessInfo+XPMArgumentParser.m in Sources */ = {isa = PBXBuildFile; fileRef = 03BDA7A22A26DA280079D04F /* NSProcessInfo+XPMArgumentParser.m */; };
		03BDA7BA2A26DA280079D04F /* XPMMutableAttributedArray.m in Sources */ = {isa = PBXBuildFile; fileRef = 03BDA7A32A26DA280079D04F /* XPMMutableAttributedArray.m */; };
		03BDA7BB2A26DA280079D04F /* XPMArgsKonstants.m in Sources */ = {isa = PBXBuildFile; fileRef = 03BDA7A62A26DA280079D04F /* XPMArgsKonstants.m */; };
		03BDA7BC2A26DA280079D04F /* XPMArgumentSignature.m in Sources */ = {isa = PBXBuildFile; fileRef = 03BDA7A72A26DA280079D04F /* XPMArgumentSignature.m */; };
		03BDA7BD2A26DA280079D04F /* XPMArguments_Coalescer_Internal.m in Sources */ = {isa = PBXBuildFile; fileRef = 03BDA7A82A26DA280079D04F /* XPMArguments_Coalescer_Internal.m */; };
		03BDA7BE2A26DA280079D04F /* XPMCountedArgument.m in Sources */ = {isa = PBXBuildFile; fileRef = 03BDA7A92A26DA280079D04F /* XPMCountedArgument.m */; };
		03BDA7BF2A26DA280079D04F /* NSScanner+EscapedScanning.m in Sources */ = {isa = PBXBuildFile; fileRef = 03BDA7AA2A26DA280079D04F /* NSScanner+EscapedScanning.m */; };
		03BDA7C02A26DA280079D04F /* XPMArgumentPackage.m in Sources */ = {isa = PBXBuildFile; fileRef = 03BDA7AB2A26DA280079D04F /* XPMArgumentPackage.m */; };
		03BDA7C12A26DA280079D04F /* XPMArgumentParser.m in Sources */ = {isa = PBXBuildFile; fileRef = 03BDA7AD2A26DA280079D04F /* XPMArgumentParser.m */; };
		03BDA7C22A26DA280079D04F /* NSString+Indenter.m in Sources */ = {isa = PBXBuildFile; fileRef = 03BDA7AE2A26DA280079D04F /* NSString+Indenter.m */; };
		03BDA7C32A26DA280079D04F /* NSArray+XPMArgumentsNormalizer.m in Sources */ = {isa = PBXBuildFile; fileRef = 03BDA7AF2A26DA280079D04F /* NSArray+XPMArgumentsNormalizer.m */; };
		03BDA7C42A26DA280079D04F /* NSDictionary+RubyDescription.m in Sources */ = {isa = PBXBuildFile; fileRef = 03BDA7B12A26DA280079D04F /* NSDictionary+RubyDescription.m */; };
		03BE26EB2A24B2AF00FB7117 /* AppDelegate+EZURLScheme.m in Sources */ = {isa = PBXBuildFile; fileRef = 03BE26EA2A24B2AF00FB7117 /* AppDelegate+EZURLScheme.m */; };
		03BFBB652923998300C48725 /* black-white-icon@2x.png in Resources */ = {isa = PBXBuildFile; fileRef = 03BFBB632923998300C48725 /* black-white-icon@2x.png */; };
		03BFBB662923998300C48725 /* black-white-icon@3x.png in Resources */ = {isa = PBXBuildFile; fileRef = 03BFBB642923998300C48725 /* black-white-icon@3x.png */; };
		03BFBB7229239E9F00C48725 /* blue-white-icon@3x.png in Resources */ = {isa = PBXBuildFile; fileRef = 03BFBB7029239E9F00C48725 /* blue-white-icon@3x.png */; };
		03BFBB7329239E9F00C48725 /* blue-white-icon@2x.png in Resources */ = {isa = PBXBuildFile; fileRef = 03BFBB7129239E9F00C48725 /* blue-white-icon@2x.png */; };
		03BFBB772923A09B00C48725 /* white-blue-icon@2x.png in Resources */ = {isa = PBXBuildFile; fileRef = 03BFBB752923A09B00C48725 /* white-blue-icon@2x.png */; };
		03BFBB782923A09B00C48725 /* white-blue-icon@3x.png in Resources */ = {isa = PBXBuildFile; fileRef = 03BFBB762923A09B00C48725 /* white-blue-icon@3x.png */; };
		03BFBB7C2923A1D900C48725 /* cyan-white-icon@3x.png in Resources */ = {isa = PBXBuildFile; fileRef = 03BFBB7A2923A1D900C48725 /* cyan-white-icon@3x.png */; };
		03BFBB7D2923A1D900C48725 /* cyan-white-icon@2x.png in Resources */ = {isa = PBXBuildFile; fileRef = 03BFBB7B2923A1D900C48725 /* cyan-white-icon@2x.png */; };
		03BFBB802923A2FA00C48725 /* white-black-icon@2x.png in Resources */ = {isa = PBXBuildFile; fileRef = 03BFBB7E2923A2FA00C48725 /* white-black-icon@2x.png */; };
		03BFBB812923A2FA00C48725 /* white-black-icon@3x.png in Resources */ = {isa = PBXBuildFile; fileRef = 03BFBB7F2923A2FA00C48725 /* white-black-icon@3x.png */; };
		03BFFC68295F4B87004E033E /* EZYoudaoDictModel.m in Sources */ = {isa = PBXBuildFile; fileRef = 03BFFC67295F4B87004E033E /* EZYoudaoDictModel.m */; };
		03BFFC6E295FE59C004E033E /* EZQueryResult+EZYoudaoDictModel.m in Sources */ = {isa = PBXBuildFile; fileRef = 03BFFC6D295FE59C004E033E /* EZQueryResult+EZYoudaoDictModel.m */; };
		03BFFC7129612E10004E033E /* NSString+EZConvenience.m in Sources */ = {isa = PBXBuildFile; fileRef = 03BFFC7029612E10004E033E /* NSString+EZConvenience.m */; };
		03CAB9552ADBF0FF00DA94A3 /* EZSystemUtility.m in Sources */ = {isa = PBXBuildFile; fileRef = 03CAB9542ADBF0FF00DA94A3 /* EZSystemUtility.m */; };
		03CF27FE2B3DA7D500E19B57 /* Realm in Frameworks */ = {isa = PBXBuildFile; productRef = 03CF27FD2B3DA7D500E19B57 /* Realm */; };
		03CF28002B3DA7D500E19B57 /* RealmSwift in Frameworks */ = {isa = PBXBuildFile; productRef = 03CF27FF2B3DA7D500E19B57 /* RealmSwift */; };
		03CF88632B137F650030C199 /* Array+Convenience.swift in Sources */ = {isa = PBXBuildFile; fileRef = 03CF88622B137F650030C199 /* Array+Convenience.swift */; };
		03D0434E292886D200E7559E /* EZMiniQueryWindow.m in Sources */ = {isa = PBXBuildFile; fileRef = 03D0434D292886D200E7559E /* EZMiniQueryWindow.m */; };
		03D043522928935300E7559E /* EZMainQueryWindow.m in Sources */ = {isa = PBXBuildFile; fileRef = 03D043512928935300E7559E /* EZMainQueryWindow.m */; };
		03D043562928940500E7559E /* EZBaseQueryWindow.m in Sources */ = {isa = PBXBuildFile; fileRef = 03D043552928940500E7559E /* EZBaseQueryWindow.m */; };
		03D0435A2928C4C800E7559E /* EZWindowManager.m in Sources */ = {isa = PBXBuildFile; fileRef = 03D043592928C4C800E7559E /* EZWindowManager.m */; };
		03D1C8782952B1CD00F2C7BD /* GoogleService-Info.plist in Resources */ = {isa = PBXBuildFile; fileRef = 03D1C8772952B1CD00F2C7BD /* GoogleService-Info.plist */; };
		03D1C8792952B1CD00F2C7BD /* GoogleService-Info.plist in Resources */ = {isa = PBXBuildFile; fileRef = 03D1C8772952B1CD00F2C7BD /* GoogleService-Info.plist */; };
		03D2A3DF29F42B290035CED4 /* bd.js in Resources */ = {isa = PBXBuildFile; fileRef = 03D2A3DE29F42B280035CED4 /* bd.js */; };
		03D2A3E329F4C6F50035CED4 /* EZNetworkManager.m in Sources */ = {isa = PBXBuildFile; fileRef = 03D2A3E229F4C6F50035CED4 /* EZNetworkManager.m */; };
		03D35DAA2AA6C49B00B023FE /* NSString+EZRegex.m in Sources */ = {isa = PBXBuildFile; fileRef = 03D35DA92AA6C49B00B023FE /* NSString+EZRegex.m */; };
		03D5FCFF2A5EF4E400AD26BE /* EZDeviceSystemInfo.m in Sources */ = {isa = PBXBuildFile; fileRef = 03D5FCFE2A5EF4E400AD26BE /* EZDeviceSystemInfo.m */; };
		03D8A65C2A433B4100D9A968 /* EZConfiguration+EZUserData.m in Sources */ = {isa = PBXBuildFile; fileRef = 03D8A65B2A433B4100D9A968 /* EZConfiguration+EZUserData.m */; };
		03D8B26E292DBD2000D5A811 /* EZCoordinateUtils.m in Sources */ = {isa = PBXBuildFile; fileRef = 03D8B26D292DBD2000D5A811 /* EZCoordinateUtils.m */; };
		03DC38C1292CC97900922CB2 /* EZServiceInfo.m in Sources */ = {isa = PBXBuildFile; fileRef = 03DC38C0292CC97900922CB2 /* EZServiceInfo.m */; };
		03DC7C5E2A3ABE28000BF7C9 /* EZConstKey.m in Sources */ = {isa = PBXBuildFile; fileRef = 03DC7C5D2A3ABE28000BF7C9 /* EZConstKey.m */; };
		03DC7C662A3CA465000BF7C9 /* HWSegmentedControl.m in Sources */ = {isa = PBXBuildFile; fileRef = 03DC7C652A3CA465000BF7C9 /* HWSegmentedControl.m */; };
		03E02A222924E77100A10260 /* EZMenuItemManager.m in Sources */ = {isa = PBXBuildFile; fileRef = 03E02A212924E77100A10260 /* EZMenuItemManager.m */; };
		03E02A2629250D1D00A10260 /* EZEventMonitor.m in Sources */ = {isa = PBXBuildFile; fileRef = 03E02A2529250D1D00A10260 /* EZEventMonitor.m */; };
		03E2BF752A298F2B00E010F3 /* NSString+EZUtils.m in Sources */ = {isa = PBXBuildFile; fileRef = 03E2BF742A298F2B00E010F3 /* NSString+EZUtils.m */; };
		03E3E7C22ADE318800812C84 /* EZQueryMenuTextView.m in Sources */ = {isa = PBXBuildFile; fileRef = 03E3E7C12ADE318800812C84 /* EZQueryMenuTextView.m */; };
		03F0DB382953428300EBF9C1 /* EZLog.m in Sources */ = {isa = PBXBuildFile; fileRef = 03F0DB372953428300EBF9C1 /* EZLog.m */; };
		03F14A3B2956016B00CB7379 /* EZVolcanoTranslate.m in Sources */ = {isa = PBXBuildFile; fileRef = 03F14A3A2956016B00CB7379 /* EZVolcanoTranslate.m */; };
		03F639952AA6CFBB009B9914 /* EZBingConfig.m in Sources */ = {isa = PBXBuildFile; fileRef = 03F639942AA6CFBB009B9914 /* EZBingConfig.m */; };
		03FB3EDD2B1B405B004C3238 /* TencentSigning.swift in Sources */ = {isa = PBXBuildFile; fileRef = 03FB3EDC2B1B405B004C3238 /* TencentSigning.swift */; };
		03FD68BB2B1DC59600FD388E /* CryptoSwift in Frameworks */ = {isa = PBXBuildFile; productRef = 03FD68BA2B1DC59600FD388E /* CryptoSwift */; };
		03FD68BE2B1E151A00FD388E /* String+EncryptAES.swift in Sources */ = {isa = PBXBuildFile; fileRef = 03FD68BD2B1E151A00FD388E /* String+EncryptAES.swift */; };
		0A057D6D2B499A000025C51D /* ServiceTab.swift in Sources */ = {isa = PBXBuildFile; fileRef = 0A057D6C2B499A000025C51D /* ServiceTab.swift */; };
		0A2A05A62B59757100EEA142 /* Bundle+AppInfo.swift in Sources */ = {isa = PBXBuildFile; fileRef = 0A2A05A52B59757100EEA142 /* Bundle+AppInfo.swift */; };
		0A2BA9602B49A989002872A4 /* Binding+DidSet.swift in Sources */ = {isa = PBXBuildFile; fileRef = 0A2BA95F2B49A989002872A4 /* Binding+DidSet.swift */; };
		0A2BA9642B4A3CCD002872A4 /* Notification+Name.swift in Sources */ = {isa = PBXBuildFile; fileRef = 0A2BA9632B4A3CCD002872A4 /* Notification+Name.swift */; };
		0A318F3B2B8CCCCD0005EF77 /* CustomOpenAIService+ConfigurableService.swift in Sources */ = {isa = PBXBuildFile; fileRef = 0A318F3A2B8CCCCD0005EF77 /* CustomOpenAIService+ConfigurableService.swift */; };
		0A8685C82B552A590022534F /* DisabledAppTab.swift in Sources */ = {isa = PBXBuildFile; fileRef = 0A8685C72B552A590022534F /* DisabledAppTab.swift */; };
		0A9AFBAB2B7F8D7E0064C9A8 /* CustomOpenAIService.swift in Sources */ = {isa = PBXBuildFile; fileRef = 0A9AFBAA2B7F8D7E0064C9A8 /* CustomOpenAIService.swift */; };
		0AC11B222B4D16A500F07198 /* WindowAccessor.swift in Sources */ = {isa = PBXBuildFile; fileRef = 0AC11B212B4D16A500F07198 /* WindowAccessor.swift */; };
		0AC11B242B4E46B300F07198 /* TapHandlerView.swift in Sources */ = {isa = PBXBuildFile; fileRef = 0AC11B232B4E46B300F07198 /* TapHandlerView.swift */; };
		0AC8A8352B6641A7006DA5CC /* TencentService+ConfigurableService.swift in Sources */ = {isa = PBXBuildFile; fileRef = 0AC8A8342B6641A7006DA5CC /* TencentService+ConfigurableService.swift */; };
		0AC8A8372B6659A8006DA5CC /* NiuTransTranslate+ConfigurableService.swift in Sources */ = {isa = PBXBuildFile; fileRef = 0AC8A8362B6659A8006DA5CC /* NiuTransTranslate+ConfigurableService.swift */; };
		0AC8A8392B666F07006DA5CC /* CaiyunService+ConfigurableService.swift in Sources */ = {isa = PBXBuildFile; fileRef = 0AC8A8382B666F07006DA5CC /* CaiyunService+ConfigurableService.swift */; };
		0AC8A83B2B6682D4006DA5CC /* AliService+ConfigurableService.swift in Sources */ = {isa = PBXBuildFile; fileRef = 0AC8A83A2B6682D4006DA5CC /* AliService+ConfigurableService.swift */; };
		0AC8A83D2B6685EE006DA5CC /* SecureTextField.swift in Sources */ = {isa = PBXBuildFile; fileRef = 0AC8A83C2B6685EE006DA5CC /* SecureTextField.swift */; };
		0AC8A83F2B689E68006DA5CC /* ServiceSecretConfigreValidatable.swift in Sources */ = {isa = PBXBuildFile; fileRef = 0AC8A83E2B689E68006DA5CC /* ServiceSecretConfigreValidatable.swift */; };
		0AC8A8412B695480006DA5CC /* DeepLTranslate+ConfigurableService.swift in Sources */ = {isa = PBXBuildFile; fileRef = 0AC8A8402B695480006DA5CC /* DeepLTranslate+ConfigurableService.swift */; };
		0AC8A8432B6957B0006DA5CC /* BingService+ConfigurableService.swift in Sources */ = {isa = PBXBuildFile; fileRef = 0AC8A8422B6957B0006DA5CC /* BingService+ConfigurableService.swift */; };
		0AC8A8452B6A4D97006DA5CC /* ServiceConfigurationCells.swift in Sources */ = {isa = PBXBuildFile; fileRef = 0AC8A8442B6A4D97006DA5CC /* ServiceConfigurationCells.swift */; };
		0AC8A8472B6A4E3F006DA5CC /* ServiceConfigurationSecretSectionView.swift in Sources */ = {isa = PBXBuildFile; fileRef = 0AC8A8462B6A4E3F006DA5CC /* ServiceConfigurationSecretSectionView.swift */; };
		0AC8A84B2B6A629D006DA5CC /* GeminiService+ConfigurableService.swift in Sources */ = {isa = PBXBuildFile; fileRef = 0AC8A84A2B6A629D006DA5CC /* GeminiService+ConfigurableService.swift */; };
		0AC8A84F2B6DFDD4006DA5CC /* SettingsAccess in Frameworks */ = {isa = PBXBuildFile; productRef = 0AC8A84E2B6DFDD4006DA5CC /* SettingsAccess */; };
		17BCAEF72B0DFF9000A7D372 /* EZNiuTransTranslateResponse.m in Sources */ = {isa = PBXBuildFile; fileRef = 17BCAEF52B0DFF9000A7D372 /* EZNiuTransTranslateResponse.m */; };
		17BCAEF82B0DFF9000A7D372 /* EZNiuTransTranslate.m in Sources */ = {isa = PBXBuildFile; fileRef = 17BCAEF62B0DFF9000A7D372 /* EZNiuTransTranslate.m */; };
		2721E4D02AFE920700A059AC /* Alamofire in Frameworks */ = {isa = PBXBuildFile; productRef = 2721E4CF2AFE920700A059AC /* Alamofire */; };
		2746AEC12AF95138005FE0A1 /* CaiyunService.swift in Sources */ = {isa = PBXBuildFile; fileRef = 2746AEC02AF95138005FE0A1 /* CaiyunService.swift */; };
		276742082B3DC230002A2C75 /* PrivacyTab.swift in Sources */ = {isa = PBXBuildFile; fileRef = 276742042B3DC230002A2C75 /* PrivacyTab.swift */; };
		276742092B3DC230002A2C75 /* AboutTab.swift in Sources */ = {isa = PBXBuildFile; fileRef = 276742052B3DC230002A2C75 /* AboutTab.swift */; };
		278322602B0FB0EA0026644C /* CaiyunResponse.swift in Sources */ = {isa = PBXBuildFile; fileRef = 2783225F2B0FB0EA0026644C /* CaiyunResponse.swift */; };
		278322622B0FB8EF0026644C /* CaiyunTranslateType.swift in Sources */ = {isa = PBXBuildFile; fileRef = 278322612B0FB8EF0026644C /* CaiyunTranslateType.swift */; };
		278540342B3DE04F004E9488 /* GeneralTab.swift in Sources */ = {isa = PBXBuildFile; fileRef = 278540332B3DE04F004E9488 /* GeneralTab.swift */; };
		27FE95272B3DC55F000AD654 /* EasydictApp.swift in Sources */ = {isa = PBXBuildFile; fileRef = 27FE95262B3DC55F000AD654 /* EasydictApp.swift */; };
		27FE98092B3DD536000AD654 /* SettingView.swift in Sources */ = {isa = PBXBuildFile; fileRef = 27FE98082B3DD536000AD654 /* SettingView.swift */; };
		27FE980B2B3DD5D1000AD654 /* MenuItemView.swift in Sources */ = {isa = PBXBuildFile; fileRef = 27FE980A2B3DD5D1000AD654 /* MenuItemView.swift */; };
		6220AD5B2A82812300BBFB52 /* EZBingService.m in Sources */ = {isa = PBXBuildFile; fileRef = 6220AD5A2A82812300BBFB52 /* EZBingService.m */; };
		6295DE312A84D82E006145F4 /* EZBingTranslateModel.m in Sources */ = {isa = PBXBuildFile; fileRef = 6295DE302A84D82E006145F4 /* EZBingTranslateModel.m */; };
		6295DE342A84EF76006145F4 /* EZBingLookupModel.m in Sources */ = {isa = PBXBuildFile; fileRef = 6295DE332A84EF76006145F4 /* EZBingLookupModel.m */; };
		62A2D03F2A82967F007EEB01 /* EZBingRequest.m in Sources */ = {isa = PBXBuildFile; fileRef = 62A2D03E2A82967F007EEB01 /* EZBingRequest.m */; };
		62E2BF4A2B4082BA00E42D38 /* AliService.swift in Sources */ = {isa = PBXBuildFile; fileRef = 62E2BF472B4082BA00E42D38 /* AliService.swift */; };
		62E2BF4B2B4082BA00E42D38 /* AliResponse.swift in Sources */ = {isa = PBXBuildFile; fileRef = 62E2BF482B4082BA00E42D38 /* AliResponse.swift */; };
		62E2BF4C2B4082BA00E42D38 /* AliTranslateType.swift in Sources */ = {isa = PBXBuildFile; fileRef = 62E2BF492B4082BA00E42D38 /* AliTranslateType.swift */; };
		62ED29A22B15F1F500901F51 /* EZWrapView.m in Sources */ = {isa = PBXBuildFile; fileRef = 62ED29A12B15F1F500901F51 /* EZWrapView.m */; };
		6A8C988E2BAC88B500DB835A /* LanguageState.swift in Sources */ = {isa = PBXBuildFile; fileRef = 6A8C988C2BAC88B500DB835A /* LanguageState.swift */; };
		6A8C988F2BAC88B500DB835A /* I18nHelper.swift in Sources */ = {isa = PBXBuildFile; fileRef = 6A8C988D2BAC88B500DB835A /* I18nHelper.swift */; };
		6A8C98952BAE841600DB835A /* LocalizedBundle.swift in Sources */ = {isa = PBXBuildFile; fileRef = 6A8C98942BAE841600DB835A /* LocalizedBundle.swift */; };
		6ADED1552BAE8809004A15BE /* NSBundle+Localization.m in Sources */ = {isa = PBXBuildFile; fileRef = 6ADED1542BAE8809004A15BE /* NSBundle+Localization.m */; };
		960835502B6791F200C6A931 /* Shortcut+Validator.swift in Sources */ = {isa = PBXBuildFile; fileRef = 9608354F2B6791F200C6A931 /* Shortcut+Validator.swift */; };
		96099AE22B5D40330055C4DD /* ShortcutTab.swift in Sources */ = {isa = PBXBuildFile; fileRef = 96099AE12B5D40330055C4DD /* ShortcutTab.swift */; };
		9627F9382B59956800B1E999 /* GlobalShortcutSetting.swift in Sources */ = {isa = PBXBuildFile; fileRef = 9627F9352B59956800B1E999 /* GlobalShortcutSetting.swift */; };
		9627F9392B59956800B1E999 /* KeyHolderWrapper.swift in Sources */ = {isa = PBXBuildFile; fileRef = 9627F9362B59956800B1E999 /* KeyHolderWrapper.swift */; };
		962B9ACE2BFA03270080F4D4 /* EZAppModel.m in Sources */ = {isa = PBXBuildFile; fileRef = 962B9ACD2BFA03270080F4D4 /* EZAppModel.m */; };
		9643D9392B6F49E0000FBEA6 /* AppShortcutSetting.swift in Sources */ = {isa = PBXBuildFile; fileRef = 9643D9382B6F49E0000FBEA6 /* AppShortcutSetting.swift */; };
		9643D93D2B6F829C000FBEA6 /* MainMenuCommand.swift in Sources */ = {isa = PBXBuildFile; fileRef = 9643D93C2B6F829C000FBEA6 /* MainMenuCommand.swift */; };
		9643D9402B6FC426000FBEA6 /* MainMenuShortcutCommand.swift in Sources */ = {isa = PBXBuildFile; fileRef = 9643D93F2B6FC426000FBEA6 /* MainMenuShortcutCommand.swift */; };
		9643D9422B6FE4AF000FBEA6 /* Shortcut+Bind.swift in Sources */ = {isa = PBXBuildFile; fileRef = 9643D9412B6FE4AF000FBEA6 /* Shortcut+Bind.swift */; };
		9643D9442B6FEF5F000FBEA6 /* Shortcut+Default.swift in Sources */ = {isa = PBXBuildFile; fileRef = 9643D9432B6FEF5F000FBEA6 /* Shortcut+Default.swift */; };
		9643D9462B71D103000FBEA6 /* KeyHolderRowView.swift in Sources */ = {isa = PBXBuildFile; fileRef = 9643D9452B71D103000FBEA6 /* KeyHolderRowView.swift */; };
		9643D94A2B71EABE000FBEA6 /* KeyHolderAlterView.swift in Sources */ = {isa = PBXBuildFile; fileRef = 9643D9492B71EABE000FBEA6 /* KeyHolderAlterView.swift */; };
		9643D94C2B71F74D000FBEA6 /* MainMenuShortcutCommandItem.swift in Sources */ = {isa = PBXBuildFile; fileRef = 9643D94B2B71F74D000FBEA6 /* MainMenuShortcutCommandItem.swift */; };
		9643D9562B73B3CD000FBEA6 /* Shortcut+Menu.swift in Sources */ = {isa = PBXBuildFile; fileRef = 9643D9552B73B3CD000FBEA6 /* Shortcut+Menu.swift */; };
		967712EA2B5B913600105E0F /* KeyHolder in Frameworks */ = {isa = PBXBuildFile; productRef = 967712E92B5B913600105E0F /* KeyHolder */; };
		967712EE2B5B943400105E0F /* Shortcut.swift in Sources */ = {isa = PBXBuildFile; fileRef = 967712ED2B5B943400105E0F /* Shortcut.swift */; };
		96DFEB832B82588000F5C7EF /* EZTableTipsCell.m in Sources */ = {isa = PBXBuildFile; fileRef = 96DFEB822B82588000F5C7EF /* EZTableTipsCell.m */; };
		A0B65CA0F31AC8ECFB8347CC /* Pods_EasydictTests.framework in Frameworks */ = {isa = PBXBuildFile; fileRef = 378E73A7EA8FC8FB9C975A63 /* Pods_EasydictTests.framework */; };
		B87AC7E36367075BA5D13234 /* Pods_Easydict.framework in Frameworks */ = {isa = PBXBuildFile; fileRef = 6372B33DFF803C7096A82250 /* Pods_Easydict.framework */; };
		C415C0AD2B450D4800A9D231 /* GeminiService.swift in Sources */ = {isa = PBXBuildFile; fileRef = C415C0AC2B450D4800A9D231 /* GeminiService.swift */; };
		C490BF722BE910B70021E40A /* AdvancedTabItemView.swift in Sources */ = {isa = PBXBuildFile; fileRef = C490BF712BE910B70021E40A /* AdvancedTabItemView.swift */; };
		C4BFDD7A2BE61F550094026B /* Vortex in Frameworks */ = {isa = PBXBuildFile; productRef = C4BFDD792BE61F550094026B /* Vortex */; };
		C4DD01E92B12B3C80025EE8E /* TencentService.swift in Sources */ = {isa = PBXBuildFile; fileRef = C4DD01E82B12B3C80025EE8E /* TencentService.swift */; };
		C4DD01EB2B12BA250025EE8E /* TencentResponse.swift in Sources */ = {isa = PBXBuildFile; fileRef = C4DD01EA2B12BA250025EE8E /* TencentResponse.swift */; };
		C4DD01ED2B12BE9B0025EE8E /* TencentTranslateType.swift in Sources */ = {isa = PBXBuildFile; fileRef = C4DD01EC2B12BE9B0025EE8E /* TencentTranslateType.swift */; };
		C4DE3D6D2AC00EB500C2B85D /* Localizable.xcstrings in Resources */ = {isa = PBXBuildFile; fileRef = C4DE3D6C2AC00EB500C2B85D /* Localizable.xcstrings */; };
		C98CAE75239F4619005F7DCA /* EasydictHelper.app in CopyFiles */ = {isa = PBXBuildFile; fileRef = C90BE309239F38EB00ADE88B /* EasydictHelper.app */; settings = {ATTRIBUTES = (RemoveHeadersOnCopy, ); }; };
		DC3C643F2B187119008EEDD8 /* ChangeFontSizeView.swift in Sources */ = {isa = PBXBuildFile; fileRef = DC3C643E2B187119008EEDD8 /* ChangeFontSizeView.swift */; };
		DC46DF802B4417B900DEAE3E /* Configuration.swift in Sources */ = {isa = PBXBuildFile; fileRef = DC46DF7F2B4417B900DEAE3E /* Configuration.swift */; };
		DC6D9C872B352EBC0055EFFC /* FontSizeHintView.swift in Sources */ = {isa = PBXBuildFile; fileRef = DC6D9C862B352EBC0055EFFC /* FontSizeHintView.swift */; };
		DC6D9C892B3969510055EFFC /* Appearance.swift in Sources */ = {isa = PBXBuildFile; fileRef = DC6D9C882B3969510055EFFC /* Appearance.swift */; };
		DCF176F22B57CED700CA6026 /* Configuration+UserData.swift in Sources */ = {isa = PBXBuildFile; fileRef = DCF176F12B57CED700CA6026 /* Configuration+UserData.swift */; };
		EA1013442B5DBDB1005E43F9 /* KeyCombo+Defaults.Serializable.swift in Sources */ = {isa = PBXBuildFile; fileRef = EA1013432B5DBDB1005E43F9 /* KeyCombo+Defaults.Serializable.swift */; };
		EA3B81F92B5254AA004C0E8B /* Configuration+Defaults.swift in Sources */ = {isa = PBXBuildFile; fileRef = EA3B81F82B5254AA004C0E8B /* Configuration+Defaults.swift */; };
		EA3B81FC2B52555C004C0E8B /* Defaults in Frameworks */ = {isa = PBXBuildFile; productRef = EA3B81FB2B52555C004C0E8B /* Defaults */; };
		EA9943E32B534C3300EE7B97 /* TTSServiceType.swift in Sources */ = {isa = PBXBuildFile; fileRef = EA9943E22B534C3300EE7B97 /* TTSServiceType.swift */; };
		EA9943E82B534D8900EE7B97 /* LanguageDetectOptimizeExtensions.swift in Sources */ = {isa = PBXBuildFile; fileRef = EA9943E72B534D8900EE7B97 /* LanguageDetectOptimizeExtensions.swift */; };
		EA9943EE2B5353AB00EE7B97 /* WindowTypeExtensions.swift in Sources */ = {isa = PBXBuildFile; fileRef = EA9943ED2B5353AB00EE7B97 /* WindowTypeExtensions.swift */; };
		EA9943F02B5354C400EE7B97 /* ShowWindowPositionExtensions.swift in Sources */ = {isa = PBXBuildFile; fileRef = EA9943EF2B5354C400EE7B97 /* ShowWindowPositionExtensions.swift */; };
		EA9943F22B5358BF00EE7B97 /* LanguageExtensions.swift in Sources */ = {isa = PBXBuildFile; fileRef = EA9943F12B5358BF00EE7B97 /* LanguageExtensions.swift */; };
		EAE3D3502B62E9DE001EE3E3 /* GlobalContext.swift in Sources */ = {isa = PBXBuildFile; fileRef = EAE3D34F2B62E9DE001EE3E3 /* GlobalContext.swift */; };
		EAED41EC2B54AA920005FE0A /* ServiceConfigurationSection.swift in Sources */ = {isa = PBXBuildFile; fileRef = EAED41EB2B54AA920005FE0A /* ServiceConfigurationSection.swift */; };
		EAED41EF2B54B1430005FE0A /* ConfigurableService.swift in Sources */ = {isa = PBXBuildFile; fileRef = EAED41EE2B54B1430005FE0A /* ConfigurableService.swift */; };
		EAED41F22B54B39D0005FE0A /* OpenAIService+ConfigurableService.swift in Sources */ = {isa = PBXBuildFile; fileRef = EAED41F12B54B39D0005FE0A /* OpenAIService+ConfigurableService.swift */; };
/* End PBXBuildFile section */

/* Begin PBXContainerItemProxy section */
		03022F322B370B7100B63209 /* PBXContainerItemProxy */ = {
			isa = PBXContainerItemProxy;
			containerPortal = C99EEB102385796700FEE666 /* Project object */;
			proxyType = 1;
			remoteGlobalIDString = C99EEB172385796700FEE666;
			remoteInfo = Easydict;
		};
		0313F8712AD5577400A5CFB0 /* PBXContainerItemProxy */ = {
			isa = PBXContainerItemProxy;
			containerPortal = C99EEB102385796700FEE666 /* Project object */;
			proxyType = 1;
			remoteGlobalIDString = C99EEB172385796700FEE666;
			remoteInfo = Easydict;
		};
/* End PBXContainerItemProxy section */

/* Begin PBXCopyFilesBuildPhase section */
		C98CAE74239F45DA005F7DCA /* CopyFiles */ = {
			isa = PBXCopyFilesBuildPhase;
			buildActionMask = 2147483647;
			dstPath = Contents/Library/LoginItems;
			dstSubfolderSpec = 1;
			files = (
				C98CAE75239F4619005F7DCA /* EasydictHelper.app in CopyFiles */,
			);
			runOnlyForDeploymentPostprocessing = 0;
		};
/* End PBXCopyFilesBuildPhase section */

/* Begin PBXFileReference section */
		03008B2529408BF50062B821 /* NSObject+EZDarkMode.h */ = {isa = PBXFileReference; lastKnownFileType = sourcecode.c.h; path = "NSObject+EZDarkMode.h"; sourceTree = "<group>"; };
		03008B2629408BF50062B821 /* NSObject+EZDarkMode.m */ = {isa = PBXFileReference; lastKnownFileType = sourcecode.c.objc; path = "NSObject+EZDarkMode.m"; sourceTree = "<group>"; };
		03008B292940D3230062B821 /* EZDeepLTranslate.h */ = {isa = PBXFileReference; lastKnownFileType = sourcecode.c.h; path = EZDeepLTranslate.h; sourceTree = "<group>"; };
		03008B2A2940D3230062B821 /* EZDeepLTranslate.m */ = {isa = PBXFileReference; lastKnownFileType = sourcecode.c.objc; path = EZDeepLTranslate.m; sourceTree = "<group>"; };
		03008B2C2941956D0062B821 /* EZURLSchemeHandler.h */ = {isa = PBXFileReference; lastKnownFileType = sourcecode.c.h; path = EZURLSchemeHandler.h; sourceTree = "<group>"; };
		03008B2D2941956D0062B821 /* EZURLSchemeHandler.m */ = {isa = PBXFileReference; lastKnownFileType = sourcecode.c.objc; path = EZURLSchemeHandler.m; sourceTree = "<group>"; };
		03008B3D29444B0A0062B821 /* NSView+EZAnimatedHidden.h */ = {isa = PBXFileReference; lastKnownFileType = sourcecode.c.h; path = "NSView+EZAnimatedHidden.h"; sourceTree = "<group>"; };
		03008B3E29444B0A0062B821 /* NSView+EZAnimatedHidden.m */ = {isa = PBXFileReference; lastKnownFileType = sourcecode.c.objc; path = "NSView+EZAnimatedHidden.m"; sourceTree = "<group>"; };
		03022F2E2B370B7100B63209 /* EasydictSwiftTests.xctest */ = {isa = PBXFileReference; explicitFileType = wrapper.cfbundle; includeInIndex = 0; path = EasydictSwiftTests.xctest; sourceTree = BUILT_PRODUCTS_DIR; };
		03022F302B370B7100B63209 /* EasydictSwiftTests.swift */ = {isa = PBXFileReference; lastKnownFileType = sourcecode.swift; path = EasydictSwiftTests.swift; sourceTree = "<group>"; };
		03022F372B370BE300B63209 /* EasydictSwiftTests-Bridging-Header.h */ = {isa = PBXFileReference; lastKnownFileType = sourcecode.c.h; path = "EasydictSwiftTests-Bridging-Header.h"; sourceTree = "<group>"; };
		030570E02ADB919900C9905E /* EZAppleScriptManager.h */ = {isa = PBXFileReference; lastKnownFileType = sourcecode.c.h; path = EZAppleScriptManager.h; sourceTree = "<group>"; };
		030570E12ADB919900C9905E /* EZAppleScriptManager.m */ = {isa = PBXFileReference; lastKnownFileType = sourcecode.c.objc; path = EZAppleScriptManager.m; sourceTree = "<group>"; };
		0309E1EB292B439A00AFB76A /* EZTextView.h */ = {isa = PBXFileReference; lastKnownFileType = sourcecode.c.h; path = EZTextView.h; sourceTree = "<group>"; };
		0309E1EC292B439A00AFB76A /* EZTextView.m */ = {isa = PBXFileReference; lastKnownFileType = sourcecode.c.objc; path = EZTextView.m; sourceTree = "<group>"; };
		0309E1EE292B4A5E00AFB76A /* NSView+EZGetViewController.h */ = {isa = PBXFileReference; lastKnownFileType = sourcecode.c.h; path = "NSView+EZGetViewController.h"; sourceTree = "<group>"; };
		0309E1EF292B4A5E00AFB76A /* NSView+EZGetViewController.m */ = {isa = PBXFileReference; lastKnownFileType = sourcecode.c.objc; path = "NSView+EZGetViewController.m"; sourceTree = "<group>"; };
		0309E1F2292BD6A100AFB76A /* EZQueryModel.h */ = {isa = PBXFileReference; lastKnownFileType = sourcecode.c.h; path = EZQueryModel.h; sourceTree = "<group>"; };
		0309E1F3292BD6A100AFB76A /* EZQueryModel.m */ = {isa = PBXFileReference; lastKnownFileType = sourcecode.c.objc; path = EZQueryModel.m; sourceTree = "<group>"; };
		030DB2602B56CC6500E27DEA /* BingLanguageVoice.swift */ = {isa = PBXFileReference; fileEncoding = 4; lastKnownFileType = sourcecode.swift; path = BingLanguageVoice.swift; sourceTree = "<group>"; };
		0310C8262A94EFA100B1D81E /* apple-dictionary.html */ = {isa = PBXFileReference; lastKnownFileType = text.html; path = "apple-dictionary.html"; sourceTree = "<group>"; };
		0313F86D2AD5577400A5CFB0 /* EasydictTests.xctest */ = {isa = PBXFileReference; explicitFileType = wrapper.cfbundle; includeInIndex = 0; path = EasydictTests.xctest; sourceTree = BUILT_PRODUCTS_DIR; };
		0313F86F2AD5577400A5CFB0 /* EasydictTests.m */ = {isa = PBXFileReference; lastKnownFileType = sourcecode.c.objc; path = EasydictTests.m; sourceTree = "<group>"; };
		031DBD782AE01E130071CF85 /* easydict */ = {isa = PBXFileReference; fileEncoding = 4; lastKnownFileType = text.script.sh; path = easydict; sourceTree = "<group>"; };
		0320C5862B29F35700861B3D /* QueryServiceRecord.swift */ = {isa = PBXFileReference; lastKnownFileType = sourcecode.swift; path = QueryServiceRecord.swift; sourceTree = "<group>"; };
		03247E342968158B00AFCD67 /* EZScriptExecutor.h */ = {isa = PBXFileReference; lastKnownFileType = sourcecode.c.h; path = EZScriptExecutor.h; sourceTree = "<group>"; };
		03247E352968158B00AFCD67 /* EZScriptExecutor.m */ = {isa = PBXFileReference; lastKnownFileType = sourcecode.c.objc; path = EZScriptExecutor.m; sourceTree = "<group>"; };
		03247E38296AE8EC00AFCD67 /* EZLoadingAnimationView.h */ = {isa = PBXFileReference; lastKnownFileType = sourcecode.c.h; path = EZLoadingAnimationView.h; sourceTree = "<group>"; };
		03247E39296AE8EC00AFCD67 /* EZLoadingAnimationView.m */ = {isa = PBXFileReference; lastKnownFileType = sourcecode.c.objc; path = EZLoadingAnimationView.m; sourceTree = "<group>"; };
		03262C1A29EEE91700EFECA0 /* EZEnumTypes.h */ = {isa = PBXFileReference; lastKnownFileType = sourcecode.c.h; path = EZEnumTypes.h; sourceTree = "<group>"; };
		03262C1B29EEE91700EFECA0 /* EZEnumTypes.m */ = {isa = PBXFileReference; lastKnownFileType = sourcecode.c.objc; path = EZEnumTypes.m; sourceTree = "<group>"; };
		03262C2329EFE97B00EFECA0 /* NSViewController+EZWindow.h */ = {isa = PBXFileReference; lastKnownFileType = sourcecode.c.h; path = "NSViewController+EZWindow.h"; sourceTree = "<group>"; };
		03262C2429EFE97B00EFECA0 /* NSViewController+EZWindow.m */ = {isa = PBXFileReference; lastKnownFileType = sourcecode.c.objc; path = "NSViewController+EZWindow.m"; sourceTree = "<group>"; };
		0329CD6D29EE924500963F78 /* EZRightClickDetector.h */ = {isa = PBXFileReference; lastKnownFileType = sourcecode.c.h; path = EZRightClickDetector.h; sourceTree = "<group>"; };
		0329CD6E29EE924500963F78 /* EZRightClickDetector.m */ = {isa = PBXFileReference; lastKnownFileType = sourcecode.c.objc; path = EZRightClickDetector.m; sourceTree = "<group>"; };
		0333639E293A05D200FED9C8 /* EZSelectLanguageButton.h */ = {isa = PBXFileReference; lastKnownFileType = sourcecode.c.h; path = EZSelectLanguageButton.h; sourceTree = "<group>"; };
		0333639F293A05D200FED9C8 /* EZSelectLanguageButton.m */ = {isa = PBXFileReference; lastKnownFileType = sourcecode.c.objc; path = EZSelectLanguageButton.m; sourceTree = "<group>"; };
		033363A4293C4AFA00FED9C8 /* PrintBeautifulLog.h */ = {isa = PBXFileReference; fileEncoding = 4; lastKnownFileType = sourcecode.c.h; path = PrintBeautifulLog.h; sourceTree = "<group>"; };
		033363A5293C4AFA00FED9C8 /* PrintBeautifulLog.m */ = {isa = PBXFileReference; fileEncoding = 4; lastKnownFileType = sourcecode.c.objc; path = PrintBeautifulLog.m; sourceTree = "<group>"; };
		0333FDA12A035BEC00891515 /* NSArray+EZChineseText.h */ = {isa = PBXFileReference; lastKnownFileType = sourcecode.c.h; path = "NSArray+EZChineseText.h"; sourceTree = "<group>"; };
		0333FDA22A035BEC00891515 /* NSArray+EZChineseText.m */ = {isa = PBXFileReference; lastKnownFileType = sourcecode.c.objc; path = "NSArray+EZChineseText.m"; sourceTree = "<group>"; };
		0333FDA42A035D5700891515 /* NSString+EZChineseText.h */ = {isa = PBXFileReference; lastKnownFileType = sourcecode.c.h; path = "NSString+EZChineseText.h"; sourceTree = "<group>"; };
		0333FDA52A035D5700891515 /* NSString+EZChineseText.m */ = {isa = PBXFileReference; lastKnownFileType = sourcecode.c.objc; path = "NSString+EZChineseText.m"; sourceTree = "<group>"; };
		033A8EAD2BDFE09B00030C08 /* String+Extension.swift */ = {isa = PBXFileReference; lastKnownFileType = sourcecode.swift; path = "String+Extension.swift"; sourceTree = "<group>"; };
		033B7132293CE2430096E2DF /* EZWebViewTranslator.h */ = {isa = PBXFileReference; lastKnownFileType = sourcecode.c.h; path = EZWebViewTranslator.h; sourceTree = "<group>"; };
		033B7133293CE2430096E2DF /* EZWebViewTranslator.m */ = {isa = PBXFileReference; lastKnownFileType = sourcecode.c.objc; path = EZWebViewTranslator.m; sourceTree = "<group>"; };
		033C30F92A7409C40095926A /* DictionaryKit.h */ = {isa = PBXFileReference; fileEncoding = 4; lastKnownFileType = sourcecode.c.h; path = DictionaryKit.h; sourceTree = "<group>"; };
		033C30FA2A7409C40095926A /* TTTDictionary.h */ = {isa = PBXFileReference; fileEncoding = 4; lastKnownFileType = sourcecode.c.h; path = TTTDictionary.h; sourceTree = "<group>"; };
		033C30FB2A7409C40095926A /* TTTDictionary.m */ = {isa = PBXFileReference; fileEncoding = 4; lastKnownFileType = sourcecode.c.objc; path = TTTDictionary.m; sourceTree = "<group>"; };
		033C30FE2A74CECE0095926A /* EZAppleDictionary.h */ = {isa = PBXFileReference; lastKnownFileType = sourcecode.c.h; path = EZAppleDictionary.h; sourceTree = "<group>"; };
		033C30FF2A74CECE0095926A /* EZAppleDictionary.m */ = {isa = PBXFileReference; lastKnownFileType = sourcecode.c.objc; path = EZAppleDictionary.m; sourceTree = "<group>"; };
		0342A97F2AD64924002A9F5F /* NSString+EZSplit.h */ = {isa = PBXFileReference; lastKnownFileType = sourcecode.c.h; path = "NSString+EZSplit.h"; sourceTree = "<group>"; };
		0342A9802AD64924002A9F5F /* NSString+EZSplit.m */ = {isa = PBXFileReference; lastKnownFileType = sourcecode.c.objc; path = "NSString+EZSplit.m"; sourceTree = "<group>"; };
		03542A2E293645DF00C34C33 /* EZAppleService.h */ = {isa = PBXFileReference; lastKnownFileType = sourcecode.c.h; path = EZAppleService.h; sourceTree = "<group>"; };
		03542A2F293645DF00C34C33 /* EZAppleService.m */ = {isa = PBXFileReference; lastKnownFileType = sourcecode.c.objc; path = EZAppleService.m; sourceTree = "<group>"; };
		03542A322936F70F00C34C33 /* EZLanguageManager.h */ = {isa = PBXFileReference; lastKnownFileType = sourcecode.c.h; path = EZLanguageManager.h; sourceTree = "<group>"; };
		03542A332936F70F00C34C33 /* EZLanguageManager.m */ = {isa = PBXFileReference; lastKnownFileType = sourcecode.c.objc; path = EZLanguageManager.m; sourceTree = "<group>"; };
		03542A382937AE6400C34C33 /* EZQueryService.h */ = {isa = PBXFileReference; lastKnownFileType = sourcecode.c.h; path = EZQueryService.h; sourceTree = "<group>"; };
		03542A392937AE6400C34C33 /* EZQueryService.m */ = {isa = PBXFileReference; lastKnownFileType = sourcecode.c.objc; path = EZQueryService.m; sourceTree = "<group>"; };
		03542A3B2937AF4F00C34C33 /* EZQueryResult.h */ = {isa = PBXFileReference; lastKnownFileType = sourcecode.c.h; path = EZQueryResult.h; sourceTree = "<group>"; };
		03542A3C2937AF4F00C34C33 /* EZQueryResult.m */ = {isa = PBXFileReference; lastKnownFileType = sourcecode.c.objc; path = EZQueryResult.m; sourceTree = "<group>"; };
		03542A3E2937B3C900C34C33 /* EZOCRResult.h */ = {isa = PBXFileReference; lastKnownFileType = sourcecode.c.h; path = EZOCRResult.h; sourceTree = "<group>"; };
		03542A3F2937B3C900C34C33 /* EZOCRResult.m */ = {isa = PBXFileReference; lastKnownFileType = sourcecode.c.objc; path = EZOCRResult.m; sourceTree = "<group>"; };
		03542A412937B45E00C34C33 /* EZBaiduTranslate.h */ = {isa = PBXFileReference; lastKnownFileType = sourcecode.c.h; path = EZBaiduTranslate.h; sourceTree = "<group>"; };
		03542A422937B45E00C34C33 /* EZBaiduTranslate.m */ = {isa = PBXFileReference; lastKnownFileType = sourcecode.c.objc; path = EZBaiduTranslate.m; sourceTree = "<group>"; };
		03542A442937B4C300C34C33 /* EZBaiduTranslateResponse.h */ = {isa = PBXFileReference; lastKnownFileType = sourcecode.c.h; path = EZBaiduTranslateResponse.h; sourceTree = "<group>"; };
		03542A452937B4C300C34C33 /* EZBaiduTranslateResponse.m */ = {isa = PBXFileReference; lastKnownFileType = sourcecode.c.objc; path = EZBaiduTranslateResponse.m; sourceTree = "<group>"; };
		03542A472937B5CF00C34C33 /* EZGoogleTranslate.h */ = {isa = PBXFileReference; lastKnownFileType = sourcecode.c.h; path = EZGoogleTranslate.h; sourceTree = "<group>"; };
		03542A482937B5CF00C34C33 /* EZGoogleTranslate.m */ = {isa = PBXFileReference; lastKnownFileType = sourcecode.c.objc; path = EZGoogleTranslate.m; sourceTree = "<group>"; };
		03542A4A2937B5F100C34C33 /* EZYoudaoTranslate.h */ = {isa = PBXFileReference; lastKnownFileType = sourcecode.c.h; path = EZYoudaoTranslate.h; sourceTree = "<group>"; };
		03542A4B2937B5F100C34C33 /* EZYoudaoTranslate.m */ = {isa = PBXFileReference; lastKnownFileType = sourcecode.c.objc; path = EZYoudaoTranslate.m; sourceTree = "<group>"; };
		03542A4D2937B64B00C34C33 /* EZYoudaoOCRResponse.h */ = {isa = PBXFileReference; lastKnownFileType = sourcecode.c.h; path = EZYoudaoOCRResponse.h; sourceTree = "<group>"; };
		03542A4E2937B64B00C34C33 /* EZYoudaoOCRResponse.m */ = {isa = PBXFileReference; lastKnownFileType = sourcecode.c.objc; path = EZYoudaoOCRResponse.m; sourceTree = "<group>"; };
		03542A502937B69200C34C33 /* EZYoudaoTranslateResponse.h */ = {isa = PBXFileReference; lastKnownFileType = sourcecode.c.h; path = EZYoudaoTranslateResponse.h; sourceTree = "<group>"; };
		03542A512937B69200C34C33 /* EZYoudaoTranslateResponse.m */ = {isa = PBXFileReference; lastKnownFileType = sourcecode.c.objc; path = EZYoudaoTranslateResponse.m; sourceTree = "<group>"; };
		03542A532937B7DD00C34C33 /* EZError.h */ = {isa = PBXFileReference; lastKnownFileType = sourcecode.c.h; path = EZError.h; sourceTree = "<group>"; };
		03542A542937B7DE00C34C33 /* EZError.m */ = {isa = PBXFileReference; lastKnownFileType = sourcecode.c.objc; path = EZError.m; sourceTree = "<group>"; };
		03542A562937CC3200C34C33 /* EZConfiguration.h */ = {isa = PBXFileReference; lastKnownFileType = sourcecode.c.h; path = EZConfiguration.h; sourceTree = "<group>"; };
		03542A572937CC3200C34C33 /* EZConfiguration.m */ = {isa = PBXFileReference; lastKnownFileType = sourcecode.c.objc; path = EZConfiguration.m; sourceTree = "<group>"; };
		03542A592938DA2B00C34C33 /* EZDetectLanguageButton.h */ = {isa = PBXFileReference; lastKnownFileType = sourcecode.c.h; path = EZDetectLanguageButton.h; sourceTree = "<group>"; };
		03542A5A2938DA2B00C34C33 /* EZDetectLanguageButton.m */ = {isa = PBXFileReference; lastKnownFileType = sourcecode.c.objc; path = EZDetectLanguageButton.m; sourceTree = "<group>"; };
		03542A5C2938F05B00C34C33 /* EZLanguageModel.h */ = {isa = PBXFileReference; lastKnownFileType = sourcecode.c.h; path = EZLanguageModel.h; sourceTree = "<group>"; };
		03542A5D2938F05B00C34C33 /* EZLanguageModel.m */ = {isa = PBXFileReference; lastKnownFileType = sourcecode.c.objc; path = EZLanguageModel.m; sourceTree = "<group>"; };
		035E37E52A0953120061DFAF /* EZToast.h */ = {isa = PBXFileReference; lastKnownFileType = sourcecode.c.h; path = EZToast.h; sourceTree = "<group>"; };
		035E37E62A0953120061DFAF /* EZToast.m */ = {isa = PBXFileReference; lastKnownFileType = sourcecode.c.objc; path = EZToast.m; sourceTree = "<group>"; };
		0361965429FFECFC00806370 /* youdao-sign.js */ = {isa = PBXFileReference; fileEncoding = 4; lastKnownFileType = sourcecode.javascript; path = "youdao-sign.js"; sourceTree = "<group>"; };
		0361966F2A000F5800806370 /* NSData+Base64.h */ = {isa = PBXFileReference; fileEncoding = 4; lastKnownFileType = sourcecode.c.h; path = "NSData+Base64.h"; sourceTree = "<group>"; };
		036196702A000F5800806370 /* FWEncryptorAES.m */ = {isa = PBXFileReference; fileEncoding = 4; lastKnownFileType = sourcecode.c.objc; path = FWEncryptorAES.m; sourceTree = "<group>"; };
		036196712A000F5900806370 /* FWEncryptorAES.h */ = {isa = PBXFileReference; fileEncoding = 4; lastKnownFileType = sourcecode.c.h; path = FWEncryptorAES.h; sourceTree = "<group>"; };
		036196722A000F5900806370 /* NSData+Base64.m */ = {isa = PBXFileReference; fileEncoding = 4; lastKnownFileType = sourcecode.c.objc; path = "NSData+Base64.m"; sourceTree = "<group>"; };
		036196732A000F5900806370 /* NSData+CommonCrypto.h */ = {isa = PBXFileReference; fileEncoding = 4; lastKnownFileType = sourcecode.c.h; path = "NSData+CommonCrypto.h"; sourceTree = "<group>"; };
		036196742A000F5900806370 /* NSData+CommonCrypto.m */ = {isa = PBXFileReference; fileEncoding = 4; lastKnownFileType = sourcecode.c.objc; path = "NSData+CommonCrypto.m"; sourceTree = "<group>"; };
		036196792A0037F700806370 /* NSData+EZMD5.h */ = {isa = PBXFileReference; lastKnownFileType = sourcecode.c.h; path = "NSData+EZMD5.h"; sourceTree = "<group>"; };
		0361967A2A0037F700806370 /* NSData+EZMD5.m */ = {isa = PBXFileReference; lastKnownFileType = sourcecode.c.objc; path = "NSData+EZMD5.m"; sourceTree = "<group>"; };
		036A0DB62AD8403A006E6D4F /* NSString+EZHandleInputText.h */ = {isa = PBXFileReference; lastKnownFileType = sourcecode.c.h; path = "NSString+EZHandleInputText.h"; sourceTree = "<group>"; };
		036A0DB72AD8403A006E6D4F /* NSString+EZHandleInputText.m */ = {isa = PBXFileReference; lastKnownFileType = sourcecode.c.objc; path = "NSString+EZHandleInputText.m"; sourceTree = "<group>"; };
		036A0DB92AD941F9006E6D4F /* EZReplaceTextButton.h */ = {isa = PBXFileReference; fileEncoding = 4; lastKnownFileType = sourcecode.c.h; path = EZReplaceTextButton.h; sourceTree = "<group>"; };
		036A0DBA2AD941F9006E6D4F /* EZReplaceTextButton.m */ = {isa = PBXFileReference; fileEncoding = 4; lastKnownFileType = sourcecode.c.objc; path = EZReplaceTextButton.m; sourceTree = "<group>"; };
		036BCD472BDE5D0D009C893F /* BuiltInAIService+ConfigurableService.swift */ = {isa = PBXFileReference; lastKnownFileType = sourcecode.swift; path = "BuiltInAIService+ConfigurableService.swift"; sourceTree = "<group>"; };
		036BCD492BDE8A96009C893F /* DefaultsStoredKey.swift */ = {isa = PBXFileReference; lastKnownFileType = sourcecode.swift; path = DefaultsStoredKey.swift; sourceTree = "<group>"; };
		036D62802BCAB613002C95C7 /* BuiltInAIService.swift */ = {isa = PBXFileReference; lastKnownFileType = sourcecode.swift; path = BuiltInAIService.swift; sourceTree = "<group>"; };
		036E7D79293F4FC8002675DF /* EZOpenLinkButton.h */ = {isa = PBXFileReference; lastKnownFileType = sourcecode.c.h; path = EZOpenLinkButton.h; sourceTree = "<group>"; };
		036E7D7A293F4FC8002675DF /* EZOpenLinkButton.m */ = {isa = PBXFileReference; lastKnownFileType = sourcecode.c.objc; path = EZOpenLinkButton.m; sourceTree = "<group>"; };
		03779F0B2BB256A7008D3C42 /* OpenAIService.swift */ = {isa = PBXFileReference; fileEncoding = 4; lastKnownFileType = sourcecode.swift; path = OpenAIService.swift; sourceTree = "<group>"; };
		03779F0C2BB256A7008D3C42 /* Prompt.swift */ = {isa = PBXFileReference; fileEncoding = 4; lastKnownFileType = sourcecode.swift; path = Prompt.swift; sourceTree = "<group>"; };
		03779F102BB256B5008D3C42 /* APIKey.swift */ = {isa = PBXFileReference; fileEncoding = 4; lastKnownFileType = sourcecode.swift; path = APIKey.swift; sourceTree = "<group>"; };
		03779F112BB256B5008D3C42 /* EncryptedSecretKeys.plist */ = {isa = PBXFileReference; fileEncoding = 4; lastKnownFileType = text.plist.xml; path = EncryptedSecretKeys.plist; sourceTree = "<group>"; };
		03779F152BB256C5008D3C42 /* URL+IsValid.swift */ = {isa = PBXFileReference; fileEncoding = 4; lastKnownFileType = sourcecode.swift; path = "URL+IsValid.swift"; sourceTree = "<group>"; };
		037852B7295D49F900D0E2CF /* EZTableRowView.h */ = {isa = PBXFileReference; lastKnownFileType = sourcecode.c.h; path = EZTableRowView.h; sourceTree = "<group>"; };
		037852B8295D49F900D0E2CF /* EZTableRowView.m */ = {isa = PBXFileReference; lastKnownFileType = sourcecode.c.objc; path = EZTableRowView.m; sourceTree = "<group>"; };
		03832F532B5F6BE200D0DC64 /* AdvancedTab.swift */ = {isa = PBXFileReference; lastKnownFileType = sourcecode.swift; path = AdvancedTab.swift; sourceTree = "<group>"; };
		03839141292FBE120009828C /* zh-Hans */ = {isa = PBXFileReference; lastKnownFileType = text.plist.strings; name = "zh-Hans"; path = "zh-Hans.lproj/Main.strings"; sourceTree = "<group>"; };
		03839142292FBE120009828C /* AppDelegate.h */ = {isa = PBXFileReference; fileEncoding = 4; lastKnownFileType = sourcecode.c.h; path = AppDelegate.h; sourceTree = "<group>"; };
		03839143292FBE120009828C /* Assets.xcassets */ = {isa = PBXFileReference; lastKnownFileType = folder.assetcatalog; path = Assets.xcassets; sourceTree = "<group>"; };
		03839144292FBE120009828C /* ViewController.m */ = {isa = PBXFileReference; fileEncoding = 4; lastKnownFileType = sourcecode.c.objc; path = ViewController.m; sourceTree = "<group>"; };
		03839146292FBE120009828C /* Base */ = {isa = PBXFileReference; lastKnownFileType = file.storyboard; name = Base; path = Base.lproj/Main.storyboard; sourceTree = "<group>"; };
		03839147292FBE120009828C /* main.m */ = {isa = PBXFileReference; fileEncoding = 4; lastKnownFileType = sourcecode.c.objc; path = main.m; sourceTree = "<group>"; };
		03839148292FBE120009828C /* AppDelegate.m */ = {isa = PBXFileReference; fileEncoding = 4; lastKnownFileType = sourcecode.c.objc; path = AppDelegate.m; sourceTree = "<group>"; };
		03839149292FBE120009828C /* EasydictHelper.entitlements */ = {isa = PBXFileReference; fileEncoding = 4; lastKnownFileType = text.plist.entitlements; path = EasydictHelper.entitlements; sourceTree = "<group>"; };
		0383914A292FBE120009828C /* Info.plist */ = {isa = PBXFileReference; fileEncoding = 4; lastKnownFileType = text.plist.xml; path = Info.plist; sourceTree = "<group>"; };
		0383914B292FBE120009828C /* ViewController.h */ = {isa = PBXFileReference; fileEncoding = 4; lastKnownFileType = sourcecode.c.h; path = ViewController.h; sourceTree = "<group>"; };
		0387FB792BFBA990000A7A82 /* LLMStreamService.swift */ = {isa = PBXFileReference; lastKnownFileType = sourcecode.swift; path = LLMStreamService.swift; sourceTree = "<group>"; };
		03882F8229D95044005B5A52 /* CTScreen.h */ = {isa = PBXFileReference; fileEncoding = 4; lastKnownFileType = sourcecode.c.h; path = CTScreen.h; sourceTree = "<group>"; };
		03882F8329D95044005B5A52 /* ToastWindowController.h */ = {isa = PBXFileReference; fileEncoding = 4; lastKnownFileType = sourcecode.c.h; path = ToastWindowController.h; sourceTree = "<group>"; };
		03882F8429D95044005B5A52 /* CTView.m */ = {isa = PBXFileReference; fileEncoding = 4; lastKnownFileType = sourcecode.c.objc; path = CTView.m; sourceTree = "<group>"; };
		03882F8529D95044005B5A52 /* CTCommon.h */ = {isa = PBXFileReference; fileEncoding = 4; lastKnownFileType = sourcecode.c.h; path = CTCommon.h; sourceTree = "<group>"; };
		03882F8629D95044005B5A52 /* ToastWindowController.m */ = {isa = PBXFileReference; fileEncoding = 4; lastKnownFileType = sourcecode.c.objc; path = ToastWindowController.m; sourceTree = "<group>"; };
		03882F8729D95044005B5A52 /* CTScreen.m */ = {isa = PBXFileReference; fileEncoding = 4; lastKnownFileType = sourcecode.c.objc; path = CTScreen.m; sourceTree = "<group>"; };
		03882F8829D95044005B5A52 /* ToastWindowController.xib */ = {isa = PBXFileReference; fileEncoding = 4; lastKnownFileType = file.xib; path = ToastWindowController.xib; sourceTree = "<group>"; };
		03882F8929D95044005B5A52 /* CTCommon.m */ = {isa = PBXFileReference; fileEncoding = 4; lastKnownFileType = sourcecode.c.objc; path = CTCommon.m; sourceTree = "<group>"; };
		03882F8A29D95044005B5A52 /* CTView.h */ = {isa = PBXFileReference; fileEncoding = 4; lastKnownFileType = sourcecode.c.h; path = CTView.h; sourceTree = "<group>"; };
		03882F8B29D95044005B5A52 /* CoolToast.h */ = {isa = PBXFileReference; fileEncoding = 4; lastKnownFileType = sourcecode.c.h; path = CoolToast.h; sourceTree = "<group>"; };
		03882F8C29D95044005B5A52 /* Info.plist */ = {isa = PBXFileReference; fileEncoding = 4; lastKnownFileType = text.plist.xml; path = Info.plist; sourceTree = "<group>"; };
		038A723F2B62C0B9004995E3 /* String+Regex.swift */ = {isa = PBXFileReference; lastKnownFileType = sourcecode.swift; path = "String+Regex.swift"; sourceTree = "<group>"; };
		038F1F8E2BAD838F00CD2F65 /* NSMenu+PopUpBelowView.swift */ = {isa = PBXFileReference; lastKnownFileType = sourcecode.swift; path = "NSMenu+PopUpBelowView.swift"; sourceTree = "<group>"; };
		039459F62BE7DD6300FD70F9 /* AppleScriptUtils.swift */ = {isa = PBXFileReference; lastKnownFileType = sourcecode.swift; path = AppleScriptUtils.swift; sourceTree = "<group>"; };
		0396D60F292C932F006A11D9 /* EZSelectLanguageCell.h */ = {isa = PBXFileReference; lastKnownFileType = sourcecode.c.h; path = EZSelectLanguageCell.h; sourceTree = "<group>"; };
		0396D610292C932F006A11D9 /* EZSelectLanguageCell.m */ = {isa = PBXFileReference; lastKnownFileType = sourcecode.c.objc; path = EZSelectLanguageCell.m; sourceTree = "<group>"; };
		0396D613292CC4C3006A11D9 /* EZLocalStorage.h */ = {isa = PBXFileReference; lastKnownFileType = sourcecode.c.h; path = EZLocalStorage.h; sourceTree = "<group>"; };
		0396D614292CC4C3006A11D9 /* EZLocalStorage.m */ = {isa = PBXFileReference; lastKnownFileType = sourcecode.c.objc; path = EZLocalStorage.m; sourceTree = "<group>"; };
		0396DE542BB5844A009FD2A5 /* BaseOpenAIService.swift */ = {isa = PBXFileReference; lastKnownFileType = sourcecode.swift; path = BaseOpenAIService.swift; sourceTree = "<group>"; };
		03991156292927E000E1B06D /* EZTitlebar.h */ = {isa = PBXFileReference; lastKnownFileType = sourcecode.c.h; path = EZTitlebar.h; sourceTree = "<group>"; };
		03991157292927E000E1B06D /* EZTitlebar.m */ = {isa = PBXFileReference; lastKnownFileType = sourcecode.c.objc; path = EZTitlebar.m; sourceTree = "<group>"; };
		03991164292A8A4400E1B06D /* EZTitleBarMoveView.h */ = {isa = PBXFileReference; lastKnownFileType = sourcecode.c.h; path = EZTitleBarMoveView.h; sourceTree = "<group>"; };
		03991165292A8A4400E1B06D /* EZTitleBarMoveView.m */ = {isa = PBXFileReference; lastKnownFileType = sourcecode.c.objc; path = EZTitleBarMoveView.m; sourceTree = "<group>"; };
		03991168292AA2EF00E1B06D /* EZLayoutManager.h */ = {isa = PBXFileReference; lastKnownFileType = sourcecode.c.h; path = EZLayoutManager.h; sourceTree = "<group>"; };
		03991169292AA2EF00E1B06D /* EZLayoutManager.m */ = {isa = PBXFileReference; lastKnownFileType = sourcecode.c.objc; path = EZLayoutManager.m; sourceTree = "<group>"; };
		0399C6A329A747E600B4AFCC /* EZDeepLTranslateResponse.h */ = {isa = PBXFileReference; lastKnownFileType = sourcecode.c.h; path = EZDeepLTranslateResponse.h; sourceTree = "<group>"; };
		0399C6A429A747E600B4AFCC /* EZDeepLTranslateResponse.m */ = {isa = PBXFileReference; lastKnownFileType = sourcecode.c.objc; path = EZDeepLTranslateResponse.m; sourceTree = "<group>"; };
		0399C6A629A74E0F00B4AFCC /* EZQueryResult+EZDeepLTranslateResponse.h */ = {isa = PBXFileReference; lastKnownFileType = sourcecode.c.h; path = "EZQueryResult+EZDeepLTranslateResponse.h"; sourceTree = "<group>"; };
		0399C6A729A74E0F00B4AFCC /* EZQueryResult+EZDeepLTranslateResponse.m */ = {isa = PBXFileReference; lastKnownFileType = sourcecode.c.objc; path = "EZQueryResult+EZDeepLTranslateResponse.m"; sourceTree = "<group>"; };
		0399C6B629A9F4B800B4AFCC /* EZSchemeParser.h */ = {isa = PBXFileReference; lastKnownFileType = sourcecode.c.h; path = EZSchemeParser.h; sourceTree = "<group>"; };
		0399C6B729A9F4B800B4AFCC /* EZSchemeParser.m */ = {isa = PBXFileReference; lastKnownFileType = sourcecode.c.objc; path = EZSchemeParser.m; sourceTree = "<group>"; };
		039B694D2A9D9F370063709D /* EZWebViewManager.h */ = {isa = PBXFileReference; lastKnownFileType = sourcecode.c.h; path = EZWebViewManager.h; sourceTree = "<group>"; };
		039B694E2A9D9F370063709D /* EZWebViewManager.m */ = {isa = PBXFileReference; lastKnownFileType = sourcecode.c.objc; path = EZWebViewManager.m; sourceTree = "<group>"; };
		039CC90B292F664E0037B91E /* NSObject+EZWindowType.h */ = {isa = PBXFileReference; lastKnownFileType = sourcecode.c.h; path = "NSObject+EZWindowType.h"; sourceTree = "<group>"; };
		039CC90C292F664E0037B91E /* NSObject+EZWindowType.m */ = {isa = PBXFileReference; lastKnownFileType = sourcecode.c.objc; path = "NSObject+EZWindowType.m"; sourceTree = "<group>"; };
		039CC90E292F86F40037B91E /* NSImage+EZResize.h */ = {isa = PBXFileReference; lastKnownFileType = sourcecode.c.h; path = "NSImage+EZResize.h"; sourceTree = "<group>"; };
		039CC90F292F86F40037B91E /* NSImage+EZResize.m */ = {isa = PBXFileReference; lastKnownFileType = sourcecode.c.objc; path = "NSImage+EZResize.m"; sourceTree = "<group>"; };
		039CC912292FB3180037B91E /* EZPopUpButton.h */ = {isa = PBXFileReference; lastKnownFileType = sourcecode.c.h; path = EZPopUpButton.h; sourceTree = "<group>"; };
		039CC913292FB3180037B91E /* EZPopUpButton.m */ = {isa = PBXFileReference; lastKnownFileType = sourcecode.c.objc; path = EZPopUpButton.m; sourceTree = "<group>"; };
		039D119729D5E26300C93F46 /* EZAudioUtils.h */ = {isa = PBXFileReference; lastKnownFileType = sourcecode.c.h; path = EZAudioUtils.h; sourceTree = "<group>"; };
		039D119829D5E26300C93F46 /* EZAudioUtils.m */ = {isa = PBXFileReference; lastKnownFileType = sourcecode.c.objc; path = EZAudioUtils.m; sourceTree = "<group>"; };
		03A3E1542BEBDB2000E7E210 /* Throttler.swift */ = {isa = PBXFileReference; lastKnownFileType = sourcecode.swift; path = Throttler.swift; sourceTree = "<group>"; };
		03B0221B29231FA6001C7E63 /* Easydict-Bridging-Header.h */ = {isa = PBXFileReference; fileEncoding = 4; lastKnownFileType = sourcecode.c.h; path = "Easydict-Bridging-Header.h"; sourceTree = "<group>"; };
		03B0221C29231FA6001C7E63 /* AppDelegate.h */ = {isa = PBXFileReference; fileEncoding = 4; lastKnownFileType = sourcecode.c.h; path = AppDelegate.h; sourceTree = "<group>"; };
		03B0221D29231FA6001C7E63 /* Assets.xcassets */ = {isa = PBXFileReference; lastKnownFileType = folder.assetcatalog; path = Assets.xcassets; sourceTree = "<group>"; };
		03B0221E29231FA6001C7E63 /* Easydict.entitlements */ = {isa = PBXFileReference; fileEncoding = 4; lastKnownFileType = text.plist.entitlements; path = Easydict.entitlements; sourceTree = "<group>"; };
		03B0222029231FA6001C7E63 /* Base */ = {isa = PBXFileReference; lastKnownFileType = file.storyboard; name = Base; path = Base.lproj/Main.storyboard; sourceTree = "<group>"; };
		03B0222129231FA6001C7E63 /* entry.m */ = {isa = PBXFileReference; fileEncoding = 4; lastKnownFileType = sourcecode.c.objc; path = entry.m; sourceTree = "<group>"; };
		03B0222229231FA6001C7E63 /* EZConst.h */ = {isa = PBXFileReference; fileEncoding = 4; lastKnownFileType = sourcecode.c.h; path = EZConst.h; sourceTree = "<group>"; };
		03B0222329231FA6001C7E63 /* AppDelegate.m */ = {isa = PBXFileReference; fileEncoding = 4; lastKnownFileType = sourcecode.c.objc; path = AppDelegate.m; sourceTree = "<group>"; };
		03B0222F29231FA6001C7E63 /* baidu-translate-sign.js */ = {isa = PBXFileReference; fileEncoding = 4; lastKnownFileType = sourcecode.javascript; path = "baidu-translate-sign.js"; sourceTree = "<group>"; };
		03B0223529231FA6001C7E63 /* google-translate-sign.js */ = {isa = PBXFileReference; fileEncoding = 4; lastKnownFileType = sourcecode.javascript; path = "google-translate-sign.js"; sourceTree = "<group>"; };
		03B0224329231FA6001C7E63 /* EZServiceTypes.h */ = {isa = PBXFileReference; fileEncoding = 4; lastKnownFileType = sourcecode.c.h; path = EZServiceTypes.h; sourceTree = "<group>"; };
		03B0224429231FA6001C7E63 /* EZDetectManager.m */ = {isa = PBXFileReference; fileEncoding = 4; lastKnownFileType = sourcecode.c.objc; path = EZDetectManager.m; sourceTree = "<group>"; };
		03B0224A29231FA6001C7E63 /* EZDetectManager.h */ = {isa = PBXFileReference; fileEncoding = 4; lastKnownFileType = sourcecode.c.h; path = EZDetectManager.h; sourceTree = "<group>"; };
		03B0224B29231FA6001C7E63 /* EZServiceTypes.m */ = {isa = PBXFileReference; fileEncoding = 4; lastKnownFileType = sourcecode.c.objc; path = EZServiceTypes.m; sourceTree = "<group>"; };
		03B0225129231FA6001C7E63 /* EZBaseQueryViewController.h */ = {isa = PBXFileReference; fileEncoding = 4; lastKnownFileType = sourcecode.c.h; path = EZBaseQueryViewController.h; sourceTree = "<group>"; };
		03B0225229231FA6001C7E63 /* EZFixedQueryWindow.m */ = {isa = PBXFileReference; fileEncoding = 4; lastKnownFileType = sourcecode.c.objc; path = EZFixedQueryWindow.m; sourceTree = "<group>"; };
		03B0225329231FA6001C7E63 /* EZBaseQueryViewController.m */ = {isa = PBXFileReference; fileEncoding = 4; lastKnownFileType = sourcecode.c.objc; path = EZBaseQueryViewController.m; sourceTree = "<group>"; };
		03B0225429231FA6001C7E63 /* EZFixedQueryWindow.h */ = {isa = PBXFileReference; fileEncoding = 4; lastKnownFileType = sourcecode.c.h; path = EZFixedQueryWindow.h; sourceTree = "<group>"; };
		03B0225C29231FA6001C7E63 /* EZQueryView.m */ = {isa = PBXFileReference; fileEncoding = 4; lastKnownFileType = sourcecode.c.objc; path = EZQueryView.m; sourceTree = "<group>"; };
		03B0225D29231FA6001C7E63 /* EZQueryView.h */ = {isa = PBXFileReference; fileEncoding = 4; lastKnownFileType = sourcecode.c.h; path = EZQueryView.h; sourceTree = "<group>"; };
		03B0225F29231FA6001C7E63 /* EZWordResultView.m */ = {isa = PBXFileReference; fileEncoding = 4; lastKnownFileType = sourcecode.c.objc; path = EZWordResultView.m; sourceTree = "<group>"; };
		03B0226029231FA6001C7E63 /* EZWordResultView.h */ = {isa = PBXFileReference; fileEncoding = 4; lastKnownFileType = sourcecode.c.h; path = EZWordResultView.h; sourceTree = "<group>"; };
		03B0226229231FA6001C7E63 /* EZResultView.m */ = {isa = PBXFileReference; fileEncoding = 4; lastKnownFileType = sourcecode.c.objc; path = EZResultView.m; sourceTree = "<group>"; };
		03B0226329231FA6001C7E63 /* EZResultView.h */ = {isa = PBXFileReference; fileEncoding = 4; lastKnownFileType = sourcecode.c.h; path = EZResultView.h; sourceTree = "<group>"; };
		03B0226529231FA6001C7E63 /* EZHoverButton.h */ = {isa = PBXFileReference; fileEncoding = 4; lastKnownFileType = sourcecode.c.h; path = EZHoverButton.h; sourceTree = "<group>"; };
		03B0226629231FA6001C7E63 /* EZHoverButton.m */ = {isa = PBXFileReference; fileEncoding = 4; lastKnownFileType = sourcecode.c.objc; path = EZHoverButton.m; sourceTree = "<group>"; };
		03B0226829231FA6001C7E63 /* EZButton.m */ = {isa = PBXFileReference; fileEncoding = 4; lastKnownFileType = sourcecode.c.objc; path = EZButton.m; sourceTree = "<group>"; };
		03B0226929231FA6001C7E63 /* EZButton.h */ = {isa = PBXFileReference; fileEncoding = 4; lastKnownFileType = sourcecode.c.h; path = EZButton.h; sourceTree = "<group>"; };
		03B0226B29231FA6001C7E63 /* EZLabel.h */ = {isa = PBXFileReference; fileEncoding = 4; lastKnownFileType = sourcecode.c.h; path = EZLabel.h; sourceTree = "<group>"; };
		03B0226C29231FA6001C7E63 /* EZLabel.m */ = {isa = PBXFileReference; fileEncoding = 4; lastKnownFileType = sourcecode.c.objc; path = EZLabel.m; sourceTree = "<group>"; };
		03B0226E29231FA6001C7E63 /* EZCommonView.m */ = {isa = PBXFileReference; fileEncoding = 4; lastKnownFileType = sourcecode.c.objc; path = EZCommonView.m; sourceTree = "<group>"; };
		03B0226F29231FA6001C7E63 /* EZCommonView.h */ = {isa = PBXFileReference; fileEncoding = 4; lastKnownFileType = sourcecode.c.h; path = EZCommonView.h; sourceTree = "<group>"; };
		03B0228729231FA6001C7E63 /* NSObject+DarkMode.m */ = {isa = PBXFileReference; fileEncoding = 4; lastKnownFileType = sourcecode.c.objc; path = "NSObject+DarkMode.m"; sourceTree = "<group>"; };
		03B0228829231FA6001C7E63 /* Singleton.h */ = {isa = PBXFileReference; fileEncoding = 4; lastKnownFileType = sourcecode.c.h; path = Singleton.h; sourceTree = "<group>"; };
		03B0228929231FA6001C7E63 /* DarkModeManager.h */ = {isa = PBXFileReference; fileEncoding = 4; lastKnownFileType = sourcecode.c.h; path = DarkModeManager.h; sourceTree = "<group>"; };
		03B0228A29231FA6001C7E63 /* NSView+HiddenDebug.m */ = {isa = PBXFileReference; fileEncoding = 4; lastKnownFileType = sourcecode.c.objc; path = "NSView+HiddenDebug.m"; sourceTree = "<group>"; };
		03B0228B29231FA6001C7E63 /* NSObject+DarkMode.h */ = {isa = PBXFileReference; fileEncoding = 4; lastKnownFileType = sourcecode.c.h; path = "NSObject+DarkMode.h"; sourceTree = "<group>"; };
		03B0228C29231FA6001C7E63 /* DarkModeManager.m */ = {isa = PBXFileReference; fileEncoding = 4; lastKnownFileType = sourcecode.c.objc; path = DarkModeManager.m; sourceTree = "<group>"; };
		03B0228D29231FA6001C7E63 /* NSView+HiddenDebug.h */ = {isa = PBXFileReference; fileEncoding = 4; lastKnownFileType = sourcecode.c.h; path = "NSView+HiddenDebug.h"; sourceTree = "<group>"; };
		03B0228F29231FA6001C7E63 /* Snip.h */ = {isa = PBXFileReference; fileEncoding = 4; lastKnownFileType = sourcecode.c.h; path = Snip.h; sourceTree = "<group>"; };
		03B0229029231FA6001C7E63 /* SnipFocusView.h */ = {isa = PBXFileReference; fileEncoding = 4; lastKnownFileType = sourcecode.c.h; path = SnipFocusView.h; sourceTree = "<group>"; };
		03B0229129231FA6001C7E63 /* SnipViewController.h */ = {isa = PBXFileReference; fileEncoding = 4; lastKnownFileType = sourcecode.c.h; path = SnipViewController.h; sourceTree = "<group>"; };
		03B0229229231FA6001C7E63 /* SnipWindowController.h */ = {isa = PBXFileReference; fileEncoding = 4; lastKnownFileType = sourcecode.c.h; path = SnipWindowController.h; sourceTree = "<group>"; };
		03B0229329231FA6001C7E63 /* SnipWindow.m */ = {isa = PBXFileReference; fileEncoding = 4; lastKnownFileType = sourcecode.c.objc; path = SnipWindow.m; sourceTree = "<group>"; };
		03B0229429231FA6001C7E63 /* SnipFocusView.m */ = {isa = PBXFileReference; fileEncoding = 4; lastKnownFileType = sourcecode.c.objc; path = SnipFocusView.m; sourceTree = "<group>"; };
		03B0229529231FA6001C7E63 /* Snip.m */ = {isa = PBXFileReference; fileEncoding = 4; lastKnownFileType = sourcecode.c.objc; path = Snip.m; sourceTree = "<group>"; };
		03B0229629231FA6001C7E63 /* SnipWindow.h */ = {isa = PBXFileReference; fileEncoding = 4; lastKnownFileType = sourcecode.c.h; path = SnipWindow.h; sourceTree = "<group>"; };
		03B0229729231FA6001C7E63 /* SnipWindowController.m */ = {isa = PBXFileReference; fileEncoding = 4; lastKnownFileType = sourcecode.c.objc; path = SnipWindowController.m; sourceTree = "<group>"; };
		03B0229829231FA6001C7E63 /* SnipViewController.m */ = {isa = PBXFileReference; fileEncoding = 4; lastKnownFileType = sourcecode.c.objc; path = SnipViewController.m; sourceTree = "<group>"; };
		03B022A729231FA6001C7E63 /* NSAttributedString+MM.h */ = {isa = PBXFileReference; fileEncoding = 4; lastKnownFileType = sourcecode.c.h; path = "NSAttributedString+MM.h"; sourceTree = "<group>"; };
		03B022A829231FA6001C7E63 /* NSWindow+MM.m */ = {isa = PBXFileReference; fileEncoding = 4; lastKnownFileType = sourcecode.c.objc; path = "NSWindow+MM.m"; sourceTree = "<group>"; };
		03B022A929231FA6001C7E63 /* NSColor+MM.h */ = {isa = PBXFileReference; fileEncoding = 4; lastKnownFileType = sourcecode.c.h; path = "NSColor+MM.h"; sourceTree = "<group>"; };
		03B022AA29231FA6001C7E63 /* NSPasteboard+MM.m */ = {isa = PBXFileReference; fileEncoding = 4; lastKnownFileType = sourcecode.c.objc; path = "NSPasteboard+MM.m"; sourceTree = "<group>"; };
		03B022AB29231FA6001C7E63 /* NSImage+MM.m */ = {isa = PBXFileReference; fileEncoding = 4; lastKnownFileType = sourcecode.c.objc; path = "NSImage+MM.m"; sourceTree = "<group>"; };
		03B022AC29231FA6001C7E63 /* NSString+MM.m */ = {isa = PBXFileReference; fileEncoding = 4; lastKnownFileType = sourcecode.c.objc; path = "NSString+MM.m"; sourceTree = "<group>"; };
		03B022AD29231FA6001C7E63 /* NSUserDefaults+MM.m */ = {isa = PBXFileReference; fileEncoding = 4; lastKnownFileType = sourcecode.c.objc; path = "NSUserDefaults+MM.m"; sourceTree = "<group>"; };
		03B022AE29231FA6001C7E63 /* NSButton+MM.m */ = {isa = PBXFileReference; fileEncoding = 4; lastKnownFileType = sourcecode.c.objc; path = "NSButton+MM.m"; sourceTree = "<group>"; };
		03B022AF29231FA6001C7E63 /* NSArray+MM.h */ = {isa = PBXFileReference; fileEncoding = 4; lastKnownFileType = sourcecode.c.h; path = "NSArray+MM.h"; sourceTree = "<group>"; };
		03B022B029231FA6001C7E63 /* NSView+MM.h */ = {isa = PBXFileReference; fileEncoding = 4; lastKnownFileType = sourcecode.c.h; path = "NSView+MM.h"; sourceTree = "<group>"; };
		03B022B129231FA6001C7E63 /* NSMutableAttributedString+MM.h */ = {isa = PBXFileReference; fileEncoding = 4; lastKnownFileType = sourcecode.c.h; path = "NSMutableAttributedString+MM.h"; sourceTree = "<group>"; };
		03B022B229231FA6001C7E63 /* NSDictionary+MM.h */ = {isa = PBXFileReference; fileEncoding = 4; lastKnownFileType = sourcecode.c.h; path = "NSDictionary+MM.h"; sourceTree = "<group>"; };
		03B022B329231FA6001C7E63 /* NSWindow+MM.h */ = {isa = PBXFileReference; fileEncoding = 4; lastKnownFileType = sourcecode.c.h; path = "NSWindow+MM.h"; sourceTree = "<group>"; };
		03B022B429231FA6001C7E63 /* NSAttributedString+MM.m */ = {isa = PBXFileReference; fileEncoding = 4; lastKnownFileType = sourcecode.c.objc; path = "NSAttributedString+MM.m"; sourceTree = "<group>"; };
		03B022B529231FA6001C7E63 /* NSColor+MM.m */ = {isa = PBXFileReference; fileEncoding = 4; lastKnownFileType = sourcecode.c.objc; path = "NSColor+MM.m"; sourceTree = "<group>"; };
		03B022B629231FA6001C7E63 /* NSButton+MM.h */ = {isa = PBXFileReference; fileEncoding = 4; lastKnownFileType = sourcecode.c.h; path = "NSButton+MM.h"; sourceTree = "<group>"; };
		03B022B729231FA6001C7E63 /* NSUserDefaults+MM.h */ = {isa = PBXFileReference; fileEncoding = 4; lastKnownFileType = sourcecode.c.h; path = "NSUserDefaults+MM.h"; sourceTree = "<group>"; };
		03B022B829231FA6001C7E63 /* NSString+MM.h */ = {isa = PBXFileReference; fileEncoding = 4; lastKnownFileType = sourcecode.c.h; path = "NSString+MM.h"; sourceTree = "<group>"; };
		03B022B929231FA6001C7E63 /* NSImage+MM.h */ = {isa = PBXFileReference; fileEncoding = 4; lastKnownFileType = sourcecode.c.h; path = "NSImage+MM.h"; sourceTree = "<group>"; };
		03B022BA29231FA6001C7E63 /* NSPasteboard+MM.h */ = {isa = PBXFileReference; fileEncoding = 4; lastKnownFileType = sourcecode.c.h; path = "NSPasteboard+MM.h"; sourceTree = "<group>"; };
		03B022BC29231FA6001C7E63 /* NSTextView+Height.h */ = {isa = PBXFileReference; fileEncoding = 4; lastKnownFileType = sourcecode.c.h; path = "NSTextView+Height.h"; sourceTree = "<group>"; };
		03B022BD29231FA6001C7E63 /* NSTextView+Height.m */ = {isa = PBXFileReference; fileEncoding = 4; lastKnownFileType = sourcecode.c.objc; path = "NSTextView+Height.m"; sourceTree = "<group>"; };
		03B022BE29231FA6001C7E63 /* NSDictionary+MM.m */ = {isa = PBXFileReference; fileEncoding = 4; lastKnownFileType = sourcecode.c.objc; path = "NSDictionary+MM.m"; sourceTree = "<group>"; };
		03B022C029231FA6001C7E63 /* NSColor+MyColors.h */ = {isa = PBXFileReference; fileEncoding = 4; lastKnownFileType = sourcecode.c.h; path = "NSColor+MyColors.h"; sourceTree = "<group>"; };
		03B022C129231FA6001C7E63 /* NSColor+MyColors.m */ = {isa = PBXFileReference; fileEncoding = 4; lastKnownFileType = sourcecode.c.objc; path = "NSColor+MyColors.m"; sourceTree = "<group>"; };
		03B022C229231FA6001C7E63 /* NSMutableAttributedString+MM.m */ = {isa = PBXFileReference; fileEncoding = 4; lastKnownFileType = sourcecode.c.objc; path = "NSMutableAttributedString+MM.m"; sourceTree = "<group>"; };
		03B022C329231FA6001C7E63 /* NSView+MM.m */ = {isa = PBXFileReference; fileEncoding = 4; lastKnownFileType = sourcecode.c.objc; path = "NSView+MM.m"; sourceTree = "<group>"; };
		03B022C429231FA6001C7E63 /* NSArray+MM.m */ = {isa = PBXFileReference; fileEncoding = 4; lastKnownFileType = sourcecode.c.objc; path = "NSArray+MM.m"; sourceTree = "<group>"; };
		03B022C629231FA6001C7E63 /* MMCrashFileTool.h */ = {isa = PBXFileReference; fileEncoding = 4; lastKnownFileType = sourcecode.c.h; path = MMCrashFileTool.h; sourceTree = "<group>"; };
		03B022C729231FA6001C7E63 /* MMCrashUncaughtExceptionHandler.h */ = {isa = PBXFileReference; fileEncoding = 4; lastKnownFileType = sourcecode.c.h; path = MMCrashUncaughtExceptionHandler.h; sourceTree = "<group>"; };
		03B022C829231FA6001C7E63 /* MMCrashSignalExceptionHandler.m */ = {isa = PBXFileReference; fileEncoding = 4; lastKnownFileType = sourcecode.c.objc; path = MMCrashSignalExceptionHandler.m; sourceTree = "<group>"; };
		03B022C929231FA6001C7E63 /* MMCrash.h */ = {isa = PBXFileReference; fileEncoding = 4; lastKnownFileType = sourcecode.c.h; path = MMCrash.h; sourceTree = "<group>"; };
		03B022CA29231FA6001C7E63 /* MMCrashFileTool.m */ = {isa = PBXFileReference; fileEncoding = 4; lastKnownFileType = sourcecode.c.objc; path = MMCrashFileTool.m; sourceTree = "<group>"; };
		03B022CB29231FA6001C7E63 /* MMCrashSignalExceptionHandler.h */ = {isa = PBXFileReference; fileEncoding = 4; lastKnownFileType = sourcecode.c.h; path = MMCrashSignalExceptionHandler.h; sourceTree = "<group>"; };
		03B022CC29231FA6001C7E63 /* MMCrashUncaughtExceptionHandler.m */ = {isa = PBXFileReference; fileEncoding = 4; lastKnownFileType = sourcecode.c.objc; path = MMCrashUncaughtExceptionHandler.m; sourceTree = "<group>"; };
		03B022CD29231FA6001C7E63 /* MMCrash.m */ = {isa = PBXFileReference; fileEncoding = 4; lastKnownFileType = sourcecode.c.objc; path = MMCrash.m; sourceTree = "<group>"; };
		03B022CF29231FA6001C7E63 /* MMLog.h */ = {isa = PBXFileReference; fileEncoding = 4; lastKnownFileType = sourcecode.c.h; path = MMLog.h; sourceTree = "<group>"; };
		03B022D029231FA6001C7E63 /* MMFileLogFormatter.h */ = {isa = PBXFileReference; fileEncoding = 4; lastKnownFileType = sourcecode.c.h; path = MMFileLogFormatter.h; sourceTree = "<group>"; };
		03B022D129231FA6001C7E63 /* MMConsoleLogFormatter.h */ = {isa = PBXFileReference; fileEncoding = 4; lastKnownFileType = sourcecode.c.h; path = MMConsoleLogFormatter.h; sourceTree = "<group>"; };
		03B022D229231FA6001C7E63 /* MMLog.swift */ = {isa = PBXFileReference; fileEncoding = 4; lastKnownFileType = sourcecode.swift; path = MMLog.swift; sourceTree = "<group>"; };
		03B022D329231FA6001C7E63 /* MMLog.m */ = {isa = PBXFileReference; fileEncoding = 4; lastKnownFileType = sourcecode.c.objc; path = MMLog.m; sourceTree = "<group>"; };
		03B022D429231FA6001C7E63 /* MMConsoleLogFormatter.m */ = {isa = PBXFileReference; fileEncoding = 4; lastKnownFileType = sourcecode.c.objc; path = MMConsoleLogFormatter.m; sourceTree = "<group>"; };
		03B022D529231FA6001C7E63 /* MMFileLogFormatter.m */ = {isa = PBXFileReference; fileEncoding = 4; lastKnownFileType = sourcecode.c.objc; path = MMFileLogFormatter.m; sourceTree = "<group>"; };
		03B022D729231FA6001C7E63 /* MMEventMonitor.m */ = {isa = PBXFileReference; fileEncoding = 4; lastKnownFileType = sourcecode.c.objc; path = MMEventMonitor.m; sourceTree = "<group>"; };
		03B022D829231FA6001C7E63 /* MMMake.m */ = {isa = PBXFileReference; fileEncoding = 4; lastKnownFileType = sourcecode.c.objc; path = MMMake.m; sourceTree = "<group>"; };
		03B022D929231FA6001C7E63 /* MMOrderedDictionary.m */ = {isa = PBXFileReference; fileEncoding = 4; lastKnownFileType = sourcecode.c.objc; path = MMOrderedDictionary.m; sourceTree = "<group>"; };
		03B022DA29231FA6001C7E63 /* MMTool.h */ = {isa = PBXFileReference; fileEncoding = 4; lastKnownFileType = sourcecode.c.h; path = MMTool.h; sourceTree = "<group>"; };
		03B022DB29231FA6001C7E63 /* MMMake.h */ = {isa = PBXFileReference; fileEncoding = 4; lastKnownFileType = sourcecode.c.h; path = MMMake.h; sourceTree = "<group>"; };
		03B022DC29231FA6001C7E63 /* MMEventMonitor.h */ = {isa = PBXFileReference; fileEncoding = 4; lastKnownFileType = sourcecode.c.h; path = MMEventMonitor.h; sourceTree = "<group>"; };
		03B022DD29231FA6001C7E63 /* MMMacro.h */ = {isa = PBXFileReference; fileEncoding = 4; lastKnownFileType = sourcecode.c.h; path = MMMacro.h; sourceTree = "<group>"; };
		03B022DE29231FA6001C7E63 /* MMTool.m */ = {isa = PBXFileReference; fileEncoding = 4; lastKnownFileType = sourcecode.c.objc; path = MMTool.m; sourceTree = "<group>"; };
		03B022DF29231FA6001C7E63 /* MMOrderedDictionary.h */ = {isa = PBXFileReference; fileEncoding = 4; lastKnownFileType = sourcecode.c.h; path = MMOrderedDictionary.h; sourceTree = "<group>"; };
		03B022E329231FA6001C7E63 /* PrefixHeader.pch */ = {isa = PBXFileReference; fileEncoding = 4; lastKnownFileType = sourcecode.c.h; path = PrefixHeader.pch; sourceTree = "<group>"; };
		03B022E429231FA6001C7E63 /* Info.plist */ = {isa = PBXFileReference; fileEncoding = 4; lastKnownFileType = text.plist.xml; path = Info.plist; sourceTree = "<group>"; };
		03B3B8B02925D5B200168E8D /* EZPopButtonWindow.h */ = {isa = PBXFileReference; lastKnownFileType = sourcecode.c.h; path = EZPopButtonWindow.h; sourceTree = "<group>"; };
		03B3B8B12925D5B200168E8D /* EZPopButtonWindow.m */ = {isa = PBXFileReference; lastKnownFileType = sourcecode.c.objc; path = EZPopButtonWindow.m; sourceTree = "<group>"; };
		03B3B8B32925DD3D00168E8D /* EZPopButtonViewController.h */ = {isa = PBXFileReference; lastKnownFileType = sourcecode.c.h; path = EZPopButtonViewController.h; sourceTree = "<group>"; };
		03B3B8B42925DD3D00168E8D /* EZPopButtonViewController.m */ = {isa = PBXFileReference; lastKnownFileType = sourcecode.c.objc; path = EZPopButtonViewController.m; sourceTree = "<group>"; };
		03B63ABE2A86967800E155ED /* CoreServices.framework */ = {isa = PBXFileReference; lastKnownFileType = wrapper.framework; name = CoreServices.framework; path = System/Library/Frameworks/CoreServices.framework; sourceTree = SDKROOT; };
		03BB2DE129F5772F00447EDD /* EZAudioButton.h */ = {isa = PBXFileReference; lastKnownFileType = sourcecode.c.h; path = EZAudioButton.h; sourceTree = "<group>"; };
		03BB2DE229F5772F00447EDD /* EZAudioButton.m */ = {isa = PBXFileReference; lastKnownFileType = sourcecode.c.objc; path = EZAudioButton.m; sourceTree = "<group>"; };
		03BB2DE929F57DC000447EDD /* NSImage+EZSymbolmage.h */ = {isa = PBXFileReference; lastKnownFileType = sourcecode.c.h; path = "NSImage+EZSymbolmage.h"; sourceTree = "<group>"; };
		03BB2DEA29F57DC000447EDD /* NSImage+EZSymbolmage.m */ = {isa = PBXFileReference; lastKnownFileType = sourcecode.c.objc; path = "NSImage+EZSymbolmage.m"; sourceTree = "<group>"; };
		03BB2DED29F59C8A00447EDD /* EZSymbolImageButton.h */ = {isa = PBXFileReference; lastKnownFileType = sourcecode.c.h; path = EZSymbolImageButton.h; sourceTree = "<group>"; };
		03BB2DEE29F59C8A00447EDD /* EZSymbolImageButton.m */ = {isa = PBXFileReference; lastKnownFileType = sourcecode.c.objc; path = EZSymbolImageButton.m; sourceTree = "<group>"; };
		03BB2DF129F6350200447EDD /* EZCopyButton.h */ = {isa = PBXFileReference; lastKnownFileType = sourcecode.c.h; path = EZCopyButton.h; sourceTree = "<group>"; };
		03BB2DF229F6350200447EDD /* EZCopyButton.m */ = {isa = PBXFileReference; lastKnownFileType = sourcecode.c.objc; path = EZCopyButton.m; sourceTree = "<group>"; };
		03BD281C29481C0400F5891A /* EZAudioPlayer.h */ = {isa = PBXFileReference; lastKnownFileType = sourcecode.c.h; path = EZAudioPlayer.h; sourceTree = "<group>"; };
		03BD281D29481C0400F5891A /* EZAudioPlayer.m */ = {isa = PBXFileReference; lastKnownFileType = sourcecode.c.objc; path = EZAudioPlayer.m; sourceTree = "<group>"; };
		03BD282029486CF200F5891A /* EZBlueTextButton.h */ = {isa = PBXFileReference; lastKnownFileType = sourcecode.c.h; path = EZBlueTextButton.h; sourceTree = "<group>"; };
		03BD282129486CF200F5891A /* EZBlueTextButton.m */ = {isa = PBXFileReference; lastKnownFileType = sourcecode.c.objc; path = EZBlueTextButton.m; sourceTree = "<group>"; };
		03BD2823294875AE00F5891A /* EZMyLabel.h */ = {isa = PBXFileReference; lastKnownFileType = sourcecode.c.h; path = EZMyLabel.h; sourceTree = "<group>"; };
		03BD2824294875AE00F5891A /* EZMyLabel.m */ = {isa = PBXFileReference; lastKnownFileType = sourcecode.c.objc; path = EZMyLabel.m; sourceTree = "<group>"; };
		03BDA79A2A26DA280079D04F /* XPMArgumentPackage_Private.h */ = {isa = PBXFileReference; fileEncoding = 4; lastKnownFileType = sourcecode.c.h; path = XPMArgumentPackage_Private.h; sourceTree = "<group>"; };
		03BDA79B2A26DA280079D04F /* NSScanner+EscapedScanning.h */ = {isa = PBXFileReference; fileEncoding = 4; lastKnownFileType = sourcecode.c.h; path = "NSScanner+EscapedScanning.h"; sourceTree = "<group>"; };
		03BDA79C2A26DA280079D04F /* NSArray+XPMArgumentsNormalizer.h */ = {isa = PBXFileReference; fileEncoding = 4; lastKnownFileType = sourcecode.c.h; path = "NSArray+XPMArgumentsNormalizer.h"; sourceTree = "<group>"; };
		03BDA79D2A26DA280079D04F /* NSString+Indenter.h */ = {isa = PBXFileReference; fileEncoding = 4; lastKnownFileType = sourcecode.c.h; path = "NSString+Indenter.h"; sourceTree = "<group>"; };
		03BDA79E2A26DA280079D04F /* XPMArgumentParser.h */ = {isa = PBXFileReference; fileEncoding = 4; lastKnownFileType = sourcecode.c.h; path = XPMArgumentParser.h; sourceTree = "<group>"; };
		03BDA79F2A26DA280079D04F /* XPMValuedArgument.m */ = {isa = PBXFileReference; fileEncoding = 4; lastKnownFileType = sourcecode.c.objc; path = XPMValuedArgument.m; sourceTree = "<group>"; };
		03BDA7A02A26DA280079D04F /* XPMArgumentPackage.h */ = {isa = PBXFileReference; fileEncoding = 4; lastKnownFileType = sourcecode.c.h; path = XPMArgumentPackage.h; sourceTree = "<group>"; };
		03BDA7A12A26DA280079D04F /* ArgumentParser-Prefix.pch */ = {isa = PBXFileReference; fileEncoding = 4; lastKnownFileType = sourcecode.c.h; path = "ArgumentParser-Prefix.pch"; sourceTree = "<group>"; };
		03BDA7A22A26DA280079D04F /* NSProcessInfo+XPMArgumentParser.m */ = {isa = PBXFileReference; fileEncoding = 4; lastKnownFileType = sourcecode.c.objc; path = "NSProcessInfo+XPMArgumentParser.m"; sourceTree = "<group>"; };
		03BDA7A32A26DA280079D04F /* XPMMutableAttributedArray.m */ = {isa = PBXFileReference; fileEncoding = 4; lastKnownFileType = sourcecode.c.objc; path = XPMMutableAttributedArray.m; sourceTree = "<group>"; };
		03BDA7A42A26DA280079D04F /* XPMArgumentSignature_Private.h */ = {isa = PBXFileReference; fileEncoding = 4; lastKnownFileType = sourcecode.c.h; path = XPMArgumentSignature_Private.h; sourceTree = "<group>"; };
		03BDA7A52A26DA280079D04F /* NSDictionary+RubyDescription.h */ = {isa = PBXFileReference; fileEncoding = 4; lastKnownFileType = sourcecode.c.h; path = "NSDictionary+RubyDescription.h"; sourceTree = "<group>"; };
		03BDA7A62A26DA280079D04F /* XPMArgsKonstants.m */ = {isa = PBXFileReference; fileEncoding = 4; lastKnownFileType = sourcecode.c.objc; path = XPMArgsKonstants.m; sourceTree = "<group>"; };
		03BDA7A72A26DA280079D04F /* XPMArgumentSignature.m */ = {isa = PBXFileReference; fileEncoding = 4; lastKnownFileType = sourcecode.c.objc; path = XPMArgumentSignature.m; sourceTree = "<group>"; };
		03BDA7A82A26DA280079D04F /* XPMArguments_Coalescer_Internal.m */ = {isa = PBXFileReference; fileEncoding = 4; lastKnownFileType = sourcecode.c.objc; path = XPMArguments_Coalescer_Internal.m; sourceTree = "<group>"; };
		03BDA7A92A26DA280079D04F /* XPMCountedArgument.m */ = {isa = PBXFileReference; fileEncoding = 4; lastKnownFileType = sourcecode.c.objc; path = XPMCountedArgument.m; sourceTree = "<group>"; };
		03BDA7AA2A26DA280079D04F /* NSScanner+EscapedScanning.m */ = {isa = PBXFileReference; fileEncoding = 4; lastKnownFileType = sourcecode.c.objc; path = "NSScanner+EscapedScanning.m"; sourceTree = "<group>"; };
		03BDA7AB2A26DA280079D04F /* XPMArgumentPackage.m */ = {isa = PBXFileReference; fileEncoding = 4; lastKnownFileType = sourcecode.c.objc; path = XPMArgumentPackage.m; sourceTree = "<group>"; };
		03BDA7AC2A26DA280079D04F /* XPMValuedArgument.h */ = {isa = PBXFileReference; fileEncoding = 4; lastKnownFileType = sourcecode.c.h; path = XPMValuedArgument.h; sourceTree = "<group>"; };
		03BDA7AD2A26DA280079D04F /* XPMArgumentParser.m */ = {isa = PBXFileReference; fileEncoding = 4; lastKnownFileType = sourcecode.c.objc; path = XPMArgumentParser.m; sourceTree = "<group>"; };
		03BDA7AE2A26DA280079D04F /* NSString+Indenter.m */ = {isa = PBXFileReference; fileEncoding = 4; lastKnownFileType = sourcecode.c.objc; path = "NSString+Indenter.m"; sourceTree = "<group>"; };
		03BDA7AF2A26DA280079D04F /* NSArray+XPMArgumentsNormalizer.m */ = {isa = PBXFileReference; fileEncoding = 4; lastKnownFileType = sourcecode.c.objc; path = "NSArray+XPMArgumentsNormalizer.m"; sourceTree = "<group>"; };
		03BDA7B02A26DA280079D04F /* XPMArgsKonstants.h */ = {isa = PBXFileReference; fileEncoding = 4; lastKnownFileType = sourcecode.c.h; path = XPMArgsKonstants.h; sourceTree = "<group>"; };
		03BDA7B12A26DA280079D04F /* NSDictionary+RubyDescription.m */ = {isa = PBXFileReference; fileEncoding = 4; lastKnownFileType = sourcecode.c.objc; path = "NSDictionary+RubyDescription.m"; sourceTree = "<group>"; };
		03BDA7B22A26DA280079D04F /* XPMMutableAttributedArray.h */ = {isa = PBXFileReference; fileEncoding = 4; lastKnownFileType = sourcecode.c.h; path = XPMMutableAttributedArray.h; sourceTree = "<group>"; };
		03BDA7B32A26DA280079D04F /* NSProcessInfo+XPMArgumentParser.h */ = {isa = PBXFileReference; fileEncoding = 4; lastKnownFileType = sourcecode.c.h; path = "NSProcessInfo+XPMArgumentParser.h"; sourceTree = "<group>"; };
		03BDA7B42A26DA280079D04F /* XPMCountedArgument.h */ = {isa = PBXFileReference; fileEncoding = 4; lastKnownFileType = sourcecode.c.h; path = XPMCountedArgument.h; sourceTree = "<group>"; };
		03BDA7B52A26DA280079D04F /* XPMArguments_Coalescer_Internal.h */ = {isa = PBXFileReference; fileEncoding = 4; lastKnownFileType = sourcecode.c.h; path = XPMArguments_Coalescer_Internal.h; sourceTree = "<group>"; };
		03BDA7B62A26DA280079D04F /* XPMArguments.h */ = {isa = PBXFileReference; fileEncoding = 4; lastKnownFileType = sourcecode.c.h; path = XPMArguments.h; sourceTree = "<group>"; };
		03BDA7B72A26DA280079D04F /* XPMArgumentSignature.h */ = {isa = PBXFileReference; fileEncoding = 4; lastKnownFileType = sourcecode.c.h; path = XPMArgumentSignature.h; sourceTree = "<group>"; };
		03BE26E92A24B2AF00FB7117 /* AppDelegate+EZURLScheme.h */ = {isa = PBXFileReference; lastKnownFileType = sourcecode.c.h; path = "AppDelegate+EZURLScheme.h"; sourceTree = "<group>"; };
		03BE26EA2A24B2AF00FB7117 /* AppDelegate+EZURLScheme.m */ = {isa = PBXFileReference; lastKnownFileType = sourcecode.c.objc; path = "AppDelegate+EZURLScheme.m"; sourceTree = "<group>"; };
		03BFBB632923998300C48725 /* black-white-icon@2x.png */ = {isa = PBXFileReference; lastKnownFileType = image.png; path = "black-white-icon@2x.png"; sourceTree = "<group>"; };
		03BFBB642923998300C48725 /* black-white-icon@3x.png */ = {isa = PBXFileReference; lastKnownFileType = image.png; path = "black-white-icon@3x.png"; sourceTree = "<group>"; };
		03BFBB7029239E9F00C48725 /* blue-white-icon@3x.png */ = {isa = PBXFileReference; lastKnownFileType = image.png; path = "blue-white-icon@3x.png"; sourceTree = "<group>"; };
		03BFBB7129239E9F00C48725 /* blue-white-icon@2x.png */ = {isa = PBXFileReference; lastKnownFileType = image.png; path = "blue-white-icon@2x.png"; sourceTree = "<group>"; };
		03BFBB752923A09B00C48725 /* white-blue-icon@2x.png */ = {isa = PBXFileReference; lastKnownFileType = image.png; path = "white-blue-icon@2x.png"; sourceTree = "<group>"; };
		03BFBB762923A09B00C48725 /* white-blue-icon@3x.png */ = {isa = PBXFileReference; lastKnownFileType = image.png; path = "white-blue-icon@3x.png"; sourceTree = "<group>"; };
		03BFBB7A2923A1D900C48725 /* cyan-white-icon@3x.png */ = {isa = PBXFileReference; lastKnownFileType = image.png; path = "cyan-white-icon@3x.png"; sourceTree = "<group>"; };
		03BFBB7B2923A1D900C48725 /* cyan-white-icon@2x.png */ = {isa = PBXFileReference; lastKnownFileType = image.png; path = "cyan-white-icon@2x.png"; sourceTree = "<group>"; };
		03BFBB7E2923A2FA00C48725 /* white-black-icon@2x.png */ = {isa = PBXFileReference; lastKnownFileType = image.png; path = "white-black-icon@2x.png"; sourceTree = "<group>"; };
		03BFBB7F2923A2FA00C48725 /* white-black-icon@3x.png */ = {isa = PBXFileReference; lastKnownFileType = image.png; path = "white-black-icon@3x.png"; sourceTree = "<group>"; };
		03BFFC66295F4B87004E033E /* EZYoudaoDictModel.h */ = {isa = PBXFileReference; lastKnownFileType = sourcecode.c.h; path = EZYoudaoDictModel.h; sourceTree = "<group>"; };
		03BFFC67295F4B87004E033E /* EZYoudaoDictModel.m */ = {isa = PBXFileReference; lastKnownFileType = sourcecode.c.objc; path = EZYoudaoDictModel.m; sourceTree = "<group>"; };
		03BFFC6C295FE59C004E033E /* EZQueryResult+EZYoudaoDictModel.h */ = {isa = PBXFileReference; lastKnownFileType = sourcecode.c.h; path = "EZQueryResult+EZYoudaoDictModel.h"; sourceTree = "<group>"; };
		03BFFC6D295FE59C004E033E /* EZQueryResult+EZYoudaoDictModel.m */ = {isa = PBXFileReference; lastKnownFileType = sourcecode.c.objc; path = "EZQueryResult+EZYoudaoDictModel.m"; sourceTree = "<group>"; };
		03BFFC6F29612E10004E033E /* NSString+EZConvenience.h */ = {isa = PBXFileReference; lastKnownFileType = sourcecode.c.h; path = "NSString+EZConvenience.h"; sourceTree = "<group>"; };
		03BFFC7029612E10004E033E /* NSString+EZConvenience.m */ = {isa = PBXFileReference; lastKnownFileType = sourcecode.c.objc; path = "NSString+EZConvenience.m"; sourceTree = "<group>"; };
		03CAB9532ADBF0FF00DA94A3 /* EZSystemUtility.h */ = {isa = PBXFileReference; lastKnownFileType = sourcecode.c.h; path = EZSystemUtility.h; sourceTree = "<group>"; };
		03CAB9542ADBF0FF00DA94A3 /* EZSystemUtility.m */ = {isa = PBXFileReference; lastKnownFileType = sourcecode.c.objc; path = EZSystemUtility.m; sourceTree = "<group>"; };
		03CC6C092B21B0DC0049ED29 /* Info-debug.plist */ = {isa = PBXFileReference; fileEncoding = 4; lastKnownFileType = text.plist.xml; path = "Info-debug.plist"; sourceTree = "<group>"; };
		03CF88622B137F650030C199 /* Array+Convenience.swift */ = {isa = PBXFileReference; lastKnownFileType = sourcecode.swift; path = "Array+Convenience.swift"; sourceTree = "<group>"; };
		03D0434C292886D200E7559E /* EZMiniQueryWindow.h */ = {isa = PBXFileReference; lastKnownFileType = sourcecode.c.h; path = EZMiniQueryWindow.h; sourceTree = "<group>"; };
		03D0434D292886D200E7559E /* EZMiniQueryWindow.m */ = {isa = PBXFileReference; lastKnownFileType = sourcecode.c.objc; path = EZMiniQueryWindow.m; sourceTree = "<group>"; };
		03D043502928935300E7559E /* EZMainQueryWindow.h */ = {isa = PBXFileReference; lastKnownFileType = sourcecode.c.h; path = EZMainQueryWindow.h; sourceTree = "<group>"; };
		03D043512928935300E7559E /* EZMainQueryWindow.m */ = {isa = PBXFileReference; lastKnownFileType = sourcecode.c.objc; path = EZMainQueryWindow.m; sourceTree = "<group>"; };
		03D043542928940500E7559E /* EZBaseQueryWindow.h */ = {isa = PBXFileReference; lastKnownFileType = sourcecode.c.h; path = EZBaseQueryWindow.h; sourceTree = "<group>"; };
		03D043552928940500E7559E /* EZBaseQueryWindow.m */ = {isa = PBXFileReference; lastKnownFileType = sourcecode.c.objc; path = EZBaseQueryWindow.m; sourceTree = "<group>"; };
		03D043582928C4C800E7559E /* EZWindowManager.h */ = {isa = PBXFileReference; lastKnownFileType = sourcecode.c.h; path = EZWindowManager.h; sourceTree = "<group>"; };
		03D043592928C4C800E7559E /* EZWindowManager.m */ = {isa = PBXFileReference; lastKnownFileType = sourcecode.c.objc; path = EZWindowManager.m; sourceTree = "<group>"; };
		03D1C8772952B1CD00F2C7BD /* GoogleService-Info.plist */ = {isa = PBXFileReference; fileEncoding = 4; lastKnownFileType = text.plist.xml; path = "GoogleService-Info.plist"; sourceTree = "<group>"; };
		03D2A3DE29F42B280035CED4 /* bd.js */ = {isa = PBXFileReference; fileEncoding = 4; lastKnownFileType = sourcecode.javascript; path = bd.js; sourceTree = "<group>"; };
		03D2A3E129F4C6F50035CED4 /* EZNetworkManager.h */ = {isa = PBXFileReference; lastKnownFileType = sourcecode.c.h; path = EZNetworkManager.h; sourceTree = "<group>"; };
		03D2A3E229F4C6F50035CED4 /* EZNetworkManager.m */ = {isa = PBXFileReference; lastKnownFileType = sourcecode.c.objc; path = EZNetworkManager.m; sourceTree = "<group>"; };
		03D35DA82AA6C49B00B023FE /* NSString+EZRegex.h */ = {isa = PBXFileReference; lastKnownFileType = sourcecode.c.h; path = "NSString+EZRegex.h"; sourceTree = "<group>"; };
		03D35DA92AA6C49B00B023FE /* NSString+EZRegex.m */ = {isa = PBXFileReference; lastKnownFileType = sourcecode.c.objc; path = "NSString+EZRegex.m"; sourceTree = "<group>"; };
		03D5FCFD2A5EF4E400AD26BE /* EZDeviceSystemInfo.h */ = {isa = PBXFileReference; lastKnownFileType = sourcecode.c.h; path = EZDeviceSystemInfo.h; sourceTree = "<group>"; };
		03D5FCFE2A5EF4E400AD26BE /* EZDeviceSystemInfo.m */ = {isa = PBXFileReference; lastKnownFileType = sourcecode.c.objc; path = EZDeviceSystemInfo.m; sourceTree = "<group>"; };
		03D8A65A2A433B4100D9A968 /* EZConfiguration+EZUserData.h */ = {isa = PBXFileReference; lastKnownFileType = sourcecode.c.h; path = "EZConfiguration+EZUserData.h"; sourceTree = "<group>"; };
		03D8A65B2A433B4100D9A968 /* EZConfiguration+EZUserData.m */ = {isa = PBXFileReference; lastKnownFileType = sourcecode.c.objc; path = "EZConfiguration+EZUserData.m"; sourceTree = "<group>"; };
		03D8B26C292DBD2000D5A811 /* EZCoordinateUtils.h */ = {isa = PBXFileReference; lastKnownFileType = sourcecode.c.h; path = EZCoordinateUtils.h; sourceTree = "<group>"; };
		03D8B26D292DBD2000D5A811 /* EZCoordinateUtils.m */ = {isa = PBXFileReference; lastKnownFileType = sourcecode.c.objc; path = EZCoordinateUtils.m; sourceTree = "<group>"; };
		03DC38BF292CC97900922CB2 /* EZServiceInfo.h */ = {isa = PBXFileReference; lastKnownFileType = sourcecode.c.h; path = EZServiceInfo.h; sourceTree = "<group>"; };
		03DC38C0292CC97900922CB2 /* EZServiceInfo.m */ = {isa = PBXFileReference; lastKnownFileType = sourcecode.c.objc; path = EZServiceInfo.m; sourceTree = "<group>"; };
		03DC7C5C2A3ABE28000BF7C9 /* EZConstKey.h */ = {isa = PBXFileReference; lastKnownFileType = sourcecode.c.h; path = EZConstKey.h; sourceTree = "<group>"; };
		03DC7C5D2A3ABE28000BF7C9 /* EZConstKey.m */ = {isa = PBXFileReference; lastKnownFileType = sourcecode.c.objc; path = EZConstKey.m; sourceTree = "<group>"; };
		03DC7C642A3CA465000BF7C9 /* HWSegmentedControl.h */ = {isa = PBXFileReference; fileEncoding = 4; lastKnownFileType = sourcecode.c.h; path = HWSegmentedControl.h; sourceTree = "<group>"; };
		03DC7C652A3CA465000BF7C9 /* HWSegmentedControl.m */ = {isa = PBXFileReference; fileEncoding = 4; lastKnownFileType = sourcecode.c.objc; path = HWSegmentedControl.m; sourceTree = "<group>"; };
		03E02A202924E77100A10260 /* EZMenuItemManager.h */ = {isa = PBXFileReference; lastKnownFileType = sourcecode.c.h; path = EZMenuItemManager.h; sourceTree = "<group>"; };
		03E02A212924E77100A10260 /* EZMenuItemManager.m */ = {isa = PBXFileReference; lastKnownFileType = sourcecode.c.objc; path = EZMenuItemManager.m; sourceTree = "<group>"; };
		03E02A2429250D1D00A10260 /* EZEventMonitor.h */ = {isa = PBXFileReference; lastKnownFileType = sourcecode.c.h; path = EZEventMonitor.h; sourceTree = "<group>"; };
		03E02A2529250D1D00A10260 /* EZEventMonitor.m */ = {isa = PBXFileReference; lastKnownFileType = sourcecode.c.objc; path = EZEventMonitor.m; sourceTree = "<group>"; };
		03E2BF732A298F2B00E010F3 /* NSString+EZUtils.h */ = {isa = PBXFileReference; lastKnownFileType = sourcecode.c.h; path = "NSString+EZUtils.h"; sourceTree = "<group>"; };
		03E2BF742A298F2B00E010F3 /* NSString+EZUtils.m */ = {isa = PBXFileReference; lastKnownFileType = sourcecode.c.objc; path = "NSString+EZUtils.m"; sourceTree = "<group>"; };
		03E3E7C02ADE318800812C84 /* EZQueryMenuTextView.h */ = {isa = PBXFileReference; lastKnownFileType = sourcecode.c.h; path = EZQueryMenuTextView.h; sourceTree = "<group>"; };
		03E3E7C12ADE318800812C84 /* EZQueryMenuTextView.m */ = {isa = PBXFileReference; lastKnownFileType = sourcecode.c.objc; path = EZQueryMenuTextView.m; sourceTree = "<group>"; };
		03F0DB362953428300EBF9C1 /* EZLog.h */ = {isa = PBXFileReference; lastKnownFileType = sourcecode.c.h; path = EZLog.h; sourceTree = "<group>"; };
		03F0DB372953428300EBF9C1 /* EZLog.m */ = {isa = PBXFileReference; lastKnownFileType = sourcecode.c.objc; path = EZLog.m; sourceTree = "<group>"; };
		03F14A392956016B00CB7379 /* EZVolcanoTranslate.h */ = {isa = PBXFileReference; lastKnownFileType = sourcecode.c.h; path = EZVolcanoTranslate.h; sourceTree = "<group>"; };
		03F14A3A2956016B00CB7379 /* EZVolcanoTranslate.m */ = {isa = PBXFileReference; lastKnownFileType = sourcecode.c.objc; path = EZVolcanoTranslate.m; sourceTree = "<group>"; };
		03F639932AA6CFBB009B9914 /* EZBingConfig.h */ = {isa = PBXFileReference; lastKnownFileType = sourcecode.c.h; path = EZBingConfig.h; sourceTree = "<group>"; };
		03F639942AA6CFBB009B9914 /* EZBingConfig.m */ = {isa = PBXFileReference; lastKnownFileType = sourcecode.c.objc; path = EZBingConfig.m; sourceTree = "<group>"; };
		03FB3EDC2B1B405B004C3238 /* TencentSigning.swift */ = {isa = PBXFileReference; lastKnownFileType = sourcecode.swift; path = TencentSigning.swift; sourceTree = "<group>"; };
		03FD68BD2B1E151A00FD388E /* String+EncryptAES.swift */ = {isa = PBXFileReference; lastKnownFileType = sourcecode.swift; path = "String+EncryptAES.swift"; sourceTree = "<group>"; };
		06E15747A7BD34D510ADC6A8 /* Pods-Easydict.debug.xcconfig */ = {isa = PBXFileReference; includeInIndex = 1; lastKnownFileType = text.xcconfig; name = "Pods-Easydict.debug.xcconfig"; path = "Target Support Files/Pods-Easydict/Pods-Easydict.debug.xcconfig"; sourceTree = "<group>"; };
		0A057D6C2B499A000025C51D /* ServiceTab.swift */ = {isa = PBXFileReference; fileEncoding = 4; lastKnownFileType = sourcecode.swift; path = ServiceTab.swift; sourceTree = "<group>"; };
		0A2A05A52B59757100EEA142 /* Bundle+AppInfo.swift */ = {isa = PBXFileReference; lastKnownFileType = sourcecode.swift; path = "Bundle+AppInfo.swift"; sourceTree = "<group>"; };
		0A2BA95F2B49A989002872A4 /* Binding+DidSet.swift */ = {isa = PBXFileReference; lastKnownFileType = sourcecode.swift; path = "Binding+DidSet.swift"; sourceTree = "<group>"; };
		0A2BA9632B4A3CCD002872A4 /* Notification+Name.swift */ = {isa = PBXFileReference; lastKnownFileType = sourcecode.swift; path = "Notification+Name.swift"; sourceTree = "<group>"; };
		0A318F3A2B8CCCCD0005EF77 /* CustomOpenAIService+ConfigurableService.swift */ = {isa = PBXFileReference; lastKnownFileType = sourcecode.swift; path = "CustomOpenAIService+ConfigurableService.swift"; sourceTree = "<group>"; };
		0A8685C72B552A590022534F /* DisabledAppTab.swift */ = {isa = PBXFileReference; lastKnownFileType = sourcecode.swift; path = DisabledAppTab.swift; sourceTree = "<group>"; };
		0A9AFBAA2B7F8D7E0064C9A8 /* CustomOpenAIService.swift */ = {isa = PBXFileReference; lastKnownFileType = sourcecode.swift; path = CustomOpenAIService.swift; sourceTree = "<group>"; };
		0AC11B212B4D16A500F07198 /* WindowAccessor.swift */ = {isa = PBXFileReference; lastKnownFileType = sourcecode.swift; path = WindowAccessor.swift; sourceTree = "<group>"; };
		0AC11B232B4E46B300F07198 /* TapHandlerView.swift */ = {isa = PBXFileReference; lastKnownFileType = sourcecode.swift; path = TapHandlerView.swift; sourceTree = "<group>"; };
		0AC8A8342B6641A7006DA5CC /* TencentService+ConfigurableService.swift */ = {isa = PBXFileReference; lastKnownFileType = sourcecode.swift; path = "TencentService+ConfigurableService.swift"; sourceTree = "<group>"; };
		0AC8A8362B6659A8006DA5CC /* NiuTransTranslate+ConfigurableService.swift */ = {isa = PBXFileReference; lastKnownFileType = sourcecode.swift; path = "NiuTransTranslate+ConfigurableService.swift"; sourceTree = "<group>"; };
		0AC8A8382B666F07006DA5CC /* CaiyunService+ConfigurableService.swift */ = {isa = PBXFileReference; lastKnownFileType = sourcecode.swift; path = "CaiyunService+ConfigurableService.swift"; sourceTree = "<group>"; };
		0AC8A83A2B6682D4006DA5CC /* AliService+ConfigurableService.swift */ = {isa = PBXFileReference; lastKnownFileType = sourcecode.swift; path = "AliService+ConfigurableService.swift"; sourceTree = "<group>"; };
		0AC8A83C2B6685EE006DA5CC /* SecureTextField.swift */ = {isa = PBXFileReference; lastKnownFileType = sourcecode.swift; path = SecureTextField.swift; sourceTree = "<group>"; };
		0AC8A83E2B689E68006DA5CC /* ServiceSecretConfigreValidatable.swift */ = {isa = PBXFileReference; lastKnownFileType = sourcecode.swift; path = ServiceSecretConfigreValidatable.swift; sourceTree = "<group>"; };
		0AC8A8402B695480006DA5CC /* DeepLTranslate+ConfigurableService.swift */ = {isa = PBXFileReference; lastKnownFileType = sourcecode.swift; path = "DeepLTranslate+ConfigurableService.swift"; sourceTree = "<group>"; };
		0AC8A8422B6957B0006DA5CC /* BingService+ConfigurableService.swift */ = {isa = PBXFileReference; lastKnownFileType = sourcecode.swift; path = "BingService+ConfigurableService.swift"; sourceTree = "<group>"; };
		0AC8A8442B6A4D97006DA5CC /* ServiceConfigurationCells.swift */ = {isa = PBXFileReference; lastKnownFileType = sourcecode.swift; path = ServiceConfigurationCells.swift; sourceTree = "<group>"; };
		0AC8A8462B6A4E3F006DA5CC /* ServiceConfigurationSecretSectionView.swift */ = {isa = PBXFileReference; lastKnownFileType = sourcecode.swift; path = ServiceConfigurationSecretSectionView.swift; sourceTree = "<group>"; };
		0AC8A84A2B6A629D006DA5CC /* GeminiService+ConfigurableService.swift */ = {isa = PBXFileReference; lastKnownFileType = sourcecode.swift; path = "GeminiService+ConfigurableService.swift"; sourceTree = "<group>"; };
		17BCAEF32B0DFF9000A7D372 /* EZNiuTransTranslateResponse.h */ = {isa = PBXFileReference; fileEncoding = 4; lastKnownFileType = sourcecode.c.h; path = EZNiuTransTranslateResponse.h; sourceTree = "<group>"; };
		17BCAEF42B0DFF9000A7D372 /* EZNiuTransTranslate.h */ = {isa = PBXFileReference; fileEncoding = 4; lastKnownFileType = sourcecode.c.h; path = EZNiuTransTranslate.h; sourceTree = "<group>"; };
		17BCAEF52B0DFF9000A7D372 /* EZNiuTransTranslateResponse.m */ = {isa = PBXFileReference; fileEncoding = 4; lastKnownFileType = sourcecode.c.objc; path = EZNiuTransTranslateResponse.m; sourceTree = "<group>"; };
		17BCAEF62B0DFF9000A7D372 /* EZNiuTransTranslate.m */ = {isa = PBXFileReference; fileEncoding = 4; lastKnownFileType = sourcecode.c.objc; path = EZNiuTransTranslate.m; sourceTree = "<group>"; };
		2746AEC02AF95138005FE0A1 /* CaiyunService.swift */ = {isa = PBXFileReference; lastKnownFileType = sourcecode.swift; path = CaiyunService.swift; sourceTree = "<group>"; };
		276742042B3DC230002A2C75 /* PrivacyTab.swift */ = {isa = PBXFileReference; fileEncoding = 4; lastKnownFileType = sourcecode.swift; path = PrivacyTab.swift; sourceTree = "<group>"; };
		276742052B3DC230002A2C75 /* AboutTab.swift */ = {isa = PBXFileReference; fileEncoding = 4; lastKnownFileType = sourcecode.swift; path = AboutTab.swift; sourceTree = "<group>"; };
		2783225F2B0FB0EA0026644C /* CaiyunResponse.swift */ = {isa = PBXFileReference; lastKnownFileType = sourcecode.swift; path = CaiyunResponse.swift; sourceTree = "<group>"; };
		278322612B0FB8EF0026644C /* CaiyunTranslateType.swift */ = {isa = PBXFileReference; lastKnownFileType = sourcecode.swift; path = CaiyunTranslateType.swift; sourceTree = "<group>"; };
		278540332B3DE04F004E9488 /* GeneralTab.swift */ = {isa = PBXFileReference; lastKnownFileType = sourcecode.swift; path = GeneralTab.swift; sourceTree = "<group>"; };
		27B7919C2AEC36A1006E07C6 /* Easydict.xcconfig */ = {isa = PBXFileReference; fileEncoding = 4; lastKnownFileType = text.xcconfig; path = Easydict.xcconfig; sourceTree = "<group>"; };
		27B7919D2AEC36A1006E07C6 /* Easydict-debug.xcconfig */ = {isa = PBXFileReference; fileEncoding = 4; lastKnownFileType = text.xcconfig; path = "Easydict-debug.xcconfig"; sourceTree = "<group>"; };
		27B791A02AEC3A5C006E07C6 /* Easydict-debug.entitlements */ = {isa = PBXFileReference; fileEncoding = 4; lastKnownFileType = text.plist.entitlements; path = "Easydict-debug.entitlements"; sourceTree = "<group>"; };
		27FE95262B3DC55F000AD654 /* EasydictApp.swift */ = {isa = PBXFileReference; lastKnownFileType = sourcecode.swift; path = EasydictApp.swift; sourceTree = "<group>"; };
		27FE95282B3DC666000AD654 /* entry.h */ = {isa = PBXFileReference; lastKnownFileType = sourcecode.c.h; path = entry.h; sourceTree = "<group>"; };
		27FE98082B3DD536000AD654 /* SettingView.swift */ = {isa = PBXFileReference; lastKnownFileType = sourcecode.swift; path = SettingView.swift; sourceTree = "<group>"; };
		27FE980A2B3DD5D1000AD654 /* MenuItemView.swift */ = {isa = PBXFileReference; lastKnownFileType = sourcecode.swift; path = MenuItemView.swift; sourceTree = "<group>"; };
		357E179B303EF855EF4561FB /* Pods-EasydictTests.release.xcconfig */ = {isa = PBXFileReference; includeInIndex = 1; lastKnownFileType = text.xcconfig; name = "Pods-EasydictTests.release.xcconfig"; path = "Target Support Files/Pods-EasydictTests/Pods-EasydictTests.release.xcconfig"; sourceTree = "<group>"; };
		378E73A7EA8FC8FB9C975A63 /* Pods_EasydictTests.framework */ = {isa = PBXFileReference; explicitFileType = wrapper.framework; includeInIndex = 0; path = Pods_EasydictTests.framework; sourceTree = BUILT_PRODUCTS_DIR; };
		6220AD592A82812300BBFB52 /* EZBingService.h */ = {isa = PBXFileReference; lastKnownFileType = sourcecode.c.h; path = EZBingService.h; sourceTree = "<group>"; };
		6220AD5A2A82812300BBFB52 /* EZBingService.m */ = {isa = PBXFileReference; lastKnownFileType = sourcecode.c.objc; path = EZBingService.m; sourceTree = "<group>"; };
		6295DE2F2A84D82E006145F4 /* EZBingTranslateModel.h */ = {isa = PBXFileReference; lastKnownFileType = sourcecode.c.h; path = EZBingTranslateModel.h; sourceTree = "<group>"; };
		6295DE302A84D82E006145F4 /* EZBingTranslateModel.m */ = {isa = PBXFileReference; lastKnownFileType = sourcecode.c.objc; path = EZBingTranslateModel.m; sourceTree = "<group>"; };
		6295DE322A84EF76006145F4 /* EZBingLookupModel.h */ = {isa = PBXFileReference; lastKnownFileType = sourcecode.c.h; path = EZBingLookupModel.h; sourceTree = "<group>"; };
		6295DE332A84EF76006145F4 /* EZBingLookupModel.m */ = {isa = PBXFileReference; lastKnownFileType = sourcecode.c.objc; path = EZBingLookupModel.m; sourceTree = "<group>"; };
		62A2D03D2A82967F007EEB01 /* EZBingRequest.h */ = {isa = PBXFileReference; lastKnownFileType = sourcecode.c.h; path = EZBingRequest.h; sourceTree = "<group>"; };
		62A2D03E2A82967F007EEB01 /* EZBingRequest.m */ = {isa = PBXFileReference; lastKnownFileType = sourcecode.c.objc; path = EZBingRequest.m; sourceTree = "<group>"; };
		62E2BF472B4082BA00E42D38 /* AliService.swift */ = {isa = PBXFileReference; fileEncoding = 4; lastKnownFileType = sourcecode.swift; path = AliService.swift; sourceTree = "<group>"; };
		62E2BF482B4082BA00E42D38 /* AliResponse.swift */ = {isa = PBXFileReference; fileEncoding = 4; lastKnownFileType = sourcecode.swift; path = AliResponse.swift; sourceTree = "<group>"; };
		62E2BF492B4082BA00E42D38 /* AliTranslateType.swift */ = {isa = PBXFileReference; fileEncoding = 4; lastKnownFileType = sourcecode.swift; path = AliTranslateType.swift; sourceTree = "<group>"; };
		62ED29A02B15F1F500901F51 /* EZWrapView.h */ = {isa = PBXFileReference; lastKnownFileType = sourcecode.c.h; path = EZWrapView.h; sourceTree = "<group>"; };
		62ED29A12B15F1F500901F51 /* EZWrapView.m */ = {isa = PBXFileReference; lastKnownFileType = sourcecode.c.objc; path = EZWrapView.m; sourceTree = "<group>"; };
		6372B33DFF803C7096A82250 /* Pods_Easydict.framework */ = {isa = PBXFileReference; explicitFileType = wrapper.framework; includeInIndex = 0; path = Pods_Easydict.framework; sourceTree = BUILT_PRODUCTS_DIR; };
		6A8C988C2BAC88B500DB835A /* LanguageState.swift */ = {isa = PBXFileReference; fileEncoding = 4; lastKnownFileType = sourcecode.swift; path = LanguageState.swift; sourceTree = "<group>"; };
		6A8C988D2BAC88B500DB835A /* I18nHelper.swift */ = {isa = PBXFileReference; fileEncoding = 4; lastKnownFileType = sourcecode.swift; path = I18nHelper.swift; sourceTree = "<group>"; };
		6A8C98942BAE841600DB835A /* LocalizedBundle.swift */ = {isa = PBXFileReference; lastKnownFileType = sourcecode.swift; path = LocalizedBundle.swift; sourceTree = "<group>"; };
		6ADED1542BAE8809004A15BE /* NSBundle+Localization.m */ = {isa = PBXFileReference; lastKnownFileType = sourcecode.c.objc; path = "NSBundle+Localization.m"; sourceTree = "<group>"; };
		91E3E579C6DB88658B4BB102 /* Pods-Easydict.release.xcconfig */ = {isa = PBXFileReference; includeInIndex = 1; lastKnownFileType = text.xcconfig; name = "Pods-Easydict.release.xcconfig"; path = "Target Support Files/Pods-Easydict/Pods-Easydict.release.xcconfig"; sourceTree = "<group>"; };
		9608354F2B6791F200C6A931 /* Shortcut+Validator.swift */ = {isa = PBXFileReference; lastKnownFileType = sourcecode.swift; path = "Shortcut+Validator.swift"; sourceTree = "<group>"; };
		96099AE12B5D40330055C4DD /* ShortcutTab.swift */ = {isa = PBXFileReference; lastKnownFileType = sourcecode.swift; path = ShortcutTab.swift; sourceTree = "<group>"; };
		9627F9352B59956800B1E999 /* GlobalShortcutSetting.swift */ = {isa = PBXFileReference; fileEncoding = 4; lastKnownFileType = sourcecode.swift; path = GlobalShortcutSetting.swift; sourceTree = "<group>"; };
		9627F9362B59956800B1E999 /* KeyHolderWrapper.swift */ = {isa = PBXFileReference; fileEncoding = 4; lastKnownFileType = sourcecode.swift; path = KeyHolderWrapper.swift; sourceTree = "<group>"; };
		962B9ACC2BFA03270080F4D4 /* EZAppModel.h */ = {isa = PBXFileReference; fileEncoding = 4; lastKnownFileType = sourcecode.c.h; path = EZAppModel.h; sourceTree = "<group>"; };
		962B9ACD2BFA03270080F4D4 /* EZAppModel.m */ = {isa = PBXFileReference; fileEncoding = 4; lastKnownFileType = sourcecode.c.objc; path = EZAppModel.m; sourceTree = "<group>"; };
		9643D9382B6F49E0000FBEA6 /* AppShortcutSetting.swift */ = {isa = PBXFileReference; lastKnownFileType = sourcecode.swift; path = AppShortcutSetting.swift; sourceTree = "<group>"; };
		9643D93C2B6F829C000FBEA6 /* MainMenuCommand.swift */ = {isa = PBXFileReference; lastKnownFileType = sourcecode.swift; path = MainMenuCommand.swift; sourceTree = "<group>"; };
		9643D93F2B6FC426000FBEA6 /* MainMenuShortcutCommand.swift */ = {isa = PBXFileReference; lastKnownFileType = sourcecode.swift; path = MainMenuShortcutCommand.swift; sourceTree = "<group>"; };
		9643D9412B6FE4AF000FBEA6 /* Shortcut+Bind.swift */ = {isa = PBXFileReference; lastKnownFileType = sourcecode.swift; path = "Shortcut+Bind.swift"; sourceTree = "<group>"; };
		9643D9432B6FEF5F000FBEA6 /* Shortcut+Default.swift */ = {isa = PBXFileReference; lastKnownFileType = sourcecode.swift; path = "Shortcut+Default.swift"; sourceTree = "<group>"; };
		9643D9452B71D103000FBEA6 /* KeyHolderRowView.swift */ = {isa = PBXFileReference; lastKnownFileType = sourcecode.swift; path = KeyHolderRowView.swift; sourceTree = "<group>"; };
		9643D9492B71EABE000FBEA6 /* KeyHolderAlterView.swift */ = {isa = PBXFileReference; lastKnownFileType = sourcecode.swift; path = KeyHolderAlterView.swift; sourceTree = "<group>"; };
		9643D94B2B71F74D000FBEA6 /* MainMenuShortcutCommandItem.swift */ = {isa = PBXFileReference; lastKnownFileType = sourcecode.swift; path = MainMenuShortcutCommandItem.swift; sourceTree = "<group>"; };
		9643D9552B73B3CD000FBEA6 /* Shortcut+Menu.swift */ = {isa = PBXFileReference; lastKnownFileType = sourcecode.swift; path = "Shortcut+Menu.swift"; sourceTree = "<group>"; };
		967712ED2B5B943400105E0F /* Shortcut.swift */ = {isa = PBXFileReference; lastKnownFileType = sourcecode.swift; path = Shortcut.swift; sourceTree = "<group>"; };
		96DFEB812B82588000F5C7EF /* EZTableTipsCell.h */ = {isa = PBXFileReference; lastKnownFileType = sourcecode.c.h; path = EZTableTipsCell.h; sourceTree = "<group>"; };
		96DFEB822B82588000F5C7EF /* EZTableTipsCell.m */ = {isa = PBXFileReference; lastKnownFileType = sourcecode.c.objc; path = EZTableTipsCell.m; sourceTree = "<group>"; };
		A230E9A2358C7FBC7FB26189 /* Pods-EasydictTests.debug.xcconfig */ = {isa = PBXFileReference; includeInIndex = 1; lastKnownFileType = text.xcconfig; name = "Pods-EasydictTests.debug.xcconfig"; path = "Target Support Files/Pods-EasydictTests/Pods-EasydictTests.debug.xcconfig"; sourceTree = "<group>"; };
		C415C0AC2B450D4800A9D231 /* GeminiService.swift */ = {isa = PBXFileReference; lastKnownFileType = sourcecode.swift; path = GeminiService.swift; sourceTree = "<group>"; };
		C490BF712BE910B70021E40A /* AdvancedTabItemView.swift */ = {isa = PBXFileReference; lastKnownFileType = sourcecode.swift; name = AdvancedTabItemView.swift; path = Easydict/Swift/View/AdvancedTabItemView.swift; sourceTree = SOURCE_ROOT; };
		C4DD01E82B12B3C80025EE8E /* TencentService.swift */ = {isa = PBXFileReference; lastKnownFileType = sourcecode.swift; path = TencentService.swift; sourceTree = "<group>"; };
		C4DD01EA2B12BA250025EE8E /* TencentResponse.swift */ = {isa = PBXFileReference; lastKnownFileType = sourcecode.swift; path = TencentResponse.swift; sourceTree = "<group>"; };
		C4DD01EC2B12BE9B0025EE8E /* TencentTranslateType.swift */ = {isa = PBXFileReference; lastKnownFileType = sourcecode.swift; path = TencentTranslateType.swift; sourceTree = "<group>"; };
		C4DE3D6C2AC00EB500C2B85D /* Localizable.xcstrings */ = {isa = PBXFileReference; lastKnownFileType = text.json.xcstrings; name = Localizable.xcstrings; path = Easydict/App/Localizable.xcstrings; sourceTree = SOURCE_ROOT; };
		C4DE3D6E2AC00EB500C2B85D /* mul */ = {isa = PBXFileReference; lastKnownFileType = text.json.xcstrings; name = mul; path = mul.lproj/Main.xcstrings; sourceTree = "<group>"; };
		C90BE309239F38EB00ADE88B /* EasydictHelper.app */ = {isa = PBXFileReference; explicitFileType = wrapper.application; includeInIndex = 0; path = EasydictHelper.app; sourceTree = BUILT_PRODUCTS_DIR; };
		C99EEB182385796700FEE666 /* Easydict-debug.app */ = {isa = PBXFileReference; explicitFileType = wrapper.application; includeInIndex = 0; path = "Easydict-debug.app"; sourceTree = BUILT_PRODUCTS_DIR; };
		DC3C643E2B187119008EEDD8 /* ChangeFontSizeView.swift */ = {isa = PBXFileReference; fileEncoding = 4; lastKnownFileType = sourcecode.swift; path = ChangeFontSizeView.swift; sourceTree = "<group>"; };
		DC46DF7F2B4417B900DEAE3E /* Configuration.swift */ = {isa = PBXFileReference; lastKnownFileType = sourcecode.swift; path = Configuration.swift; sourceTree = "<group>"; };
		DC6D9C862B352EBC0055EFFC /* FontSizeHintView.swift */ = {isa = PBXFileReference; lastKnownFileType = sourcecode.swift; path = FontSizeHintView.swift; sourceTree = "<group>"; };
		DC6D9C882B3969510055EFFC /* Appearance.swift */ = {isa = PBXFileReference; lastKnownFileType = sourcecode.swift; path = Appearance.swift; sourceTree = "<group>"; };
		DCF176F12B57CED700CA6026 /* Configuration+UserData.swift */ = {isa = PBXFileReference; lastKnownFileType = sourcecode.swift; path = "Configuration+UserData.swift"; sourceTree = "<group>"; };
		EA1013432B5DBDB1005E43F9 /* KeyCombo+Defaults.Serializable.swift */ = {isa = PBXFileReference; lastKnownFileType = sourcecode.swift; path = "KeyCombo+Defaults.Serializable.swift"; sourceTree = "<group>"; };
		EA3B81F82B5254AA004C0E8B /* Configuration+Defaults.swift */ = {isa = PBXFileReference; lastKnownFileType = sourcecode.swift; path = "Configuration+Defaults.swift"; sourceTree = "<group>"; };
		EA9943E22B534C3300EE7B97 /* TTSServiceType.swift */ = {isa = PBXFileReference; lastKnownFileType = sourcecode.swift; path = TTSServiceType.swift; sourceTree = "<group>"; };
		EA9943E72B534D8900EE7B97 /* LanguageDetectOptimizeExtensions.swift */ = {isa = PBXFileReference; lastKnownFileType = sourcecode.swift; path = LanguageDetectOptimizeExtensions.swift; sourceTree = "<group>"; };
		EA9943ED2B5353AB00EE7B97 /* WindowTypeExtensions.swift */ = {isa = PBXFileReference; lastKnownFileType = sourcecode.swift; path = WindowTypeExtensions.swift; sourceTree = "<group>"; };
		EA9943EF2B5354C400EE7B97 /* ShowWindowPositionExtensions.swift */ = {isa = PBXFileReference; lastKnownFileType = sourcecode.swift; path = ShowWindowPositionExtensions.swift; sourceTree = "<group>"; };
		EA9943F12B5358BF00EE7B97 /* LanguageExtensions.swift */ = {isa = PBXFileReference; lastKnownFileType = sourcecode.swift; path = LanguageExtensions.swift; sourceTree = "<group>"; };
		EAE3D34F2B62E9DE001EE3E3 /* GlobalContext.swift */ = {isa = PBXFileReference; lastKnownFileType = sourcecode.swift; path = GlobalContext.swift; sourceTree = "<group>"; };
		EAED41EB2B54AA920005FE0A /* ServiceConfigurationSection.swift */ = {isa = PBXFileReference; lastKnownFileType = sourcecode.swift; path = ServiceConfigurationSection.swift; sourceTree = "<group>"; };
		EAED41EE2B54B1430005FE0A /* ConfigurableService.swift */ = {isa = PBXFileReference; lastKnownFileType = sourcecode.swift; path = ConfigurableService.swift; sourceTree = "<group>"; };
		EAED41F12B54B39D0005FE0A /* OpenAIService+ConfigurableService.swift */ = {isa = PBXFileReference; lastKnownFileType = sourcecode.swift; path = "OpenAIService+ConfigurableService.swift"; sourceTree = "<group>"; };
/* End PBXFileReference section */

/* Begin PBXFrameworksBuildPhase section */
		03022F2B2B370B7100B63209 /* Frameworks */ = {
			isa = PBXFrameworksBuildPhase;
			buildActionMask = 2147483647;
			files = (
			);
			runOnlyForDeploymentPostprocessing = 0;
		};
		0313F86A2AD5577400A5CFB0 /* Frameworks */ = {
			isa = PBXFrameworksBuildPhase;
			buildActionMask = 2147483647;
			files = (
				A0B65CA0F31AC8ECFB8347CC /* Pods_EasydictTests.framework in Frameworks */,
			);
			runOnlyForDeploymentPostprocessing = 0;
		};
		C90BE306239F38EB00ADE88B /* Frameworks */ = {
			isa = PBXFrameworksBuildPhase;
			buildActionMask = 2147483647;
			files = (
			);
			runOnlyForDeploymentPostprocessing = 0;
		};
		C99EEB152385796700FEE666 /* Frameworks */ = {
			isa = PBXFrameworksBuildPhase;
			buildActionMask = 2147483647;
			files = (
				0AC8A84F2B6DFDD4006DA5CC /* SettingsAccess in Frameworks */,
				03022F192B3591AE00B63209 /* GoogleGenerativeAI in Frameworks */,
				C4BFDD7A2BE61F550094026B /* Vortex in Frameworks */,
				2721E4D02AFE920700A059AC /* Alamofire in Frameworks */,
				03022F1F2B36CF3100B63209 /* SwiftShell in Frameworks */,
				038030952B4106800009230C /* CocoaLumberjack in Frameworks */,
				03FD68BB2B1DC59600FD388E /* CryptoSwift in Frameworks */,
				038EA1AD2B41282F008A6DD1 /* MJExtension in Frameworks */,
				03CF28002B3DA7D500E19B57 /* RealmSwift in Frameworks */,
				03022F222B36D1A400B63209 /* SnapKit in Frameworks */,
				03A8308D2B405F8E00112834 /* Sparkle in Frameworks */,
				B87AC7E36367075BA5D13234 /* Pods_Easydict.framework in Frameworks */,
				03A830922B4073E700112834 /* AppCenterCrashes in Frameworks */,
				03779F1A2BB25797008D3C42 /* OpenAI in Frameworks */,
				03022F1C2B35DEBA00B63209 /* Hue in Frameworks */,
				03A830952B4076FC00112834 /* FirebaseAnalyticsSwift in Frameworks */,
				EA3B81FC2B52555C004C0E8B /* Defaults in Frameworks */,
				03CF27FE2B3DA7D500E19B57 /* Realm in Frameworks */,
				03A830902B4073E700112834 /* AppCenterAnalytics in Frameworks */,
				967712EA2B5B913600105E0F /* KeyHolder in Frameworks */,
				03B63ABF2A86967800E155ED /* CoreServices.framework in Frameworks */,
				038030972B4106800009230C /* CocoaLumberjackSwift in Frameworks */,
				038EA1AA2B41169C008A6DD1 /* ZipArchive in Frameworks */,
			);
			runOnlyForDeploymentPostprocessing = 0;
		};
/* End PBXFrameworksBuildPhase section */

/* Begin PBXGroup section */
		03008B2429408BCB0062B821 /* NSObject+DarkMode */ = {
			isa = PBXGroup;
			children = (
				03008B2529408BF50062B821 /* NSObject+EZDarkMode.h */,
				03008B2629408BF50062B821 /* NSObject+EZDarkMode.m */,
			);
			path = "NSObject+DarkMode";
			sourceTree = "<group>";
		};
		03008B282940D2FD0062B821 /* DeepL */ = {
			isa = PBXGroup;
			children = (
				03008B292940D3230062B821 /* EZDeepLTranslate.h */,
				03008B2A2940D3230062B821 /* EZDeepLTranslate.m */,
				0399C6A329A747E600B4AFCC /* EZDeepLTranslateResponse.h */,
				0399C6A429A747E600B4AFCC /* EZDeepLTranslateResponse.m */,
				0399C6A629A74E0F00B4AFCC /* EZQueryResult+EZDeepLTranslateResponse.h */,
				0399C6A729A74E0F00B4AFCC /* EZQueryResult+EZDeepLTranslateResponse.m */,
			);
			path = DeepL;
			sourceTree = "<group>";
		};
		03008B3C29444A650062B821 /* NSView+AnimatedHidden */ = {
			isa = PBXGroup;
			children = (
				03008B3D29444B0A0062B821 /* NSView+EZAnimatedHidden.h */,
				03008B3E29444B0A0062B821 /* NSView+EZAnimatedHidden.m */,
			);
			path = "NSView+AnimatedHidden";
			sourceTree = "<group>";
		};
		03022F2F2B370B7100B63209 /* EasydictSwiftTests */ = {
			isa = PBXGroup;
			children = (
				03022F302B370B7100B63209 /* EasydictSwiftTests.swift */,
				03022F372B370BE300B63209 /* EasydictSwiftTests-Bridging-Header.h */,
			);
			path = EasydictSwiftTests;
			sourceTree = "<group>";
		};
		030570DF2ADB916E00C9905E /* AppleScript */ = {
			isa = PBXGroup;
			children = (
				030570E02ADB919900C9905E /* EZAppleScriptManager.h */,
				030570E12ADB919900C9905E /* EZAppleScriptManager.m */,
			);
			path = AppleScript;
			sourceTree = "<group>";
		};
		03071E1B2BC03ADE0042CD38 /* TabView */ = {
			isa = PBXGroup;
			children = (
				278540332B3DE04F004E9488 /* GeneralTab.swift */,
				0A057D6C2B499A000025C51D /* ServiceTab.swift */,
				0A8685C72B552A590022534F /* DisabledAppTab.swift */,
				96099AE12B5D40330055C4DD /* ShortcutTab.swift */,
				03832F532B5F6BE200D0DC64 /* AdvancedTab.swift */,
				276742042B3DC230002A2C75 /* PrivacyTab.swift */,
				276742052B3DC230002A2C75 /* AboutTab.swift */,
			);
			path = TabView;
			sourceTree = "<group>";
		};
		0309E1EA292B437C00AFB76A /* TextView */ = {
			isa = PBXGroup;
			children = (
				0309E1EB292B439A00AFB76A /* EZTextView.h */,
				0309E1EC292B439A00AFB76A /* EZTextView.m */,
			);
			path = TextView;
			sourceTree = "<group>";
		};
		0309E1F1292BD67E00AFB76A /* Model */ = {
			isa = PBXGroup;
			children = (
				0309E1F2292BD6A100AFB76A /* EZQueryModel.h */,
				0309E1F3292BD6A100AFB76A /* EZQueryModel.m */,
				03DC38BF292CC97900922CB2 /* EZServiceInfo.h */,
				03DC38C0292CC97900922CB2 /* EZServiceInfo.m */,
			);
			path = Model;
			sourceTree = "<group>";
		};
		0313F86E2AD5577400A5CFB0 /* EasydictTests */ = {
			isa = PBXGroup;
			children = (
				0313F86F2AD5577400A5CFB0 /* EasydictTests.m */,
			);
			path = EasydictTests;
			sourceTree = "<group>";
		};
		0317516C2C018A8800EFB343 /* Others */ = {
			isa = PBXGroup;
			children = (
				EA9943E72B534D8900EE7B97 /* LanguageDetectOptimizeExtensions.swift */,
				EA9943ED2B5353AB00EE7B97 /* WindowTypeExtensions.swift */,
				EA9943EF2B5354C400EE7B97 /* ShowWindowPositionExtensions.swift */,
				EA9943F12B5358BF00EE7B97 /* LanguageExtensions.swift */,
			);
			path = Others;
			sourceTree = "<group>";
		};
		03247E37296AE8C800AFCD67 /* LoadingAnimationView */ = {
			isa = PBXGroup;
			children = (
				03247E38296AE8EC00AFCD67 /* EZLoadingAnimationView.h */,
				03247E39296AE8EC00AFCD67 /* EZLoadingAnimationView.m */,
			);
			path = LoadingAnimationView;
			sourceTree = "<group>";
		};
		032A28632BB26DB600265BA4 /* Appearance */ = {
			isa = PBXGroup;
			children = (
				DC6D9C882B3969510055EFFC /* Appearance.swift */,
			);
			path = Appearance;
			sourceTree = "<group>";
		};
		033363A3293C4AFA00FED9C8 /* PrintBeautifulLog */ = {
			isa = PBXGroup;
			children = (
				033363A4293C4AFA00FED9C8 /* PrintBeautifulLog.h */,
				033363A5293C4AFA00FED9C8 /* PrintBeautifulLog.m */,
			);
			path = PrintBeautifulLog;
			sourceTree = "<group>";
		};
		0333FDA72A035D6400891515 /* NSString */ = {
			isa = PBXGroup;
			children = (
				03BFFC6F29612E10004E033E /* NSString+EZConvenience.h */,
				03BFFC7029612E10004E033E /* NSString+EZConvenience.m */,
				0333FDA42A035D5700891515 /* NSString+EZChineseText.h */,
				0333FDA52A035D5700891515 /* NSString+EZChineseText.m */,
				03E2BF732A298F2B00E010F3 /* NSString+EZUtils.h */,
				03E2BF742A298F2B00E010F3 /* NSString+EZUtils.m */,
				03D35DA82AA6C49B00B023FE /* NSString+EZRegex.h */,
				03D35DA92AA6C49B00B023FE /* NSString+EZRegex.m */,
				0342A97F2AD64924002A9F5F /* NSString+EZSplit.h */,
				0342A9802AD64924002A9F5F /* NSString+EZSplit.m */,
				036A0DB62AD8403A006E6D4F /* NSString+EZHandleInputText.h */,
				036A0DB72AD8403A006E6D4F /* NSString+EZHandleInputText.m */,
			);
			path = NSString;
			sourceTree = "<group>";
		};
		03385AFF294B5A2800696A96 /* EZLinkButton */ = {
			isa = PBXGroup;
			children = (
				036E7D79293F4FC8002675DF /* EZOpenLinkButton.h */,
				036E7D7A293F4FC8002675DF /* EZOpenLinkButton.m */,
			);
			path = EZLinkButton;
			sourceTree = "<group>";
		};
		033B7131293CE2010096E2DF /* WebViewTranslator */ = {
			isa = PBXGroup;
			children = (
				033B7132293CE2430096E2DF /* EZWebViewTranslator.h */,
				033B7133293CE2430096E2DF /* EZWebViewTranslator.m */,
				03008B2C2941956D0062B821 /* EZURLSchemeHandler.h */,
				03008B2D2941956D0062B821 /* EZURLSchemeHandler.m */,
			);
			path = WebViewTranslator;
			sourceTree = "<group>";
		};
		033C30F82A7409C40095926A /* DictionaryKit */ = {
			isa = PBXGroup;
			children = (
				033C30F92A7409C40095926A /* DictionaryKit.h */,
				033C30FA2A7409C40095926A /* TTTDictionary.h */,
				033C30FB2A7409C40095926A /* TTTDictionary.m */,
			);
			path = DictionaryKit;
			sourceTree = "<group>";
		};
		033C30FD2A74CEB10095926A /* AppleDictionary */ = {
			isa = PBXGroup;
			children = (
				033C30FE2A74CECE0095926A /* EZAppleDictionary.h */,
				033C30FF2A74CECE0095926A /* EZAppleDictionary.m */,
				0310C8262A94EFA100B1D81E /* apple-dictionary.html */,
			);
			path = AppleDictionary;
			sourceTree = "<group>";
		};
		03542A2D293645B800C34C33 /* Apple */ = {
			isa = PBXGroup;
			children = (
				033C30FD2A74CEB10095926A /* AppleDictionary */,
				03542A2E293645DF00C34C33 /* EZAppleService.h */,
				03542A2F293645DF00C34C33 /* EZAppleService.m */,
				03247E342968158B00AFCD67 /* EZScriptExecutor.h */,
				03247E352968158B00AFCD67 /* EZScriptExecutor.m */,
			);
			path = Apple;
			sourceTree = "<group>";
		};
		03542A312936F6FE00C34C33 /* Language */ = {
			isa = PBXGroup;
			children = (
				03542A322936F70F00C34C33 /* EZLanguageManager.h */,
				03542A332936F70F00C34C33 /* EZLanguageManager.m */,
				03542A5C2938F05B00C34C33 /* EZLanguageModel.h */,
				03542A5D2938F05B00C34C33 /* EZLanguageModel.m */,
			);
			path = Language;
			sourceTree = "<group>";
		};
		03542A362937AE2100C34C33 /* Model */ = {
			isa = PBXGroup;
			children = (
				03B0224329231FA6001C7E63 /* EZServiceTypes.h */,
				03B0224B29231FA6001C7E63 /* EZServiceTypes.m */,
				03B0224A29231FA6001C7E63 /* EZDetectManager.h */,
				03B0224429231FA6001C7E63 /* EZDetectManager.m */,
				03542A382937AE6400C34C33 /* EZQueryService.h */,
				03542A392937AE6400C34C33 /* EZQueryService.m */,
				03542A3B2937AF4F00C34C33 /* EZQueryResult.h */,
				03542A3C2937AF4F00C34C33 /* EZQueryResult.m */,
				03542A3E2937B3C900C34C33 /* EZOCRResult.h */,
				03542A3F2937B3C900C34C33 /* EZOCRResult.m */,
				03542A532937B7DD00C34C33 /* EZError.h */,
				03542A542937B7DE00C34C33 /* EZError.m */,
				03262C1A29EEE91700EFECA0 /* EZEnumTypes.h */,
				03262C1B29EEE91700EFECA0 /* EZEnumTypes.m */,
				03DC7C5C2A3ABE28000BF7C9 /* EZConstKey.h */,
				03DC7C5D2A3ABE28000BF7C9 /* EZConstKey.m */,
			);
			path = Model;
			sourceTree = "<group>";
		};
		0361966B2A000E7800806370 /* FWEncryptorAES */ = {
			isa = PBXGroup;
			children = (
				036196712A000F5900806370 /* FWEncryptorAES.h */,
				036196702A000F5800806370 /* FWEncryptorAES.m */,
				0361966F2A000F5800806370 /* NSData+Base64.h */,
				036196722A000F5900806370 /* NSData+Base64.m */,
				036196732A000F5900806370 /* NSData+CommonCrypto.h */,
				036196742A000F5900806370 /* NSData+CommonCrypto.m */,
			);
			path = FWEncryptorAES;
			sourceTree = "<group>";
		};
		036196782A0037D900806370 /* NSData+MD5 */ = {
			isa = PBXGroup;
			children = (
				036196792A0037F700806370 /* NSData+EZMD5.h */,
				0361967A2A0037F700806370 /* NSData+EZMD5.m */,
			);
			path = "NSData+MD5";
			sourceTree = "<group>";
		};
		036A0DBD2AD9420B006E6D4F /* EZReplaceTextButton */ = {
			isa = PBXGroup;
			children = (
				036A0DB92AD941F9006E6D4F /* EZReplaceTextButton.h */,
				036A0DBA2AD941F9006E6D4F /* EZReplaceTextButton.m */,
			);
			path = EZReplaceTextButton;
			sourceTree = "<group>";
		};
		036D627F2BCAB5C6002C95C7 /* BuiltInAI */ = {
			isa = PBXGroup;
			children = (
				036D62802BCAB613002C95C7 /* BuiltInAIService.swift */,
			);
			path = BuiltInAI;
			sourceTree = "<group>";
		};
		036E7D77293F4F51002675DF /* LanguageButton */ = {
			isa = PBXGroup;
			children = (
				0333639E293A05D200FED9C8 /* EZSelectLanguageButton.h */,
				0333639F293A05D200FED9C8 /* EZSelectLanguageButton.m */,
				03542A592938DA2B00C34C33 /* EZDetectLanguageButton.h */,
				03542A5A2938DA2B00C34C33 /* EZDetectLanguageButton.m */,
			);
			path = LanguageButton;
			sourceTree = "<group>";
		};
		036E7D78293F4F61002675DF /* CustomButton */ = {
			isa = PBXGroup;
			children = (
				036A0DBD2AD9420B006E6D4F /* EZReplaceTextButton */,
				03BB2DF029F634F400447EDD /* EZCopyButton */,
				03BB2DEC29F59C6600447EDD /* EZSymbolImageButton */,
				03BB2DE029F576FC00447EDD /* EZAudioButton */,
				03385AFF294B5A2800696A96 /* EZLinkButton */,
				03BD281F29486CA600F5891A /* BlueTextButton */,
				036E7D77293F4F51002675DF /* LanguageButton */,
				03B0226429231FA6001C7E63 /* EZHoverButton */,
				03B0226729231FA6001C7E63 /* EZButton */,
			);
			path = CustomButton;
			sourceTree = "<group>";
		};
		0376AB59294F5EEC00E2E2A4 /* App */ = {
			isa = PBXGroup;
			children = (
				27FE95262B3DC55F000AD654 /* EasydictApp.swift */,
				031DBD782AE01E130071CF85 /* easydict */,
				03D1C8772952B1CD00F2C7BD /* GoogleService-Info.plist */,
				C4DE3D6C2AC00EB500C2B85D /* Localizable.xcstrings */,
				03BFBB5429235C9400C48725 /* Icons */,
				03B0221F29231FA6001C7E63 /* Main.storyboard */,
				03B0221D29231FA6001C7E63 /* Assets.xcassets */,
				03B0221E29231FA6001C7E63 /* Easydict.entitlements */,
				27B791A02AEC3A5C006E07C6 /* Easydict-debug.entitlements */,
				27FE95282B3DC666000AD654 /* entry.h */,
				03B0222129231FA6001C7E63 /* entry.m */,
				03B0222229231FA6001C7E63 /* EZConst.h */,
				03B0221C29231FA6001C7E63 /* AppDelegate.h */,
				03B0222329231FA6001C7E63 /* AppDelegate.m */,
				03BE26E92A24B2AF00FB7117 /* AppDelegate+EZURLScheme.h */,
				03BE26EA2A24B2AF00FB7117 /* AppDelegate+EZURLScheme.m */,
				03B022E329231FA6001C7E63 /* PrefixHeader.pch */,
				03B0221B29231FA6001C7E63 /* Easydict-Bridging-Header.h */,
				03B022E429231FA6001C7E63 /* Info.plist */,
				03CC6C092B21B0DC0049ED29 /* Info-debug.plist */,
			);
			path = App;
			sourceTree = "<group>";
		};
		03779F0A2BB25688008D3C42 /* Service */ = {
			isa = PBXGroup;
			children = (
				036D627F2BCAB5C6002C95C7 /* BuiltInAI */,
				03779F0D2BB256A7008D3C42 /* OpenAI */,
				0A9AFBA92B7F8D6A0064C9A8 /* CustomOpenAI */,
				C4DD01E72B12B3B00025EE8E /* Tencent */,
				2746AEBF2AF95040005FE0A1 /* Caiyun */,
				C415C0AB2B450C4500A9D231 /* Gemini */,
				62E2BF462B4082BA00E42D38 /* Ali */,
			);
			path = Service;
			sourceTree = "<group>";
		};
		03779F0D2BB256A7008D3C42 /* OpenAI */ = {
			isa = PBXGroup;
			children = (
				0387FB792BFBA990000A7A82 /* LLMStreamService.swift */,
				0396DE542BB5844A009FD2A5 /* BaseOpenAIService.swift */,
				03779F0B2BB256A7008D3C42 /* OpenAIService.swift */,
				03779F0C2BB256A7008D3C42 /* Prompt.swift */,
			);
			path = OpenAI;
			sourceTree = "<group>";
		};
		03779F122BB256B5008D3C42 /* DefaultAPIKeys */ = {
			isa = PBXGroup;
			children = (
				03779F102BB256B5008D3C42 /* APIKey.swift */,
				03779F112BB256B5008D3C42 /* EncryptedSecretKeys.plist */,
			);
			path = DefaultAPIKeys;
			sourceTree = "<group>";
		};
		03779F162BB256C5008D3C42 /* URL */ = {
			isa = PBXGroup;
			children = (
				03779F152BB256C5008D3C42 /* URL+IsValid.swift */,
			);
			path = URL;
			sourceTree = "<group>";
		};
		0383913F292FBE120009828C /* EasydictHelper */ = {
			isa = PBXGroup;
			children = (
				03839142292FBE120009828C /* AppDelegate.h */,
				03839148292FBE120009828C /* AppDelegate.m */,
				0383914B292FBE120009828C /* ViewController.h */,
				03839144292FBE120009828C /* ViewController.m */,
				03839143292FBE120009828C /* Assets.xcassets */,
				03839145292FBE120009828C /* Main.storyboard */,
				03839147292FBE120009828C /* main.m */,
				03839149292FBE120009828C /* EasydictHelper.entitlements */,
				03839140292FBE120009828C /* Main.strings */,
				0383914A292FBE120009828C /* Info.plist */,
			);
			path = EasydictHelper;
			sourceTree = "<group>";
		};
		03882F8129D95044005B5A52 /* CoolToast */ = {
			isa = PBXGroup;
			children = (
				035E37E52A0953120061DFAF /* EZToast.h */,
				035E37E62A0953120061DFAF /* EZToast.m */,
				03882F8B29D95044005B5A52 /* CoolToast.h */,
				03882F8529D95044005B5A52 /* CTCommon.h */,
				03882F8929D95044005B5A52 /* CTCommon.m */,
				03882F8229D95044005B5A52 /* CTScreen.h */,
				03882F8729D95044005B5A52 /* CTScreen.m */,
				03882F8A29D95044005B5A52 /* CTView.h */,
				03882F8429D95044005B5A52 /* CTView.m */,
				03882F8329D95044005B5A52 /* ToastWindowController.h */,
				03882F8629D95044005B5A52 /* ToastWindowController.m */,
				03882F8829D95044005B5A52 /* ToastWindowController.xib */,
				03882F8C29D95044005B5A52 /* Info.plist */,
			);
			path = CoolToast;
			sourceTree = "<group>";
		};
		038954372A25A94E00EFFDC3 /* Utility */ = {
			isa = PBXGroup;
			children = (
				03CAB9522ADBEF5000DA94A3 /* SystemUtility */,
				030570DF2ADB916E00C9905E /* AppleScript */,
				03D8B26A292DBC8800D5A811 /* EZCategory */,
				03D5FCFC2A5EF48F00AD26BE /* EZDeviceSystemInfo */,
				03F0DB352953424F00EBF9C1 /* EZLog */,
				033363A3293C4AFA00FED9C8 /* PrintBeautifulLog */,
				03D2A3E029F4C69E0035CED4 /* EZNetworkManager */,
				039D119629D5E21E00C93F46 /* EZAudioUtils */,
				0399C6B529A9F49200B4AFCC /* EZLinkParser */,
				03D8B26B292DBD0300D5A811 /* EZCoordinateUtils */,
			);
			path = Utility;
			sourceTree = "<group>";
		};
		038954382A25A9C900EFFDC3 /* Kit */ = {
			isa = PBXGroup;
			children = (
				03B022DD29231FA6001C7E63 /* MMMacro.h */,
				03B022DB29231FA6001C7E63 /* MMMake.h */,
				03B022D829231FA6001C7E63 /* MMMake.m */,
				03B022DA29231FA6001C7E63 /* MMTool.h */,
				03B022DE29231FA6001C7E63 /* MMTool.m */,
				03B022DC29231FA6001C7E63 /* MMEventMonitor.h */,
				03B022D729231FA6001C7E63 /* MMEventMonitor.m */,
				03B022DF29231FA6001C7E63 /* MMOrderedDictionary.h */,
				03B022D929231FA6001C7E63 /* MMOrderedDictionary.m */,
			);
			path = Kit;
			sourceTree = "<group>";
		};
		038A723E2B62C07B004995E3 /* String */ = {
			isa = PBXGroup;
			children = (
				033A8EAD2BDFE09B00030C08 /* String+Extension.swift */,
				038A723F2B62C0B9004995E3 /* String+Regex.swift */,
				03FD68BD2B1E151A00FD388E /* String+EncryptAES.swift */,
			);
			path = String;
			sourceTree = "<group>";
		};
		038F1F8D2BAD835500CD2F65 /* AppKit */ = {
			isa = PBXGroup;
			children = (
				038F1F8E2BAD838F00CD2F65 /* NSMenu+PopUpBelowView.swift */,
			);
			path = AppKit;
			sourceTree = "<group>";
		};
		039459F32BE7D1D100FD70F9 /* GetSelectedText */ = {
			isa = PBXGroup;
			children = (
				039459F62BE7DD6300FD70F9 /* AppleScriptUtils.swift */,
			);
			path = GetSelectedText;
			sourceTree = "<group>";
		};
		0396D612292CBDFD006A11D9 /* Storage */ = {
			isa = PBXGroup;
			children = (
				0396D613292CC4C3006A11D9 /* EZLocalStorage.h */,
				0396D614292CC4C3006A11D9 /* EZLocalStorage.m */,
				0320C5862B29F35700861B3D /* QueryServiceRecord.swift */,
			);
			path = Storage;
			sourceTree = "<group>";
		};
		03991155292927A100E1B06D /* Titlebar */ = {
			isa = PBXGroup;
			children = (
				03991156292927E000E1B06D /* EZTitlebar.h */,
				03991157292927E000E1B06D /* EZTitlebar.m */,
				03991164292A8A4400E1B06D /* EZTitleBarMoveView.h */,
				03991165292A8A4400E1B06D /* EZTitleBarMoveView.m */,
			);
			path = Titlebar;
			sourceTree = "<group>";
		};
		0399C6B529A9F49200B4AFCC /* EZLinkParser */ = {
			isa = PBXGroup;
			children = (
				0399C6B629A9F4B800B4AFCC /* EZSchemeParser.h */,
				0399C6B729A9F4B800B4AFCC /* EZSchemeParser.m */,
			);
			path = EZLinkParser;
			sourceTree = "<group>";
		};
		039CC911292FB2F80037B91E /* PopUpButton */ = {
			isa = PBXGroup;
			children = (
				039CC912292FB3180037B91E /* EZPopUpButton.h */,
				039CC913292FB3180037B91E /* EZPopUpButton.m */,
			);
			path = PopUpButton;
			sourceTree = "<group>";
		};
		039D119629D5E21E00C93F46 /* EZAudioUtils */ = {
			isa = PBXGroup;
			children = (
				039D119729D5E26300C93F46 /* EZAudioUtils.h */,
				039D119829D5E26300C93F46 /* EZAudioUtils.m */,
			);
			path = EZAudioUtils;
			sourceTree = "<group>";
		};
		03B0221829231FA6001C7E63 /* Easydict */ = {
			isa = PBXGroup;
			children = (
				27FE98032B3DCA9F000AD654 /* Swift */,
				03B0222429231FA6001C7E63 /* objc */,
				0376AB59294F5EEC00E2E2A4 /* App */,
			);
			path = Easydict;
			sourceTree = "<group>";
		};
		03B0222429231FA6001C7E63 /* objc */ = {
			isa = PBXGroup;
			children = (
				962B9ACB2BFA030A0080F4D4 /* Legacy */,
				03B0224F29231FA6001C7E63 /* ViewController */,
				03B0222B29231FA6001C7E63 /* Service */,
				03E02A2329250CED00A10260 /* EventMonitor */,
				03B0229929231FA6001C7E63 /* StatusItem */,
				03BDA7982A26DA000079D04F /* Libraries */,
				038954372A25A94E00EFFDC3 /* Utility */,
				03B0222829231FA6001C7E63 /* Configuration */,
				03B0228629231FA6001C7E63 /* DarkMode */,
				03B0228E29231FA6001C7E63 /* Snip */,
				03B022A529231FA6001C7E63 /* MMKit */,
			);
			path = objc;
			sourceTree = "<group>";
		};
		03B0222829231FA6001C7E63 /* Configuration */ = {
			isa = PBXGroup;
			children = (
				03542A562937CC3200C34C33 /* EZConfiguration.h */,
				03542A572937CC3200C34C33 /* EZConfiguration.m */,
				03D8A65A2A433B4100D9A968 /* EZConfiguration+EZUserData.h */,
				03D8A65B2A433B4100D9A968 /* EZConfiguration+EZUserData.m */,
			);
			path = Configuration;
			sourceTree = "<group>";
		};
		03B0222B29231FA6001C7E63 /* Service */ = {
			isa = PBXGroup;
			children = (
				17BCAEF22B0DFF9000A7D372 /* Niutrans */,
				6220AD582A8280E800BBFB52 /* Bing */,
				03F14A382956011400CB7379 /* Volcano */,
				03BD281B29481BE100F5891A /* AudioPlayer */,
				03008B282940D2FD0062B821 /* DeepL */,
				033B7131293CE2010096E2DF /* WebViewTranslator */,
				03542A362937AE2100C34C33 /* Model */,
				03542A312936F6FE00C34C33 /* Language */,
				03542A2D293645B800C34C33 /* Apple */,
				03B0222C29231FA6001C7E63 /* Baidu */,
				03B0223229231FA6001C7E63 /* Google */,
				03B0223629231FA6001C7E63 /* Youdao */,
			);
			path = Service;
			sourceTree = "<group>";
		};
		03B0222C29231FA6001C7E63 /* Baidu */ = {
			isa = PBXGroup;
			children = (
				03542A412937B45E00C34C33 /* EZBaiduTranslate.h */,
				03542A422937B45E00C34C33 /* EZBaiduTranslate.m */,
				03542A442937B4C300C34C33 /* EZBaiduTranslateResponse.h */,
				03542A452937B4C300C34C33 /* EZBaiduTranslateResponse.m */,
				03B0222F29231FA6001C7E63 /* baidu-translate-sign.js */,
				03D2A3DE29F42B280035CED4 /* bd.js */,
			);
			path = Baidu;
			sourceTree = "<group>";
		};
		03B0223229231FA6001C7E63 /* Google */ = {
			isa = PBXGroup;
			children = (
				03542A472937B5CF00C34C33 /* EZGoogleTranslate.h */,
				03542A482937B5CF00C34C33 /* EZGoogleTranslate.m */,
				03B0223529231FA6001C7E63 /* google-translate-sign.js */,
			);
			path = Google;
			sourceTree = "<group>";
		};
		03B0223629231FA6001C7E63 /* Youdao */ = {
			isa = PBXGroup;
			children = (
				03542A4A2937B5F100C34C33 /* EZYoudaoTranslate.h */,
				03542A4B2937B5F100C34C33 /* EZYoudaoTranslate.m */,
				03542A4D2937B64B00C34C33 /* EZYoudaoOCRResponse.h */,
				03542A4E2937B64B00C34C33 /* EZYoudaoOCRResponse.m */,
				03542A502937B69200C34C33 /* EZYoudaoTranslateResponse.h */,
				03542A512937B69200C34C33 /* EZYoudaoTranslateResponse.m */,
				03BFFC66295F4B87004E033E /* EZYoudaoDictModel.h */,
				03BFFC67295F4B87004E033E /* EZYoudaoDictModel.m */,
				03BFFC6C295FE59C004E033E /* EZQueryResult+EZYoudaoDictModel.h */,
				03BFFC6D295FE59C004E033E /* EZQueryResult+EZYoudaoDictModel.m */,
				0361965429FFECFC00806370 /* youdao-sign.js */,
			);
			path = Youdao;
			sourceTree = "<group>";
		};
		03B0224F29231FA6001C7E63 /* ViewController */ = {
			isa = PBXGroup;
			children = (
				03B0225029231FA6001C7E63 /* Window */,
				03B0225A29231FA6001C7E63 /* View */,
				03B0225529231FA6001C7E63 /* Cell */,
				0396D612292CBDFD006A11D9 /* Storage */,
				0309E1F1292BD67E00AFB76A /* Model */,
			);
			path = ViewController;
			sourceTree = "<group>";
		};
		03B0225029231FA6001C7E63 /* Window */ = {
			isa = PBXGroup;
			children = (
				03D043572928C49000E7559E /* WindowManager */,
				03D04353292893A700E7559E /* BaseQueryWindow */,
				03D0434F2928934300E7559E /* MainQueryWindow */,
				03D0434B2928857C00E7559E /* FixedQueryWindow */,
				03D0434A292884B900E7559E /* MiniQueryWindow */,
				03B3B8AF2925D57400168E8D /* PopButtonWindow */,
			);
			path = Window;
			sourceTree = "<group>";
		};
		03B0225529231FA6001C7E63 /* Cell */ = {
			isa = PBXGroup;
			children = (
				0396D60F292C932F006A11D9 /* EZSelectLanguageCell.h */,
				0396D610292C932F006A11D9 /* EZSelectLanguageCell.m */,
				96DFEB812B82588000F5C7EF /* EZTableTipsCell.h */,
				96DFEB822B82588000F5C7EF /* EZTableTipsCell.m */,
				037852B7295D49F900D0E2CF /* EZTableRowView.h */,
				037852B8295D49F900D0E2CF /* EZTableRowView.m */,
			);
			path = Cell;
			sourceTree = "<group>";
		};
		03B0225A29231FA6001C7E63 /* View */ = {
			isa = PBXGroup;
			children = (
				62ED299F2B15F1BE00901F51 /* EZWrapView */,
				DC3C643D2B18710D008EEDD8 /* ChangeFontSizeView */,
				03E3E7BF2ADE313400812C84 /* EZQueryMenuTextView */,
				03DC7C632A3CA465000BF7C9 /* EZSegmentedControl */,
				03247E37296AE8C800AFCD67 /* LoadingAnimationView */,
				036E7D78293F4F61002675DF /* CustomButton */,
				039CC911292FB2F80037B91E /* PopUpButton */,
				0309E1EA292B437C00AFB76A /* TextView */,
				03991155292927A100E1B06D /* Titlebar */,
				03B0225B29231FA6001C7E63 /* QueryView */,
				03B0225E29231FA6001C7E63 /* WordResultView */,
				03B0226129231FA6001C7E63 /* ResultView */,
				03B0226A29231FA6001C7E63 /* EZLabel */,
				03B0226D29231FA6001C7E63 /* CommonView */,
			);
			path = View;
			sourceTree = "<group>";
		};
		03B0225B29231FA6001C7E63 /* QueryView */ = {
			isa = PBXGroup;
			children = (
				03B0225D29231FA6001C7E63 /* EZQueryView.h */,
				03B0225C29231FA6001C7E63 /* EZQueryView.m */,
			);
			path = QueryView;
			sourceTree = "<group>";
		};
		03B0225E29231FA6001C7E63 /* WordResultView */ = {
			isa = PBXGroup;
			children = (
				03B0226029231FA6001C7E63 /* EZWordResultView.h */,
				03B0225F29231FA6001C7E63 /* EZWordResultView.m */,
				039B694D2A9D9F370063709D /* EZWebViewManager.h */,
				039B694E2A9D9F370063709D /* EZWebViewManager.m */,
			);
			path = WordResultView;
			sourceTree = "<group>";
		};
		03B0226129231FA6001C7E63 /* ResultView */ = {
			isa = PBXGroup;
			children = (
				03B0226329231FA6001C7E63 /* EZResultView.h */,
				03B0226229231FA6001C7E63 /* EZResultView.m */,
			);
			path = ResultView;
			sourceTree = "<group>";
		};
		03B0226429231FA6001C7E63 /* EZHoverButton */ = {
			isa = PBXGroup;
			children = (
				03B0226529231FA6001C7E63 /* EZHoverButton.h */,
				03B0226629231FA6001C7E63 /* EZHoverButton.m */,
			);
			path = EZHoverButton;
			sourceTree = "<group>";
		};
		03B0226729231FA6001C7E63 /* EZButton */ = {
			isa = PBXGroup;
			children = (
				03B0226929231FA6001C7E63 /* EZButton.h */,
				03B0226829231FA6001C7E63 /* EZButton.m */,
			);
			path = EZButton;
			sourceTree = "<group>";
		};
		03B0226A29231FA6001C7E63 /* EZLabel */ = {
			isa = PBXGroup;
			children = (
				03B0226B29231FA6001C7E63 /* EZLabel.h */,
				03B0226C29231FA6001C7E63 /* EZLabel.m */,
				03BD2823294875AE00F5891A /* EZMyLabel.h */,
				03BD2824294875AE00F5891A /* EZMyLabel.m */,
			);
			path = EZLabel;
			sourceTree = "<group>";
		};
		03B0226D29231FA6001C7E63 /* CommonView */ = {
			isa = PBXGroup;
			children = (
				03B0226F29231FA6001C7E63 /* EZCommonView.h */,
				03B0226E29231FA6001C7E63 /* EZCommonView.m */,
			);
			path = CommonView;
			sourceTree = "<group>";
		};
		03B0228629231FA6001C7E63 /* DarkMode */ = {
			isa = PBXGroup;
			children = (
				03B0228829231FA6001C7E63 /* Singleton.h */,
				03B0228B29231FA6001C7E63 /* NSObject+DarkMode.h */,
				03B0228729231FA6001C7E63 /* NSObject+DarkMode.m */,
				03B0228929231FA6001C7E63 /* DarkModeManager.h */,
				03B0228C29231FA6001C7E63 /* DarkModeManager.m */,
				03B0228D29231FA6001C7E63 /* NSView+HiddenDebug.h */,
				03B0228A29231FA6001C7E63 /* NSView+HiddenDebug.m */,
			);
			path = DarkMode;
			sourceTree = "<group>";
		};
		03B0228E29231FA6001C7E63 /* Snip */ = {
			isa = PBXGroup;
			children = (
				03B0228F29231FA6001C7E63 /* Snip.h */,
				03B0229529231FA6001C7E63 /* Snip.m */,
				03B0229029231FA6001C7E63 /* SnipFocusView.h */,
				03B0229429231FA6001C7E63 /* SnipFocusView.m */,
				03B0229129231FA6001C7E63 /* SnipViewController.h */,
				03B0229829231FA6001C7E63 /* SnipViewController.m */,
				03B0229629231FA6001C7E63 /* SnipWindow.h */,
				03B0229329231FA6001C7E63 /* SnipWindow.m */,
				03B0229229231FA6001C7E63 /* SnipWindowController.h */,
				03B0229729231FA6001C7E63 /* SnipWindowController.m */,
			);
			path = Snip;
			sourceTree = "<group>";
		};
		03B0229929231FA6001C7E63 /* StatusItem */ = {
			isa = PBXGroup;
			children = (
				03E02A202924E77100A10260 /* EZMenuItemManager.h */,
				03E02A212924E77100A10260 /* EZMenuItemManager.m */,
				0329CD6D29EE924500963F78 /* EZRightClickDetector.h */,
				0329CD6E29EE924500963F78 /* EZRightClickDetector.m */,
			);
			path = StatusItem;
			sourceTree = "<group>";
		};
		03B022A529231FA6001C7E63 /* MMKit */ = {
			isa = PBXGroup;
			children = (
				038954382A25A9C900EFFDC3 /* Kit */,
				03B022A629231FA6001C7E63 /* Category */,
				03B022C529231FA6001C7E63 /* Crash */,
				03B022CE29231FA6001C7E63 /* Log */,
			);
			path = MMKit;
			sourceTree = "<group>";
		};
		03B022A629231FA6001C7E63 /* Category */ = {
			isa = PBXGroup;
			children = (
				03B022B029231FA6001C7E63 /* NSView+MM.h */,
				03B022C329231FA6001C7E63 /* NSView+MM.m */,
				03B022B929231FA6001C7E63 /* NSImage+MM.h */,
				03B022AB29231FA6001C7E63 /* NSImage+MM.m */,
				03B022A729231FA6001C7E63 /* NSAttributedString+MM.h */,
				03B022B429231FA6001C7E63 /* NSAttributedString+MM.m */,
				03B022B329231FA6001C7E63 /* NSWindow+MM.h */,
				03B022A829231FA6001C7E63 /* NSWindow+MM.m */,
				03B022A929231FA6001C7E63 /* NSColor+MM.h */,
				03B022B529231FA6001C7E63 /* NSColor+MM.m */,
				03B022BA29231FA6001C7E63 /* NSPasteboard+MM.h */,
				03B022AA29231FA6001C7E63 /* NSPasteboard+MM.m */,
				03B022B829231FA6001C7E63 /* NSString+MM.h */,
				03B022AC29231FA6001C7E63 /* NSString+MM.m */,
				03B022B729231FA6001C7E63 /* NSUserDefaults+MM.h */,
				03B022AD29231FA6001C7E63 /* NSUserDefaults+MM.m */,
				03B022B629231FA6001C7E63 /* NSButton+MM.h */,
				03B022AE29231FA6001C7E63 /* NSButton+MM.m */,
				03B022AF29231FA6001C7E63 /* NSArray+MM.h */,
				03B022C429231FA6001C7E63 /* NSArray+MM.m */,
				03B022B129231FA6001C7E63 /* NSMutableAttributedString+MM.h */,
				03B022C229231FA6001C7E63 /* NSMutableAttributedString+MM.m */,
				03B022B229231FA6001C7E63 /* NSDictionary+MM.h */,
				03B022BE29231FA6001C7E63 /* NSDictionary+MM.m */,
			);
			path = Category;
			sourceTree = "<group>";
		};
		03B022BB29231FA6001C7E63 /* NSTextView+Height */ = {
			isa = PBXGroup;
			children = (
				03B022BC29231FA6001C7E63 /* NSTextView+Height.h */,
				03B022BD29231FA6001C7E63 /* NSTextView+Height.m */,
			);
			path = "NSTextView+Height";
			sourceTree = "<group>";
		};
		03B022BF29231FA6001C7E63 /* NSColor+MyColors */ = {
			isa = PBXGroup;
			children = (
				03B022C029231FA6001C7E63 /* NSColor+MyColors.h */,
				03B022C129231FA6001C7E63 /* NSColor+MyColors.m */,
			);
			path = "NSColor+MyColors";
			sourceTree = "<group>";
		};
		03B022C529231FA6001C7E63 /* Crash */ = {
			isa = PBXGroup;
			children = (
				03B022C929231FA6001C7E63 /* MMCrash.h */,
				03B022CD29231FA6001C7E63 /* MMCrash.m */,
				03B022C629231FA6001C7E63 /* MMCrashFileTool.h */,
				03B022CA29231FA6001C7E63 /* MMCrashFileTool.m */,
				03B022C729231FA6001C7E63 /* MMCrashUncaughtExceptionHandler.h */,
				03B022C829231FA6001C7E63 /* MMCrashSignalExceptionHandler.m */,
				03B022CB29231FA6001C7E63 /* MMCrashSignalExceptionHandler.h */,
				03B022CC29231FA6001C7E63 /* MMCrashUncaughtExceptionHandler.m */,
			);
			path = Crash;
			sourceTree = "<group>";
		};
		03B022CE29231FA6001C7E63 /* Log */ = {
			isa = PBXGroup;
			children = (
				03B022D229231FA6001C7E63 /* MMLog.swift */,
				03B022CF29231FA6001C7E63 /* MMLog.h */,
				03B022D329231FA6001C7E63 /* MMLog.m */,
				03B022D029231FA6001C7E63 /* MMFileLogFormatter.h */,
				03B022D529231FA6001C7E63 /* MMFileLogFormatter.m */,
				03B022D129231FA6001C7E63 /* MMConsoleLogFormatter.h */,
				03B022D429231FA6001C7E63 /* MMConsoleLogFormatter.m */,
			);
			path = Log;
			sourceTree = "<group>";
		};
		03B3B8AF2925D57400168E8D /* PopButtonWindow */ = {
			isa = PBXGroup;
			children = (
				03B3B8B32925DD3D00168E8D /* EZPopButtonViewController.h */,
				03B3B8B42925DD3D00168E8D /* EZPopButtonViewController.m */,
				03B3B8B02925D5B200168E8D /* EZPopButtonWindow.h */,
				03B3B8B12925D5B200168E8D /* EZPopButtonWindow.m */,
			);
			path = PopButtonWindow;
			sourceTree = "<group>";
		};
		03BB2DE029F576FC00447EDD /* EZAudioButton */ = {
			isa = PBXGroup;
			children = (
				03BB2DE129F5772F00447EDD /* EZAudioButton.h */,
				03BB2DE229F5772F00447EDD /* EZAudioButton.m */,
			);
			path = EZAudioButton;
			sourceTree = "<group>";
		};
		03BB2DE829F57D8F00447EDD /* NSImage */ = {
			isa = PBXGroup;
			children = (
				039CC90E292F86F40037B91E /* NSImage+EZResize.h */,
				039CC90F292F86F40037B91E /* NSImage+EZResize.m */,
				03BB2DE929F57DC000447EDD /* NSImage+EZSymbolmage.h */,
				03BB2DEA29F57DC000447EDD /* NSImage+EZSymbolmage.m */,
			);
			path = NSImage;
			sourceTree = "<group>";
		};
		03BB2DEC29F59C6600447EDD /* EZSymbolImageButton */ = {
			isa = PBXGroup;
			children = (
				03BB2DED29F59C8A00447EDD /* EZSymbolImageButton.h */,
				03BB2DEE29F59C8A00447EDD /* EZSymbolImageButton.m */,
			);
			path = EZSymbolImageButton;
			sourceTree = "<group>";
		};
		03BB2DF029F634F400447EDD /* EZCopyButton */ = {
			isa = PBXGroup;
			children = (
				03BB2DF129F6350200447EDD /* EZCopyButton.h */,
				03BB2DF229F6350200447EDD /* EZCopyButton.m */,
			);
			path = EZCopyButton;
			sourceTree = "<group>";
		};
		03BD281B29481BE100F5891A /* AudioPlayer */ = {
			isa = PBXGroup;
			children = (
				03BD281C29481C0400F5891A /* EZAudioPlayer.h */,
				03BD281D29481C0400F5891A /* EZAudioPlayer.m */,
			);
			path = AudioPlayer;
			sourceTree = "<group>";
		};
		03BD281F29486CA600F5891A /* BlueTextButton */ = {
			isa = PBXGroup;
			children = (
				03BD282029486CF200F5891A /* EZBlueTextButton.h */,
				03BD282129486CF200F5891A /* EZBlueTextButton.m */,
			);
			path = BlueTextButton;
			sourceTree = "<group>";
		};
		03BDA7982A26DA000079D04F /* Libraries */ = {
			isa = PBXGroup;
			children = (
				033C30F82A7409C40095926A /* DictionaryKit */,
				0361966B2A000E7800806370 /* FWEncryptorAES */,
				03BDA7992A26DA280079D04F /* ArgumentParser */,
				03882F8129D95044005B5A52 /* CoolToast */,
			);
			path = Libraries;
			sourceTree = "<group>";
		};
		03BDA7992A26DA280079D04F /* ArgumentParser */ = {
			isa = PBXGroup;
			children = (
				03BDA79A2A26DA280079D04F /* XPMArgumentPackage_Private.h */,
				03BDA79B2A26DA280079D04F /* NSScanner+EscapedScanning.h */,
				03BDA79C2A26DA280079D04F /* NSArray+XPMArgumentsNormalizer.h */,
				03BDA79D2A26DA280079D04F /* NSString+Indenter.h */,
				03BDA79E2A26DA280079D04F /* XPMArgumentParser.h */,
				03BDA79F2A26DA280079D04F /* XPMValuedArgument.m */,
				03BDA7A02A26DA280079D04F /* XPMArgumentPackage.h */,
				03BDA7A12A26DA280079D04F /* ArgumentParser-Prefix.pch */,
				03BDA7A22A26DA280079D04F /* NSProcessInfo+XPMArgumentParser.m */,
				03BDA7A32A26DA280079D04F /* XPMMutableAttributedArray.m */,
				03BDA7A42A26DA280079D04F /* XPMArgumentSignature_Private.h */,
				03BDA7A52A26DA280079D04F /* NSDictionary+RubyDescription.h */,
				03BDA7A62A26DA280079D04F /* XPMArgsKonstants.m */,
				03BDA7A72A26DA280079D04F /* XPMArgumentSignature.m */,
				03BDA7A82A26DA280079D04F /* XPMArguments_Coalescer_Internal.m */,
				03BDA7A92A26DA280079D04F /* XPMCountedArgument.m */,
				03BDA7AA2A26DA280079D04F /* NSScanner+EscapedScanning.m */,
				03BDA7AB2A26DA280079D04F /* XPMArgumentPackage.m */,
				03BDA7AC2A26DA280079D04F /* XPMValuedArgument.h */,
				03BDA7AD2A26DA280079D04F /* XPMArgumentParser.m */,
				03BDA7AE2A26DA280079D04F /* NSString+Indenter.m */,
				03BDA7AF2A26DA280079D04F /* NSArray+XPMArgumentsNormalizer.m */,
				03BDA7B02A26DA280079D04F /* XPMArgsKonstants.h */,
				03BDA7B12A26DA280079D04F /* NSDictionary+RubyDescription.m */,
				03BDA7B22A26DA280079D04F /* XPMMutableAttributedArray.h */,
				03BDA7B32A26DA280079D04F /* NSProcessInfo+XPMArgumentParser.h */,
				03BDA7B42A26DA280079D04F /* XPMCountedArgument.h */,
				03BDA7B52A26DA280079D04F /* XPMArguments_Coalescer_Internal.h */,
				03BDA7B62A26DA280079D04F /* XPMArguments.h */,
				03BDA7B72A26DA280079D04F /* XPMArgumentSignature.h */,
			);
			path = ArgumentParser;
			sourceTree = "<group>";
		};
		03BFBB5429235C9400C48725 /* Icons */ = {
			isa = PBXGroup;
			children = (
				03BFBB792923A1C900C48725 /* cyan-white-icon */,
				03BFBB742923A07A00C48725 /* white-blue-icon */,
				03BFBB6B29239C4100C48725 /* blue-white-icon */,
				03BFBB622923987B00C48725 /* black-white-icon */,
				03BFBB5529235CB900C48725 /* white-black-icon */,
			);
			path = Icons;
			sourceTree = "<group>";
		};
		03BFBB5529235CB900C48725 /* white-black-icon */ = {
			isa = PBXGroup;
			children = (
				03BFBB7E2923A2FA00C48725 /* white-black-icon@2x.png */,
				03BFBB7F2923A2FA00C48725 /* white-black-icon@3x.png */,
			);
			path = "white-black-icon";
			sourceTree = "<group>";
		};
		03BFBB622923987B00C48725 /* black-white-icon */ = {
			isa = PBXGroup;
			children = (
				03BFBB632923998300C48725 /* black-white-icon@2x.png */,
				03BFBB642923998300C48725 /* black-white-icon@3x.png */,
			);
			path = "black-white-icon";
			sourceTree = "<group>";
		};
		03BFBB6B29239C4100C48725 /* blue-white-icon */ = {
			isa = PBXGroup;
			children = (
				03BFBB7129239E9F00C48725 /* blue-white-icon@2x.png */,
				03BFBB7029239E9F00C48725 /* blue-white-icon@3x.png */,
			);
			path = "blue-white-icon";
			sourceTree = "<group>";
		};
		03BFBB742923A07A00C48725 /* white-blue-icon */ = {
			isa = PBXGroup;
			children = (
				03BFBB752923A09B00C48725 /* white-blue-icon@2x.png */,
				03BFBB762923A09B00C48725 /* white-blue-icon@3x.png */,
			);
			path = "white-blue-icon";
			sourceTree = "<group>";
		};
		03BFBB792923A1C900C48725 /* cyan-white-icon */ = {
			isa = PBXGroup;
			children = (
				03BFBB7B2923A1D900C48725 /* cyan-white-icon@2x.png */,
				03BFBB7A2923A1D900C48725 /* cyan-white-icon@3x.png */,
			);
			path = "cyan-white-icon";
			sourceTree = "<group>";
		};
		03CAB9522ADBEF5000DA94A3 /* SystemUtility */ = {
			isa = PBXGroup;
			children = (
				03CAB9532ADBF0FF00DA94A3 /* EZSystemUtility.h */,
				03CAB9542ADBF0FF00DA94A3 /* EZSystemUtility.m */,
			);
			path = SystemUtility;
			sourceTree = "<group>";
		};
		03CF88612B137ED60030C199 /* Array */ = {
			isa = PBXGroup;
			children = (
				03CF88622B137F650030C199 /* Array+Convenience.swift */,
			);
			path = Array;
			sourceTree = "<group>";
		};
		03D0434A292884B900E7559E /* MiniQueryWindow */ = {
			isa = PBXGroup;
			children = (
				03D0434C292886D200E7559E /* EZMiniQueryWindow.h */,
				03D0434D292886D200E7559E /* EZMiniQueryWindow.m */,
			);
			path = MiniQueryWindow;
			sourceTree = "<group>";
		};
		03D0434B2928857C00E7559E /* FixedQueryWindow */ = {
			isa = PBXGroup;
			children = (
				03B0225429231FA6001C7E63 /* EZFixedQueryWindow.h */,
				03B0225229231FA6001C7E63 /* EZFixedQueryWindow.m */,
			);
			path = FixedQueryWindow;
			sourceTree = "<group>";
		};
		03D0434F2928934300E7559E /* MainQueryWindow */ = {
			isa = PBXGroup;
			children = (
				03D043502928935300E7559E /* EZMainQueryWindow.h */,
				03D043512928935300E7559E /* EZMainQueryWindow.m */,
			);
			path = MainQueryWindow;
			sourceTree = "<group>";
		};
		03D04353292893A700E7559E /* BaseQueryWindow */ = {
			isa = PBXGroup;
			children = (
				03B0225129231FA6001C7E63 /* EZBaseQueryViewController.h */,
				03B0225329231FA6001C7E63 /* EZBaseQueryViewController.m */,
				03D043542928940500E7559E /* EZBaseQueryWindow.h */,
				03D043552928940500E7559E /* EZBaseQueryWindow.m */,
			);
			path = BaseQueryWindow;
			sourceTree = "<group>";
		};
		03D043572928C49000E7559E /* WindowManager */ = {
			isa = PBXGroup;
			children = (
				03D043582928C4C800E7559E /* EZWindowManager.h */,
				03D043592928C4C800E7559E /* EZWindowManager.m */,
				03991168292AA2EF00E1B06D /* EZLayoutManager.h */,
				03991169292AA2EF00E1B06D /* EZLayoutManager.m */,
			);
			path = WindowManager;
			sourceTree = "<group>";
		};
		03D2A3E029F4C69E0035CED4 /* EZNetworkManager */ = {
			isa = PBXGroup;
			children = (
				03D2A3E129F4C6F50035CED4 /* EZNetworkManager.h */,
				03D2A3E229F4C6F50035CED4 /* EZNetworkManager.m */,
			);
			path = EZNetworkManager;
			sourceTree = "<group>";
		};
		03D5FCFC2A5EF48F00AD26BE /* EZDeviceSystemInfo */ = {
			isa = PBXGroup;
			children = (
				03D5FCFD2A5EF4E400AD26BE /* EZDeviceSystemInfo.h */,
				03D5FCFE2A5EF4E400AD26BE /* EZDeviceSystemInfo.m */,
			);
			path = EZDeviceSystemInfo;
			sourceTree = "<group>";
		};
		03D8B26A292DBC8800D5A811 /* EZCategory */ = {
			isa = PBXGroup;
			children = (
				0333FDA72A035D6400891515 /* NSString */,
				036196782A0037D900806370 /* NSData+MD5 */,
				03BB2DE829F57D8F00447EDD /* NSImage */,
				03008B3C29444A650062B821 /* NSView+AnimatedHidden */,
				03008B2429408BCB0062B821 /* NSObject+DarkMode */,
				03B022BB29231FA6001C7E63 /* NSTextView+Height */,
				03B022BF29231FA6001C7E63 /* NSColor+MyColors */,
				039CC90B292F664E0037B91E /* NSObject+EZWindowType.h */,
				039CC90C292F664E0037B91E /* NSObject+EZWindowType.m */,
				0333FDA12A035BEC00891515 /* NSArray+EZChineseText.h */,
				0333FDA22A035BEC00891515 /* NSArray+EZChineseText.m */,
				0309E1EE292B4A5E00AFB76A /* NSView+EZGetViewController.h */,
				0309E1EF292B4A5E00AFB76A /* NSView+EZGetViewController.m */,
				03262C2329EFE97B00EFECA0 /* NSViewController+EZWindow.h */,
				03262C2429EFE97B00EFECA0 /* NSViewController+EZWindow.m */,
			);
			path = EZCategory;
			sourceTree = "<group>";
		};
		03D8B26B292DBD0300D5A811 /* EZCoordinateUtils */ = {
			isa = PBXGroup;
			children = (
				03D8B26C292DBD2000D5A811 /* EZCoordinateUtils.h */,
				03D8B26D292DBD2000D5A811 /* EZCoordinateUtils.m */,
			);
			path = EZCoordinateUtils;
			sourceTree = "<group>";
		};
		03DC7C632A3CA465000BF7C9 /* EZSegmentedControl */ = {
			isa = PBXGroup;
			children = (
				03DC7C642A3CA465000BF7C9 /* HWSegmentedControl.h */,
				03DC7C652A3CA465000BF7C9 /* HWSegmentedControl.m */,
			);
			path = EZSegmentedControl;
			sourceTree = "<group>";
		};
		03E02A2329250CED00A10260 /* EventMonitor */ = {
			isa = PBXGroup;
			children = (
				03E02A2429250D1D00A10260 /* EZEventMonitor.h */,
				03E02A2529250D1D00A10260 /* EZEventMonitor.m */,
			);
			path = EventMonitor;
			sourceTree = "<group>";
		};
		03E3E7BF2ADE313400812C84 /* EZQueryMenuTextView */ = {
			isa = PBXGroup;
			children = (
				03E3E7C02ADE318800812C84 /* EZQueryMenuTextView.h */,
				03E3E7C12ADE318800812C84 /* EZQueryMenuTextView.m */,
			);
			path = EZQueryMenuTextView;
			sourceTree = "<group>";
		};
		03F0DB352953424F00EBF9C1 /* EZLog */ = {
			isa = PBXGroup;
			children = (
				03F0DB362953428300EBF9C1 /* EZLog.h */,
				03F0DB372953428300EBF9C1 /* EZLog.m */,
			);
			path = EZLog;
			sourceTree = "<group>";
		};
		03F14A382956011400CB7379 /* Volcano */ = {
			isa = PBXGroup;
			children = (
				03F14A392956016B00CB7379 /* EZVolcanoTranslate.h */,
				03F14A3A2956016B00CB7379 /* EZVolcanoTranslate.m */,
			);
			path = Volcano;
			sourceTree = "<group>";
		};
		0A2A05A42B59755F00EEA142 /* Bundle */ = {
			isa = PBXGroup;
			children = (
				0A2A05A52B59757100EEA142 /* Bundle+AppInfo.swift */,
			);
			path = Bundle;
			sourceTree = "<group>";
		};
		0A2BA95E2B49A967002872A4 /* Binding */ = {
			isa = PBXGroup;
			children = (
				0A2BA95F2B49A989002872A4 /* Binding+DidSet.swift */,
			);
			path = Binding;
			sourceTree = "<group>";
		};
		0A2BA9622B4A3CBB002872A4 /* Notification */ = {
			isa = PBXGroup;
			children = (
				0A2BA9632B4A3CCD002872A4 /* Notification+Name.swift */,
			);
			path = Notification;
			sourceTree = "<group>";
		};
		0A9AFBA92B7F8D6A0064C9A8 /* CustomOpenAI */ = {
			isa = PBXGroup;
			children = (
				0A9AFBAA2B7F8D7E0064C9A8 /* CustomOpenAIService.swift */,
			);
			path = CustomOpenAI;
			sourceTree = "<group>";
		};
		17BCAEF22B0DFF9000A7D372 /* Niutrans */ = {
			isa = PBXGroup;
			children = (
				17BCAEF42B0DFF9000A7D372 /* EZNiuTransTranslate.h */,
				17BCAEF62B0DFF9000A7D372 /* EZNiuTransTranslate.m */,
				17BCAEF32B0DFF9000A7D372 /* EZNiuTransTranslateResponse.h */,
				17BCAEF52B0DFF9000A7D372 /* EZNiuTransTranslateResponse.m */,
			);
			path = Niutrans;
			sourceTree = "<group>";
		};
		2746AEBF2AF95040005FE0A1 /* Caiyun */ = {
			isa = PBXGroup;
			children = (
				2746AEC02AF95138005FE0A1 /* CaiyunService.swift */,
				2783225F2B0FB0EA0026644C /* CaiyunResponse.swift */,
				278322612B0FB8EF0026644C /* CaiyunTranslateType.swift */,
			);
			path = Caiyun;
			sourceTree = "<group>";
		};
		27FE98032B3DCA9F000AD654 /* Swift */ = {
			isa = PBXGroup;
			children = (
				03779F0A2BB25688008D3C42 /* Service */,
				967712EB2B5B93E200105E0F /* Feature */,
				EA9943E12B534C2900EE7B97 /* Model */,
				EA9943DD2B534BAE00EE7B97 /* Utility */,
				27FE98062B3DD525000AD654 /* View */,
			);
			path = Swift;
			sourceTree = "<group>";
		};
		27FE98062B3DD525000AD654 /* View */ = {
			isa = PBXGroup;
			children = (
				9643D93E2B6FC405000FBEA6 /* MenuView */,
				27FE980A2B3DD5D1000AD654 /* MenuItemView.swift */,
				0AC11B212B4D16A500F07198 /* WindowAccessor.swift */,
				0AC11B232B4E46B300F07198 /* TapHandlerView.swift */,
				C490BF712BE910B70021E40A /* AdvancedTabItemView.swift */,
				27FE98072B3DD52B000AD654 /* SettingView */,
			);
			path = View;
			sourceTree = "<group>";
		};
		27FE98072B3DD52B000AD654 /* SettingView */ = {
			isa = PBXGroup;
			children = (
				27FE98082B3DD536000AD654 /* SettingView.swift */,
				27FE980C2B3DD749000AD654 /* Tabs */,
			);
			path = SettingView;
			sourceTree = "<group>";
		};
		27FE980C2B3DD749000AD654 /* Tabs */ = {
			isa = PBXGroup;
			children = (
				03071E1B2BC03ADE0042CD38 /* TabView */,
				9627F9332B59956800B1E999 /* View */,
				EAED41EA2B54A4900005FE0A /* ServiceConfigurationView */,
			);
			path = Tabs;
			sourceTree = "<group>";
		};
		6220AD582A8280E800BBFB52 /* Bing */ = {
			isa = PBXGroup;
			children = (
				6220AD592A82812300BBFB52 /* EZBingService.h */,
				6220AD5A2A82812300BBFB52 /* EZBingService.m */,
				62A2D03D2A82967F007EEB01 /* EZBingRequest.h */,
				62A2D03E2A82967F007EEB01 /* EZBingRequest.m */,
				6295DE2F2A84D82E006145F4 /* EZBingTranslateModel.h */,
				6295DE302A84D82E006145F4 /* EZBingTranslateModel.m */,
				6295DE322A84EF76006145F4 /* EZBingLookupModel.h */,
				6295DE332A84EF76006145F4 /* EZBingLookupModel.m */,
				030DB2602B56CC6500E27DEA /* BingLanguageVoice.swift */,
				03F639932AA6CFBB009B9914 /* EZBingConfig.h */,
				03F639942AA6CFBB009B9914 /* EZBingConfig.m */,
			);
			path = Bing;
			sourceTree = "<group>";
		};
		62E2BF462B4082BA00E42D38 /* Ali */ = {
			isa = PBXGroup;
			children = (
				62E2BF472B4082BA00E42D38 /* AliService.swift */,
				62E2BF482B4082BA00E42D38 /* AliResponse.swift */,
				62E2BF492B4082BA00E42D38 /* AliTranslateType.swift */,
			);
			path = Ali;
			sourceTree = "<group>";
		};
		62ED299F2B15F1BE00901F51 /* EZWrapView */ = {
			isa = PBXGroup;
			children = (
				62ED29A02B15F1F500901F51 /* EZWrapView.h */,
				62ED29A12B15F1F500901F51 /* EZWrapView.m */,
			);
			path = EZWrapView;
			sourceTree = "<group>";
		};
		6A8C988B2BAC88A600DB835A /* Localization */ = {
			isa = PBXGroup;
			children = (
				6A8C988D2BAC88B500DB835A /* I18nHelper.swift */,
				6A8C988C2BAC88B500DB835A /* LanguageState.swift */,
				6A8C98942BAE841600DB835A /* LocalizedBundle.swift */,
				6ADED1542BAE8809004A15BE /* NSBundle+Localization.m */,
			);
			path = Localization;
			sourceTree = "<group>";
		};
		713A345D86B5BC86D158B68F /* Frameworks */ = {
			isa = PBXGroup;
			children = (
				03B63ABE2A86967800E155ED /* CoreServices.framework */,
				6372B33DFF803C7096A82250 /* Pods_Easydict.framework */,
				378E73A7EA8FC8FB9C975A63 /* Pods_EasydictTests.framework */,
			);
			name = Frameworks;
			sourceTree = "<group>";
		};
		9627F9332B59956800B1E999 /* View */ = {
			isa = PBXGroup;
			children = (
				9627F9342B59956800B1E999 /* Shortcut */,
			);
			path = View;
			sourceTree = "<group>";
		};
		9627F9342B59956800B1E999 /* Shortcut */ = {
			isa = PBXGroup;
			children = (
				9627F9352B59956800B1E999 /* GlobalShortcutSetting.swift */,
				9627F9362B59956800B1E999 /* KeyHolderWrapper.swift */,
				9643D9382B6F49E0000FBEA6 /* AppShortcutSetting.swift */,
				9643D9452B71D103000FBEA6 /* KeyHolderRowView.swift */,
				9643D9492B71EABE000FBEA6 /* KeyHolderAlterView.swift */,
			);
			path = Shortcut;
			sourceTree = "<group>";
		};
		962B9ACB2BFA030A0080F4D4 /* Legacy */ = {
			isa = PBXGroup;
			children = (
				962B9ACC2BFA03270080F4D4 /* EZAppModel.h */,
				962B9ACD2BFA03270080F4D4 /* EZAppModel.m */,
			);
			path = Legacy;
			sourceTree = "<group>";
		};
		9643D93E2B6FC405000FBEA6 /* MenuView */ = {
			isa = PBXGroup;
			children = (
				9643D93C2B6F829C000FBEA6 /* MainMenuCommand.swift */,
				9643D93F2B6FC426000FBEA6 /* MainMenuShortcutCommand.swift */,
				9643D94B2B71F74D000FBEA6 /* MainMenuShortcutCommandItem.swift */,
			);
			path = MenuView;
			sourceTree = "<group>";
		};
		967712EB2B5B93E200105E0F /* Feature */ = {
			isa = PBXGroup;
			children = (
				039459F32BE7D1D100FD70F9 /* GetSelectedText */,
				032A28632BB26DB600265BA4 /* Appearance */,
				EA3B81F72B52549B004C0E8B /* Configuration */,
				03779F122BB256B5008D3C42 /* DefaultAPIKeys */,
				6A8C988B2BAC88A600DB835A /* Localization */,
				967712EC2B5B941600105E0F /* Shortcut */,
			);
			path = Feature;
			sourceTree = "<group>";
		};
		967712EC2B5B941600105E0F /* Shortcut */ = {
			isa = PBXGroup;
			children = (
				967712ED2B5B943400105E0F /* Shortcut.swift */,
				9643D9432B6FEF5F000FBEA6 /* Shortcut+Default.swift */,
				9643D9412B6FE4AF000FBEA6 /* Shortcut+Bind.swift */,
				9608354F2B6791F200C6A931 /* Shortcut+Validator.swift */,
				9643D9552B73B3CD000FBEA6 /* Shortcut+Menu.swift */,
			);
			path = Shortcut;
			sourceTree = "<group>";
		};
		9CB57B9B45EC322A11ED8865 /* Pods */ = {
			isa = PBXGroup;
			children = (
				06E15747A7BD34D510ADC6A8 /* Pods-Easydict.debug.xcconfig */,
				91E3E579C6DB88658B4BB102 /* Pods-Easydict.release.xcconfig */,
				A230E9A2358C7FBC7FB26189 /* Pods-EasydictTests.debug.xcconfig */,
				357E179B303EF855EF4561FB /* Pods-EasydictTests.release.xcconfig */,
			);
			path = Pods;
			sourceTree = "<group>";
		};
		C415C0AB2B450C4500A9D231 /* Gemini */ = {
			isa = PBXGroup;
			children = (
				C415C0AC2B450D4800A9D231 /* GeminiService.swift */,
			);
			path = Gemini;
			sourceTree = "<group>";
		};
		C4A40A9B2AC0168400B8E6EF /* Recovered References */ = {
			isa = PBXGroup;
			children = (
			);
			name = "Recovered References";
			sourceTree = "<group>";
		};
		C4DD01E72B12B3B00025EE8E /* Tencent */ = {
			isa = PBXGroup;
			children = (
				C4DD01E82B12B3C80025EE8E /* TencentService.swift */,
				C4DD01EA2B12BA250025EE8E /* TencentResponse.swift */,
				C4DD01EC2B12BE9B0025EE8E /* TencentTranslateType.swift */,
				03FB3EDC2B1B405B004C3238 /* TencentSigning.swift */,
			);
			path = Tencent;
			sourceTree = "<group>";
		};
		C99EEB0F2385796700FEE666 = {
			isa = PBXGroup;
			children = (
				27B7919C2AEC36A1006E07C6 /* Easydict.xcconfig */,
				27B7919D2AEC36A1006E07C6 /* Easydict-debug.xcconfig */,
				03B0221829231FA6001C7E63 /* Easydict */,
				0383913F292FBE120009828C /* EasydictHelper */,
				0313F86E2AD5577400A5CFB0 /* EasydictTests */,
				03022F2F2B370B7100B63209 /* EasydictSwiftTests */,
				C99EEB192385796700FEE666 /* Products */,
				9CB57B9B45EC322A11ED8865 /* Pods */,
				713A345D86B5BC86D158B68F /* Frameworks */,
				C4A40A9B2AC0168400B8E6EF /* Recovered References */,
			);
			sourceTree = "<group>";
			usesTabs = 0;
		};
		C99EEB192385796700FEE666 /* Products */ = {
			isa = PBXGroup;
			children = (
				C99EEB182385796700FEE666 /* Easydict-debug.app */,
				C90BE309239F38EB00ADE88B /* EasydictHelper.app */,
				0313F86D2AD5577400A5CFB0 /* EasydictTests.xctest */,
				03022F2E2B370B7100B63209 /* EasydictSwiftTests.xctest */,
			);
			name = Products;
			sourceTree = "<group>";
		};
		DC3C643D2B18710D008EEDD8 /* ChangeFontSizeView */ = {
			isa = PBXGroup;
			children = (
				DC3C643E2B187119008EEDD8 /* ChangeFontSizeView.swift */,
				DC6D9C862B352EBC0055EFFC /* FontSizeHintView.swift */,
			);
			path = ChangeFontSizeView;
			sourceTree = "<group>";
		};
		EA1013412B5DBDA5005E43F9 /* Defaults */ = {
			isa = PBXGroup;
			children = (
				EA1013432B5DBDB1005E43F9 /* KeyCombo+Defaults.Serializable.swift */,
			);
			path = Defaults;
			sourceTree = "<group>";
		};
		EA3B81F72B52549B004C0E8B /* Configuration */ = {
			isa = PBXGroup;
			children = (
				DC46DF7F2B4417B900DEAE3E /* Configuration.swift */,
				EA3B81F82B5254AA004C0E8B /* Configuration+Defaults.swift */,
				DCF176F12B57CED700CA6026 /* Configuration+UserData.swift */,
				036BCD492BDE8A96009C893F /* DefaultsStoredKey.swift */,
			);
			path = Configuration;
			sourceTree = "<group>";
		};
		EA9943DD2B534BAE00EE7B97 /* Utility */ = {
			isa = PBXGroup;
			children = (
				EA9943E62B534D7C00EE7B97 /* Extensions */,
				EAE3D34F2B62E9DE001EE3E3 /* GlobalContext.swift */,
				03A3E1542BEBDB2000E7E210 /* Throttler.swift */,
			);
			path = Utility;
			sourceTree = "<group>";
		};
		EA9943E12B534C2900EE7B97 /* Model */ = {
			isa = PBXGroup;
			children = (
				EA9943E22B534C3300EE7B97 /* TTSServiceType.swift */,
			);
			path = Model;
			sourceTree = "<group>";
		};
		EA9943E62B534D7C00EE7B97 /* Extensions */ = {
			isa = PBXGroup;
			children = (
				0317516C2C018A8800EFB343 /* Others */,
				0A2A05A42B59755F00EEA142 /* Bundle */,
				0A2BA9622B4A3CBB002872A4 /* Notification */,
				0A2BA95E2B49A967002872A4 /* Binding */,
				03CF88612B137ED60030C199 /* Array */,
				03779F162BB256C5008D3C42 /* URL */,
				038F1F8D2BAD835500CD2F65 /* AppKit */,
				EA1013412B5DBDA5005E43F9 /* Defaults */,
				038A723E2B62C07B004995E3 /* String */,
			);
			path = Extensions;
			sourceTree = "<group>";
		};
		EAED41EA2B54A4900005FE0A /* ServiceConfigurationView */ = {
			isa = PBXGroup;
			children = (
				EAED41F02B54B1A60005FE0A /* QueryService+ConfigurableService */,
				EAED41EE2B54B1430005FE0A /* ConfigurableService.swift */,
				0AC8A83E2B689E68006DA5CC /* ServiceSecretConfigreValidatable.swift */,
				0AC8A83C2B6685EE006DA5CC /* SecureTextField.swift */,
				EAED41EB2B54AA920005FE0A /* ServiceConfigurationSection.swift */,
				0AC8A8462B6A4E3F006DA5CC /* ServiceConfigurationSecretSectionView.swift */,
				0AC8A8442B6A4D97006DA5CC /* ServiceConfigurationCells.swift */,
			);
			path = ServiceConfigurationView;
			sourceTree = "<group>";
		};
		EAED41F02B54B1A60005FE0A /* QueryService+ConfigurableService */ = {
			isa = PBXGroup;
			children = (
				EAED41F12B54B39D0005FE0A /* OpenAIService+ConfigurableService.swift */,
				0A318F3A2B8CCCCD0005EF77 /* CustomOpenAIService+ConfigurableService.swift */,
				036BCD472BDE5D0D009C893F /* BuiltInAIService+ConfigurableService.swift */,
				0AC8A8402B695480006DA5CC /* DeepLTranslate+ConfigurableService.swift */,
				0AC8A8342B6641A7006DA5CC /* TencentService+ConfigurableService.swift */,
				0AC8A8362B6659A8006DA5CC /* NiuTransTranslate+ConfigurableService.swift */,
				0AC8A8382B666F07006DA5CC /* CaiyunService+ConfigurableService.swift */,
				0AC8A83A2B6682D4006DA5CC /* AliService+ConfigurableService.swift */,
				0AC8A8422B6957B0006DA5CC /* BingService+ConfigurableService.swift */,
				0AC8A84A2B6A629D006DA5CC /* GeminiService+ConfigurableService.swift */,
			);
			path = "QueryService+ConfigurableService";
			sourceTree = "<group>";
		};
/* End PBXGroup section */

/* Begin PBXNativeTarget section */
		03022F2D2B370B7100B63209 /* EasydictSwiftTests */ = {
			isa = PBXNativeTarget;
			buildConfigurationList = 03022F362B370B7100B63209 /* Build configuration list for PBXNativeTarget "EasydictSwiftTests" */;
			buildPhases = (
				03022F2A2B370B7100B63209 /* Sources */,
				03022F2B2B370B7100B63209 /* Frameworks */,
				03022F2C2B370B7100B63209 /* Resources */,
			);
			buildRules = (
			);
			dependencies = (
				03022F332B370B7100B63209 /* PBXTargetDependency */,
			);
			name = EasydictSwiftTests;
			productName = EasydictSwiftTests;
			productReference = 03022F2E2B370B7100B63209 /* EasydictSwiftTests.xctest */;
			productType = "com.apple.product-type.bundle.unit-test";
		};
		0313F86C2AD5577400A5CFB0 /* EasydictTests */ = {
			isa = PBXNativeTarget;
			buildConfigurationList = 0313F8732AD5577400A5CFB0 /* Build configuration list for PBXNativeTarget "EasydictTests" */;
			buildPhases = (
				9DEED583FD216A5D826CDB2D /* [CP] Check Pods Manifest.lock */,
				0313F8692AD5577400A5CFB0 /* Sources */,
				0313F86A2AD5577400A5CFB0 /* Frameworks */,
				0313F86B2AD5577400A5CFB0 /* Resources */,
				CCD84E307BA72E2F07D5CB07 /* [CP] Embed Pods Frameworks */,
			);
			buildRules = (
			);
			dependencies = (
				0313F8722AD5577400A5CFB0 /* PBXTargetDependency */,
			);
			name = EasydictTests;
			productName = EasydictTests;
			productReference = 0313F86D2AD5577400A5CFB0 /* EasydictTests.xctest */;
			productType = "com.apple.product-type.bundle.unit-test";
		};
		C90BE308239F38EB00ADE88B /* EasydictHelper */ = {
			isa = PBXNativeTarget;
			buildConfigurationList = C90BE31A239F38EC00ADE88B /* Build configuration list for PBXNativeTarget "EasydictHelper" */;
			buildPhases = (
				C90BE305239F38EB00ADE88B /* Sources */,
				C90BE306239F38EB00ADE88B /* Frameworks */,
				C90BE307239F38EB00ADE88B /* Resources */,
			);
			buildRules = (
			);
			dependencies = (
			);
			name = EasydictHelper;
			productName = BobHelper;
			productReference = C90BE309239F38EB00ADE88B /* EasydictHelper.app */;
			productType = "com.apple.product-type.application";
		};
		C99EEB172385796700FEE666 /* Easydict */ = {
			isa = PBXNativeTarget;
			buildConfigurationList = C99EEB2C2385796900FEE666 /* Build configuration list for PBXNativeTarget "Easydict" */;
			buildPhases = (
				21D768ECC6D11E109E6EB73A /* [CP] Check Pods Manifest.lock */,
				03B04B582B2D4B8E00E30823 /* Format */,
				EAA54DF92B8C74F6001C2CC6 /* Lint */,
				C99EEB142385796700FEE666 /* Sources */,
				C99EEB152385796700FEE666 /* Frameworks */,
				C99EEB162385796700FEE666 /* Resources */,
				124D690EE7236D6430CF945E /* [CP] Embed Pods Frameworks */,
				C98CAE74239F45DA005F7DCA /* CopyFiles */,
			);
			buildRules = (
			);
			dependencies = (
			);
			name = Easydict;
			packageProductDependencies = (
				2721E4CF2AFE920700A059AC /* Alamofire */,
				03FD68BA2B1DC59600FD388E /* CryptoSwift */,
				03022F1B2B35DEBA00B63209 /* Hue */,
				03022F1E2B36CF3100B63209 /* SwiftShell */,
				03022F212B36D1A400B63209 /* SnapKit */,
				03CF27FD2B3DA7D500E19B57 /* Realm */,
				03CF27FF2B3DA7D500E19B57 /* RealmSwift */,
				03A8308C2B405F8E00112834 /* Sparkle */,
				03A8308F2B4073E700112834 /* AppCenterAnalytics */,
				03A830912B4073E700112834 /* AppCenterCrashes */,
				03A830942B4076FC00112834 /* FirebaseAnalyticsSwift */,
				038030942B4106800009230C /* CocoaLumberjack */,
				038030962B4106800009230C /* CocoaLumberjackSwift */,
				038EA1A92B41169C008A6DD1 /* ZipArchive */,
				038EA1AC2B41282F008A6DD1 /* MJExtension */,
				EA3B81FB2B52555C004C0E8B /* Defaults */,
				967712E92B5B913600105E0F /* KeyHolder */,
				03022F182B3591AE00B63209 /* GoogleGenerativeAI */,
				0AC8A84E2B6DFDD4006DA5CC /* SettingsAccess */,
				03779F192BB25797008D3C42 /* OpenAI */,
				C4BFDD792BE61F550094026B /* Vortex */,
			);
			productName = Bob;
			productReference = C99EEB182385796700FEE666 /* Easydict-debug.app */;
			productType = "com.apple.product-type.application";
		};
/* End PBXNativeTarget section */

/* Begin PBXProject section */
		C99EEB102385796700FEE666 /* Project object */ = {
			isa = PBXProject;
			attributes = {
				BuildIndependentTargetsInParallel = YES;
				CLASSPREFIX = EZ;
				LastSwiftUpdateCheck = 1510;
				LastUpgradeCheck = 1510;
				ORGANIZATIONNAME = izual;
				TargetAttributes = {
					03022F2D2B370B7100B63209 = {
						CreatedOnToolsVersion = 15.1;
						LastSwiftMigration = 1510;
						TestTargetID = C99EEB172385796700FEE666;
					};
					0313F86C2AD5577400A5CFB0 = {
						CreatedOnToolsVersion = 15.0;
						TestTargetID = C99EEB172385796700FEE666;
					};
					C90BE308239F38EB00ADE88B = {
						CreatedOnToolsVersion = 11.2.1;
					};
					C99EEB172385796700FEE666 = {
						CreatedOnToolsVersion = 11.2.1;
						LastSwiftMigration = 1120;
					};
				};
			};
			buildConfigurationList = C99EEB132385796700FEE666 /* Build configuration list for PBXProject "Easydict" */;
			compatibilityVersion = "Xcode 13.0";
			developmentRegion = en;
			hasScannedForEncodings = 0;
			knownRegions = (
				en,
				Base,
				"zh-Hans",
			);
			mainGroup = C99EEB0F2385796700FEE666;
			packageReferences = (
				2721E4CE2AFE920700A059AC /* XCRemoteSwiftPackageReference "Alamofire" */,
				03FD68B92B1DC59600FD388E /* XCRemoteSwiftPackageReference "CryptoSwift" */,
				03022F1A2B35DEBA00B63209 /* XCRemoteSwiftPackageReference "Hue" */,
				03022F1D2B36CF3100B63209 /* XCRemoteSwiftPackageReference "SwiftShell" */,
				03022F202B36D1A300B63209 /* XCRemoteSwiftPackageReference "SnapKit" */,
				03CF27FC2B3DA7D500E19B57 /* XCRemoteSwiftPackageReference "realm-swift" */,
				03A8308B2B405F8E00112834 /* XCRemoteSwiftPackageReference "Sparkle" */,
				03A8308E2B4073E700112834 /* XCRemoteSwiftPackageReference "appcenter-sdk-apple" */,
				03A830932B4076FC00112834 /* XCRemoteSwiftPackageReference "firebase-ios-sdk" */,
				038030932B4106800009230C /* XCRemoteSwiftPackageReference "CocoaLumberjack" */,
				038EA1A82B41169C008A6DD1 /* XCRemoteSwiftPackageReference "ZipArchive" */,
				038EA1AB2B41282F008A6DD1 /* XCRemoteSwiftPackageReference "MJExtension" */,
				EA3B81FA2B52555C004C0E8B /* XCRemoteSwiftPackageReference "Defaults" */,
				967712E82B5B913600105E0F /* XCRemoteSwiftPackageReference "KeyHolder" */,
				03022F172B3591AE00B63209 /* XCRemoteSwiftPackageReference "generative-ai-swift" */,
				0AC8A84D2B6DFDD4006DA5CC /* XCRemoteSwiftPackageReference "SettingsAccess" */,
				03779F182BB25797008D3C42 /* XCRemoteSwiftPackageReference "OpenAI" */,
				C4BFDD782BE61F550094026B /* XCRemoteSwiftPackageReference "Vortex" */,
			);
			productRefGroup = C99EEB192385796700FEE666 /* Products */;
			projectDirPath = "";
			projectRoot = "";
			targets = (
				C99EEB172385796700FEE666 /* Easydict */,
				C90BE308239F38EB00ADE88B /* EasydictHelper */,
				0313F86C2AD5577400A5CFB0 /* EasydictTests */,
				03022F2D2B370B7100B63209 /* EasydictSwiftTests */,
			);
		};
/* End PBXProject section */

/* Begin PBXResourcesBuildPhase section */
		03022F2C2B370B7100B63209 /* Resources */ = {
			isa = PBXResourcesBuildPhase;
			buildActionMask = 2147483647;
			files = (
			);
			runOnlyForDeploymentPostprocessing = 0;
		};
		0313F86B2AD5577400A5CFB0 /* Resources */ = {
			isa = PBXResourcesBuildPhase;
			buildActionMask = 2147483647;
			files = (
			);
			runOnlyForDeploymentPostprocessing = 0;
		};
		C90BE307239F38EB00ADE88B /* Resources */ = {
			isa = PBXResourcesBuildPhase;
			buildActionMask = 2147483647;
			files = (
				0383914F292FBE120009828C /* Main.storyboard in Resources */,
				03D1C8792952B1CD00F2C7BD /* GoogleService-Info.plist in Resources */,
				0383914D292FBE120009828C /* Assets.xcassets in Resources */,
				0383914C292FBE120009828C /* Main.strings in Resources */,
			);
			runOnlyForDeploymentPostprocessing = 0;
		};
		C99EEB162385796700FEE666 /* Resources */ = {
			isa = PBXResourcesBuildPhase;
			buildActionMask = 2147483647;
			files = (
				0310C8272A94F5DF00B1D81E /* apple-dictionary.html in Resources */,
				03BFBB802923A2FA00C48725 /* white-black-icon@2x.png in Resources */,
				031DBD792AE01E130071CF85 /* easydict in Resources */,
				03BFBB7329239E9F00C48725 /* blue-white-icon@2x.png in Resources */,
				03882F9229D95044005B5A52 /* Info.plist in Resources */,
				03BFBB7C2923A1D900C48725 /* cyan-white-icon@3x.png in Resources */,
				03882F9029D95044005B5A52 /* ToastWindowController.xib in Resources */,
				03BFBB652923998300C48725 /* black-white-icon@2x.png in Resources */,
				03B022EC29231FA6001C7E63 /* baidu-translate-sign.js in Resources */,
				03BFBB772923A09B00C48725 /* white-blue-icon@2x.png in Resources */,
				03B022E729231FA6001C7E63 /* Main.storyboard in Resources */,
				03B022F029231FA6001C7E63 /* google-translate-sign.js in Resources */,
				03779F142BB256B5008D3C42 /* EncryptedSecretKeys.plist in Resources */,
				03BFBB7229239E9F00C48725 /* blue-white-icon@3x.png in Resources */,
				03BFBB782923A09B00C48725 /* white-blue-icon@3x.png in Resources */,
				03B022E629231FA6001C7E63 /* Assets.xcassets in Resources */,
				03D1C8782952B1CD00F2C7BD /* GoogleService-Info.plist in Resources */,
				03D2A3DF29F42B290035CED4 /* bd.js in Resources */,
				C4DE3D6D2AC00EB500C2B85D /* Localizable.xcstrings in Resources */,
				03BFBB662923998300C48725 /* black-white-icon@3x.png in Resources */,
				03BFBB812923A2FA00C48725 /* white-black-icon@3x.png in Resources */,
				03BFBB7D2923A1D900C48725 /* cyan-white-icon@2x.png in Resources */,
				0361965529FFECFC00806370 /* youdao-sign.js in Resources */,
			);
			runOnlyForDeploymentPostprocessing = 0;
		};
/* End PBXResourcesBuildPhase section */

/* Begin PBXShellScriptBuildPhase section */
		03B04B582B2D4B8E00E30823 /* Format */ = {
			isa = PBXShellScriptBuildPhase;
			alwaysOutOfDate = 1;
			buildActionMask = 12;
			files = (
			);
			inputFileListPaths = (
			);
			inputPaths = (
			);
			name = Format;
			outputFileListPaths = (
			);
			outputPaths = (
			);
			runOnlyForDeploymentPostprocessing = 0;
			shellPath = /bin/sh;
			shellScript = "# Type a script or drag a script file from your workspace to insert its path.\nif [ \"${ENABLE_PREVIEWS}\" = \"YES\" ]; then\n  echo \"SwiftFormat skipped for Xcode Previews.\"\n  exit 0;\nfi\n\"${PODS_ROOT}/SwiftFormat/CommandLineTool/swiftformat\" \"$SRCROOT/$TARGET_NAME\"\n";
		};
		124D690EE7236D6430CF945E /* [CP] Embed Pods Frameworks */ = {
			isa = PBXShellScriptBuildPhase;
			buildActionMask = 2147483647;
			files = (
			);
			inputFileListPaths = (
				"${PODS_ROOT}/Target Support Files/Pods-Easydict/Pods-Easydict-frameworks-${CONFIGURATION}-input-files.xcfilelist",
			);
			name = "[CP] Embed Pods Frameworks";
			outputFileListPaths = (
				"${PODS_ROOT}/Target Support Files/Pods-Easydict/Pods-Easydict-frameworks-${CONFIGURATION}-output-files.xcfilelist",
			);
			runOnlyForDeploymentPostprocessing = 0;
			shellPath = /bin/sh;
			shellScript = "\"${PODS_ROOT}/Target Support Files/Pods-Easydict/Pods-Easydict-frameworks.sh\"\n";
			showEnvVarsInLog = 0;
		};
		21D768ECC6D11E109E6EB73A /* [CP] Check Pods Manifest.lock */ = {
			isa = PBXShellScriptBuildPhase;
			buildActionMask = 2147483647;
			files = (
			);
			inputFileListPaths = (
			);
			inputPaths = (
				"${PODS_PODFILE_DIR_PATH}/Podfile.lock",
				"${PODS_ROOT}/Manifest.lock",
			);
			name = "[CP] Check Pods Manifest.lock";
			outputFileListPaths = (
			);
			outputPaths = (
				"$(DERIVED_FILE_DIR)/Pods-Easydict-checkManifestLockResult.txt",
			);
			runOnlyForDeploymentPostprocessing = 0;
			shellPath = /bin/sh;
			shellScript = "diff \"${PODS_PODFILE_DIR_PATH}/Podfile.lock\" \"${PODS_ROOT}/Manifest.lock\" > /dev/null\nif [ $? != 0 ] ; then\n    # print error to STDERR\n    echo \"error: The sandbox is not in sync with the Podfile.lock. Run 'pod install' or update your CocoaPods installation.\" >&2\n    exit 1\nfi\n# This output is used by Xcode 'outputs' to avoid re-running this script phase.\necho \"SUCCESS\" > \"${SCRIPT_OUTPUT_FILE_0}\"\n";
			showEnvVarsInLog = 0;
		};
		9DEED583FD216A5D826CDB2D /* [CP] Check Pods Manifest.lock */ = {
			isa = PBXShellScriptBuildPhase;
			buildActionMask = 2147483647;
			files = (
			);
			inputFileListPaths = (
			);
			inputPaths = (
				"${PODS_PODFILE_DIR_PATH}/Podfile.lock",
				"${PODS_ROOT}/Manifest.lock",
			);
			name = "[CP] Check Pods Manifest.lock";
			outputFileListPaths = (
			);
			outputPaths = (
				"$(DERIVED_FILE_DIR)/Pods-EasydictTests-checkManifestLockResult.txt",
			);
			runOnlyForDeploymentPostprocessing = 0;
			shellPath = /bin/sh;
			shellScript = "diff \"${PODS_PODFILE_DIR_PATH}/Podfile.lock\" \"${PODS_ROOT}/Manifest.lock\" > /dev/null\nif [ $? != 0 ] ; then\n    # print error to STDERR\n    echo \"error: The sandbox is not in sync with the Podfile.lock. Run 'pod install' or update your CocoaPods installation.\" >&2\n    exit 1\nfi\n# This output is used by Xcode 'outputs' to avoid re-running this script phase.\necho \"SUCCESS\" > \"${SCRIPT_OUTPUT_FILE_0}\"\n";
			showEnvVarsInLog = 0;
		};
		CCD84E307BA72E2F07D5CB07 /* [CP] Embed Pods Frameworks */ = {
			isa = PBXShellScriptBuildPhase;
			buildActionMask = 2147483647;
			files = (
			);
			inputFileListPaths = (
				"${PODS_ROOT}/Target Support Files/Pods-EasydictTests/Pods-EasydictTests-frameworks-${CONFIGURATION}-input-files.xcfilelist",
			);
			name = "[CP] Embed Pods Frameworks";
			outputFileListPaths = (
				"${PODS_ROOT}/Target Support Files/Pods-EasydictTests/Pods-EasydictTests-frameworks-${CONFIGURATION}-output-files.xcfilelist",
			);
			runOnlyForDeploymentPostprocessing = 0;
			shellPath = /bin/sh;
			shellScript = "\"${PODS_ROOT}/Target Support Files/Pods-EasydictTests/Pods-EasydictTests-frameworks.sh\"\n";
			showEnvVarsInLog = 0;
		};
		EAA54DF92B8C74F6001C2CC6 /* Lint */ = {
			isa = PBXShellScriptBuildPhase;
			alwaysOutOfDate = 1;
			buildActionMask = 2147483647;
			files = (
			);
			inputFileListPaths = (
			);
			inputPaths = (
			);
			name = Lint;
			outputFileListPaths = (
			);
			outputPaths = (
			);
			runOnlyForDeploymentPostprocessing = 0;
			shellPath = /bin/sh;
			shellScript = "\"${PODS_ROOT}/SwiftLint/swiftlint\"\n";
		};
/* End PBXShellScriptBuildPhase section */

/* Begin PBXSourcesBuildPhase section */
		03022F2A2B370B7100B63209 /* Sources */ = {
			isa = PBXSourcesBuildPhase;
			buildActionMask = 2147483647;
			files = (
				03022F312B370B7100B63209 /* EasydictSwiftTests.swift in Sources */,
			);
			runOnlyForDeploymentPostprocessing = 0;
		};
		0313F8692AD5577400A5CFB0 /* Sources */ = {
			isa = PBXSourcesBuildPhase;
			buildActionMask = 2147483647;
			files = (
				0313F8702AD5577400A5CFB0 /* EasydictTests.m in Sources */,
			);
			runOnlyForDeploymentPostprocessing = 0;
		};
		C90BE305239F38EB00ADE88B /* Sources */ = {
			isa = PBXSourcesBuildPhase;
			buildActionMask = 2147483647;
			files = (
				03839150292FBE120009828C /* main.m in Sources */,
				0383914E292FBE120009828C /* ViewController.m in Sources */,
				03839151292FBE120009828C /* AppDelegate.m in Sources */,
			);
			runOnlyForDeploymentPostprocessing = 0;
		};
		C99EEB142385796700FEE666 /* Sources */ = {
			isa = PBXSourcesBuildPhase;
			buildActionMask = 2147483647;
			files = (
				EA9943EE2B5353AB00EE7B97 /* WindowTypeExtensions.swift in Sources */,
				030570E22ADB919900C9905E /* EZAppleScriptManager.m in Sources */,
				03991158292927E000E1B06D /* EZTitlebar.m in Sources */,
				03D8A65C2A433B4100D9A968 /* EZConfiguration+EZUserData.m in Sources */,
				03BD282229486CF200F5891A /* EZBlueTextButton.m in Sources */,
				0AC8A8472B6A4E3F006DA5CC /* ServiceConfigurationSecretSectionView.swift in Sources */,
				03BDA7C22A26DA280079D04F /* NSString+Indenter.m in Sources */,
				03542A462937B4C300C34C33 /* EZBaiduTranslateResponse.m in Sources */,
				0309E1F0292B4A5E00AFB76A /* NSView+EZGetViewController.m in Sources */,
				03B0232F29231FA6001C7E63 /* MMCrashFileTool.m in Sources */,
				03B0233629231FA6001C7E63 /* MMEventMonitor.m in Sources */,
				62E2BF4A2B4082BA00E42D38 /* AliService.swift in Sources */,
				03B0233729231FA6001C7E63 /* MMMake.m in Sources */,
				03B0232E29231FA6001C7E63 /* MMCrashSignalExceptionHandler.m in Sources */,
				9627F9382B59956800B1E999 /* GlobalShortcutSetting.swift in Sources */,
				962B9ACE2BFA03270080F4D4 /* EZAppModel.m in Sources */,
				03BDA7C42A26DA280079D04F /* NSDictionary+RubyDescription.m in Sources */,
				62ED29A22B15F1F500901F51 /* EZWrapView.m in Sources */,
				C4DD01EB2B12BA250025EE8E /* TencentResponse.swift in Sources */,
				036A0DB82AD8403A006E6D4F /* NSString+EZHandleInputText.m in Sources */,
				03BDA7C12A26DA280079D04F /* XPMArgumentParser.m in Sources */,
				03B0231329231FA6001C7E63 /* NSView+HiddenDebug.m in Sources */,
				03A3E1552BEBDB2000E7E210 /* Throttler.swift in Sources */,
				03008B2B2940D3230062B821 /* EZDeepLTranslate.m in Sources */,
				03991166292A8A4400E1B06D /* EZTitleBarMoveView.m in Sources */,
				03542A582937CC3200C34C33 /* EZConfiguration.m in Sources */,
				27FE98092B3DD536000AD654 /* SettingView.swift in Sources */,
				035E37E72A0953120061DFAF /* EZToast.m in Sources */,
				03542A492937B5CF00C34C33 /* EZGoogleTranslate.m in Sources */,
				03D0435A2928C4C800E7559E /* EZWindowManager.m in Sources */,
				6295DE342A84EF76006145F4 /* EZBingLookupModel.m in Sources */,
				03FD68BE2B1E151A00FD388E /* String+EncryptAES.swift in Sources */,
				03B0230729231FA6001C7E63 /* EZCommonView.m in Sources */,
				03B0233329231FA6001C7E63 /* MMLog.m in Sources */,
				0AC8A8352B6641A7006DA5CC /* TencentService+ConfigurableService.swift in Sources */,
				DCF176F22B57CED700CA6026 /* Configuration+UserData.swift in Sources */,
				0309E1F4292BD6A100AFB76A /* EZQueryModel.m in Sources */,
				03BFFC7129612E10004E033E /* NSString+EZConvenience.m in Sources */,
				03BDA7BD2A26DA280079D04F /* XPMArguments_Coalescer_Internal.m in Sources */,
				03B3B8B22925D5B200168E8D /* EZPopButtonWindow.m in Sources */,
				03B0231529231FA6001C7E63 /* SnipWindow.m in Sources */,
				033363A0293A05D200FED9C8 /* EZSelectLanguageButton.m in Sources */,
				960835502B6791F200C6A931 /* Shortcut+Validator.swift in Sources */,
				03542A522937B69200C34C33 /* EZYoudaoTranslateResponse.m in Sources */,
				03B0230129231FA6001C7E63 /* EZQueryView.m in Sources */,
				6A8C988E2BAC88B500DB835A /* LanguageState.swift in Sources */,
				03542A3D2937AF4F00C34C33 /* EZQueryResult.m in Sources */,
				03BDA7BF2A26DA280079D04F /* NSScanner+EscapedScanning.m in Sources */,
				03542A4C2937B5F100C34C33 /* EZYoudaoTranslate.m in Sources */,
				0A2A05A62B59757100EEA142 /* Bundle+AppInfo.swift in Sources */,
				03247E362968158B00AFCD67 /* EZScriptExecutor.m in Sources */,
				03882F8E29D95044005B5A52 /* ToastWindowController.m in Sources */,
				03B0231929231FA6001C7E63 /* SnipViewController.m in Sources */,
				039CC910292F86F40037B91E /* NSImage+EZResize.m in Sources */,
				03B0232529231FA6001C7E63 /* NSButton+MM.m in Sources */,
				03D0434E292886D200E7559E /* EZMiniQueryWindow.m in Sources */,
				03F14A3B2956016B00CB7379 /* EZVolcanoTranslate.m in Sources */,
				03B0230429231FA6001C7E63 /* EZHoverButton.m in Sources */,
				0342A9812AD64924002A9F5F /* NSString+EZSplit.m in Sources */,
				EAED41EF2B54B1430005FE0A /* ConfigurableService.swift in Sources */,
				03BD2825294875AE00F5891A /* EZMyLabel.m in Sources */,
				03B0233029231FA6001C7E63 /* MMCrashUncaughtExceptionHandler.m in Sources */,
				036BCD482BDE5D0D009C893F /* BuiltInAIService+ConfigurableService.swift in Sources */,
				03D5FCFF2A5EF4E400AD26BE /* EZDeviceSystemInfo.m in Sources */,
				27FE95272B3DC55F000AD654 /* EasydictApp.swift in Sources */,
				03882F9129D95044005B5A52 /* CTCommon.m in Sources */,
				276742082B3DC230002A2C75 /* PrivacyTab.swift in Sources */,
				0AC11B242B4E46B300F07198 /* TapHandlerView.swift in Sources */,
				03882F8F29D95044005B5A52 /* CTScreen.m in Sources */,
				0AC8A8392B666F07006DA5CC /* CaiyunService+ConfigurableService.swift in Sources */,
				27FE980B2B3DD5D1000AD654 /* MenuItemView.swift in Sources */,
				9643D9392B6F49E0000FBEA6 /* AppShortcutSetting.swift in Sources */,
				96099AE22B5D40330055C4DD /* ShortcutTab.swift in Sources */,
				03542A432937B45E00C34C33 /* EZBaiduTranslate.m in Sources */,
				03BB2DEB29F57DC000447EDD /* NSImage+EZSymbolmage.m in Sources */,
				03B0230629231FA6001C7E63 /* EZLabel.m in Sources */,
				EA1013442B5DBDB1005E43F9 /* KeyCombo+Defaults.Serializable.swift in Sources */,
				033B7134293CE2430096E2DF /* EZWebViewTranslator.m in Sources */,
				03CF88632B137F650030C199 /* Array+Convenience.swift in Sources */,
				03B0231229231FA6001C7E63 /* NSObject+DarkMode.m in Sources */,
				0AC11B222B4D16A500F07198 /* WindowAccessor.swift in Sources */,
				03B0233829231FA6001C7E63 /* MMOrderedDictionary.m in Sources */,
				278540342B3DE04F004E9488 /* GeneralTab.swift in Sources */,
				03BDA7BC2A26DA280079D04F /* XPMArgumentSignature.m in Sources */,
				03B0230229231FA6001C7E63 /* EZWordResultView.m in Sources */,
				0399C6A529A747E600B4AFCC /* EZDeepLTranslateResponse.m in Sources */,
				17BCAEF82B0DFF9000A7D372 /* EZNiuTransTranslate.m in Sources */,
				6A8C98952BAE841600DB835A /* LocalizedBundle.swift in Sources */,
				036D62812BCAB613002C95C7 /* BuiltInAIService.swift in Sources */,
				03BD281E29481C0400F5891A /* EZAudioPlayer.m in Sources */,
				0A8685C82B552A590022534F /* DisabledAppTab.swift in Sources */,
				9643D94A2B71EABE000FBEA6 /* KeyHolderAlterView.swift in Sources */,
				03E02A2629250D1D00A10260 /* EZEventMonitor.m in Sources */,
				03B0233429231FA6001C7E63 /* MMConsoleLogFormatter.m in Sources */,
				037852B9295D49F900D0E2CF /* EZTableRowView.m in Sources */,
				03779F0E2BB256A7008D3C42 /* OpenAIService.swift in Sources */,
				033363A6293C4AFA00FED9C8 /* PrintBeautifulLog.m in Sources */,
				039CC914292FB3180037B91E /* EZPopUpButton.m in Sources */,
				0399C6B829A9F4B800B4AFCC /* EZSchemeParser.m in Sources */,
				03542A3A2937AE6400C34C33 /* EZQueryService.m in Sources */,
				0AC8A84B2B6A629D006DA5CC /* GeminiService+ConfigurableService.swift in Sources */,
				03B0230529231FA6001C7E63 /* EZButton.m in Sources */,
				03B0232329231FA6001C7E63 /* NSString+MM.m in Sources */,
				03779F132BB256B5008D3C42 /* APIKey.swift in Sources */,
				036196772A000F5900806370 /* NSData+CommonCrypto.m in Sources */,
				0A057D6D2B499A000025C51D /* ServiceTab.swift in Sources */,
				03882F8D29D95044005B5A52 /* CTView.m in Sources */,
				0396DE552BB5844A009FD2A5 /* BaseOpenAIService.swift in Sources */,
				278322602B0FB0EA0026644C /* CaiyunResponse.swift in Sources */,
				03B3B8B52925DD3D00168E8D /* EZPopButtonViewController.m in Sources */,
				03542A5B2938DA2B00C34C33 /* EZDetectLanguageButton.m in Sources */,
				03B0232929231FA6001C7E63 /* NSDictionary+MM.m in Sources */,
				0333FDA32A035BEC00891515 /* NSArray+EZChineseText.m in Sources */,
				03B0233229231FA6001C7E63 /* MMLog.swift in Sources */,
				03DC7C5E2A3ABE28000BF7C9 /* EZConstKey.m in Sources */,
				62E2BF4C2B4082BA00E42D38 /* AliTranslateType.swift in Sources */,
				EA3B81F92B5254AA004C0E8B /* Configuration+Defaults.swift in Sources */,
				036BCD4A2BDE8A96009C893F /* DefaultsStoredKey.swift in Sources */,
				03E3E7C22ADE318800812C84 /* EZQueryMenuTextView.m in Sources */,
				03B0231829231FA6001C7E63 /* SnipWindowController.m in Sources */,
				03542A342936F70F00C34C33 /* EZLanguageManager.m in Sources */,
				6295DE312A84D82E006145F4 /* EZBingTranslateModel.m in Sources */,
				0361967B2A0037F700806370 /* NSData+EZMD5.m in Sources */,
				967712EE2B5B943400105E0F /* Shortcut.swift in Sources */,
				03BFFC68295F4B87004E033E /* EZYoudaoDictModel.m in Sources */,
				03247E3A296AE8EC00AFCD67 /* EZLoadingAnimationView.m in Sources */,
				0396D615292CC4C3006A11D9 /* EZLocalStorage.m in Sources */,
				0329CD6F29EE924500963F78 /* EZRightClickDetector.m in Sources */,
				033C30FC2A7409C40095926A /* TTTDictionary.m in Sources */,
				9643D93D2B6F829C000FBEA6 /* MainMenuCommand.swift in Sources */,
				03B0232D29231FA6001C7E63 /* NSArray+MM.m in Sources */,
				9643D94C2B71F74D000FBEA6 /* MainMenuShortcutCommandItem.swift in Sources */,
				0AC8A8412B695480006DA5CC /* DeepLTranslate+ConfigurableService.swift in Sources */,
				039CC90D292F664E0037B91E /* NSObject+EZWindowType.m in Sources */,
				03B0232229231FA6001C7E63 /* NSImage+MM.m in Sources */,
				03BB2DEF29F59C8A00447EDD /* EZSymbolImageButton.m in Sources */,
				0A2BA9642B4A3CCD002872A4 /* Notification+Name.swift in Sources */,
				C415C0AD2B450D4800A9D231 /* GeminiService.swift in Sources */,
				9643D9402B6FC426000FBEA6 /* MainMenuShortcutCommand.swift in Sources */,
				62A2D03F2A82967F007EEB01 /* EZBingRequest.m in Sources */,
				03BDA7BE2A26DA280079D04F /* XPMCountedArgument.m in Sources */,
				C490BF722BE910B70021E40A /* AdvancedTabItemView.swift in Sources */,
				038A72402B62C0B9004995E3 /* String+Regex.swift in Sources */,
				03D35DAA2AA6C49B00B023FE /* NSString+EZRegex.m in Sources */,
				03B022FE29231FA6001C7E63 /* EZBaseQueryViewController.m in Sources */,
				DC6D9C892B3969510055EFFC /* Appearance.swift in Sources */,
				0396D611292C932F006A11D9 /* EZSelectLanguageCell.m in Sources */,
				96DFEB832B82588000F5C7EF /* EZTableTipsCell.m in Sources */,
				036196752A000F5900806370 /* FWEncryptorAES.m in Sources */,
				9643D9462B71D103000FBEA6 /* KeyHolderRowView.swift in Sources */,
				0399C6A829A74E0F00B4AFCC /* EZQueryResult+EZDeepLTranslateResponse.m in Sources */,
				039B694F2A9D9F370063709D /* EZWebViewManager.m in Sources */,
				03B0231629231FA6001C7E63 /* SnipFocusView.m in Sources */,
				03FB3EDD2B1B405B004C3238 /* TencentSigning.swift in Sources */,
				03B0230329231FA6001C7E63 /* EZResultView.m in Sources */,
				03CAB9552ADBF0FF00DA94A3 /* EZSystemUtility.m in Sources */,
				03BDA7C32A26DA280079D04F /* NSArray+XPMArgumentsNormalizer.m in Sources */,
				03BB2DF329F6350200447EDD /* EZCopyButton.m in Sources */,
				03BDA7BB2A26DA280079D04F /* XPMArgsKonstants.m in Sources */,
				03BE26EB2A24B2AF00FB7117 /* AppDelegate+EZURLScheme.m in Sources */,
				03262C1C29EEE91700EFECA0 /* EZEnumTypes.m in Sources */,
				039459F72BE7DD6300FD70F9 /* AppleScriptUtils.swift in Sources */,
				0333FDA62A035D5700891515 /* NSString+EZChineseText.m in Sources */,
				03E02A222924E77100A10260 /* EZMenuItemManager.m in Sources */,
				039D119929D5E26300C93F46 /* EZAudioUtils.m in Sources */,
				030DB2612B56CC6500E27DEA /* BingLanguageVoice.swift in Sources */,
				EA9943F22B5358BF00EE7B97 /* LanguageExtensions.swift in Sources */,
				03B0231729231FA6001C7E63 /* Snip.m in Sources */,
				03BFFC6E295FE59C004E033E /* EZQueryResult+EZYoudaoDictModel.m in Sources */,
				03779F0F2BB256A7008D3C42 /* Prompt.swift in Sources */,
				DC3C643F2B187119008EEDD8 /* ChangeFontSizeView.swift in Sources */,
				03779F172BB256C5008D3C42 /* URL+IsValid.swift in Sources */,
				6ADED1552BAE8809004A15BE /* NSBundle+Localization.m in Sources */,
				03B0232829231FA6001C7E63 /* NSTextView+Height.m in Sources */,
				03B0232129231FA6001C7E63 /* NSPasteboard+MM.m in Sources */,
				03D043522928935300E7559E /* EZMainQueryWindow.m in Sources */,
				6A8C988F2BAC88B500DB835A /* I18nHelper.swift in Sources */,
				03D8B26E292DBD2000D5A811 /* EZCoordinateUtils.m in Sources */,
				03B0232029231FA6001C7E63 /* NSWindow+MM.m in Sources */,
				0AC8A8432B6957B0006DA5CC /* BingService+ConfigurableService.swift in Sources */,
				03542A30293645DF00C34C33 /* EZAppleService.m in Sources */,
				03BB2DE329F5772F00447EDD /* EZAudioButton.m in Sources */,
				03262C2529EFE97B00EFECA0 /* NSViewController+EZWindow.m in Sources */,
				03008B2729408BF50062B821 /* NSObject+EZDarkMode.m in Sources */,
				0399116A292AA2EF00E1B06D /* EZLayoutManager.m in Sources */,
				0320C5872B29F35700861B3D /* QueryServiceRecord.swift in Sources */,
				9643D9422B6FE4AF000FBEA6 /* Shortcut+Bind.swift in Sources */,
				033A8EAE2BDFE09B00030C08 /* String+Extension.swift in Sources */,
				03B022FA29231FA6001C7E63 /* EZServiceTypes.m in Sources */,
				EAE3D3502B62E9DE001EE3E3 /* GlobalContext.swift in Sources */,
				EA9943F02B5354C400EE7B97 /* ShowWindowPositionExtensions.swift in Sources */,
				03B0233129231FA6001C7E63 /* MMCrash.m in Sources */,
				03B0232629231FA6001C7E63 /* NSAttributedString+MM.m in Sources */,
				03542A402937B3C900C34C33 /* EZOCRResult.m in Sources */,
				9627F9392B59956800B1E999 /* KeyHolderWrapper.swift in Sources */,
				C4DD01E92B12B3C80025EE8E /* TencentService.swift in Sources */,
				0A2BA9602B49A989002872A4 /* Binding+DidSet.swift in Sources */,
				EA9943E32B534C3300EE7B97 /* TTSServiceType.swift in Sources */,
				036A0DBB2AD941F9006E6D4F /* EZReplaceTextButton.m in Sources */,
				03DC7C662A3CA465000BF7C9 /* HWSegmentedControl.m in Sources */,
				03B022E929231FA6001C7E63 /* AppDelegate.m in Sources */,
				62E2BF4B2B4082BA00E42D38 /* AliResponse.swift in Sources */,
				03B0232729231FA6001C7E63 /* NSColor+MM.m in Sources */,
				03B0233529231FA6001C7E63 /* MMFileLogFormatter.m in Sources */,
				03DC38C1292CC97900922CB2 /* EZServiceInfo.m in Sources */,
				0A318F3B2B8CCCCD0005EF77 /* CustomOpenAIService+ConfigurableService.swift in Sources */,
				03B0232A29231FA6001C7E63 /* NSColor+MyColors.m in Sources */,
				C4DD01ED2B12BE9B0025EE8E /* TencentTranslateType.swift in Sources */,
				0AC8A83D2B6685EE006DA5CC /* SecureTextField.swift in Sources */,
				0AC8A8372B6659A8006DA5CC /* NiuTransTranslate+ConfigurableService.swift in Sources */,
				03D043562928940500E7559E /* EZBaseQueryWindow.m in Sources */,
				03BDA7B92A26DA280079D04F /* NSProcessInfo+XPMArgumentParser.m in Sources */,
				03542A4F2937B64B00C34C33 /* EZYoudaoOCRResponse.m in Sources */,
				03B0233929231FA6001C7E63 /* MMTool.m in Sources */,
				9643D9442B6FEF5F000FBEA6 /* Shortcut+Default.swift in Sources */,
				03542A552937B7DE00C34C33 /* EZError.m in Sources */,
				17BCAEF72B0DFF9000A7D372 /* EZNiuTransTranslateResponse.m in Sources */,
				03BDA7B82A26DA280079D04F /* XPMValuedArgument.m in Sources */,
				036196762A000F5900806370 /* NSData+Base64.m in Sources */,
				278322622B0FB8EF0026644C /* CaiyunTranslateType.swift in Sources */,
				03BDA7BA2A26DA280079D04F /* XPMMutableAttributedArray.m in Sources */,
				0A9AFBAB2B7F8D7E0064C9A8 /* CustomOpenAIService.swift in Sources */,
				03F0DB382953428300EBF9C1 /* EZLog.m in Sources */,
				0AC8A83B2B6682D4006DA5CC /* AliService+ConfigurableService.swift in Sources */,
				03B0231429231FA6001C7E63 /* DarkModeManager.m in Sources */,
				03BDA7C02A26DA280079D04F /* XPMArgumentPackage.m in Sources */,
				2746AEC12AF95138005FE0A1 /* CaiyunService.swift in Sources */,
				6220AD5B2A82812300BBFB52 /* EZBingService.m in Sources */,
				DC46DF802B4417B900DEAE3E /* Configuration.swift in Sources */,
				036E7D7B293F4FC8002675DF /* EZOpenLinkButton.m in Sources */,
				EAED41EC2B54AA920005FE0A /* ServiceConfigurationSection.swift in Sources */,
				03832F542B5F6BE200D0DC64 /* AdvancedTab.swift in Sources */,
				0AC8A8452B6A4D97006DA5CC /* ServiceConfigurationCells.swift in Sources */,
				276742092B3DC230002A2C75 /* AboutTab.swift in Sources */,
				03008B2E2941956D0062B821 /* EZURLSchemeHandler.m in Sources */,
				038F1F8F2BAD838F00CD2F65 /* NSMenu+PopUpBelowView.swift in Sources */,
				DC6D9C872B352EBC0055EFFC /* FontSizeHintView.swift in Sources */,
				03B0232429231FA6001C7E63 /* NSUserDefaults+MM.m in Sources */,
				03542A5E2938F05B00C34C33 /* EZLanguageModel.m in Sources */,
				EA9943E82B534D8900EE7B97 /* LanguageDetectOptimizeExtensions.swift in Sources */,
				03F639952AA6CFBB009B9914 /* EZBingConfig.m in Sources */,
				0AC8A83F2B689E68006DA5CC /* ServiceSecretConfigreValidatable.swift in Sources */,
				03D2A3E329F4C6F50035CED4 /* EZNetworkManager.m in Sources */,
				9643D9562B73B3CD000FBEA6 /* Shortcut+Menu.swift in Sources */,
				0309E1ED292B439A00AFB76A /* EZTextView.m in Sources */,
				03B0232B29231FA6001C7E63 /* NSMutableAttributedString+MM.m in Sources */,
				03B022E829231FA6001C7E63 /* entry.m in Sources */,
<<<<<<< HEAD
=======
				0387FB7A2BFBA990000A7A82 /* LLMStreamService.swift in Sources */,
				039F5504294B6E29004AB940 /* EZPreferencesWindowController.m in Sources */,
>>>>>>> 4d9eb5a6
				03008B3F29444B0A0062B821 /* NSView+EZAnimatedHidden.m in Sources */,
				03B022FD29231FA6001C7E63 /* EZFixedQueryWindow.m in Sources */,
				03B0232C29231FA6001C7E63 /* NSView+MM.m in Sources */,
				EAED41F22B54B39D0005FE0A /* OpenAIService+ConfigurableService.swift in Sources */,
				033C31002A74CECE0095926A /* EZAppleDictionary.m in Sources */,
				03E2BF752A298F2B00E010F3 /* NSString+EZUtils.m in Sources */,
				03B022F529231FA6001C7E63 /* EZDetectManager.m in Sources */,
			);
			runOnlyForDeploymentPostprocessing = 0;
		};
/* End PBXSourcesBuildPhase section */

/* Begin PBXTargetDependency section */
		03022F332B370B7100B63209 /* PBXTargetDependency */ = {
			isa = PBXTargetDependency;
			target = C99EEB172385796700FEE666 /* Easydict */;
			targetProxy = 03022F322B370B7100B63209 /* PBXContainerItemProxy */;
		};
		0313F8722AD5577400A5CFB0 /* PBXTargetDependency */ = {
			isa = PBXTargetDependency;
			target = C99EEB172385796700FEE666 /* Easydict */;
			targetProxy = 0313F8712AD5577400A5CFB0 /* PBXContainerItemProxy */;
		};
/* End PBXTargetDependency section */

/* Begin PBXVariantGroup section */
		03839140292FBE120009828C /* Main.strings */ = {
			isa = PBXVariantGroup;
			children = (
				03839141292FBE120009828C /* zh-Hans */,
			);
			name = Main.strings;
			sourceTree = "<group>";
		};
		03839145292FBE120009828C /* Main.storyboard */ = {
			isa = PBXVariantGroup;
			children = (
				03839146292FBE120009828C /* Base */,
			);
			name = Main.storyboard;
			sourceTree = "<group>";
		};
		03B0221F29231FA6001C7E63 /* Main.storyboard */ = {
			isa = PBXVariantGroup;
			children = (
				03B0222029231FA6001C7E63 /* Base */,
				C4DE3D6E2AC00EB500C2B85D /* mul */,
			);
			name = Main.storyboard;
			sourceTree = "<group>";
		};
/* End PBXVariantGroup section */

/* Begin XCBuildConfiguration section */
		03022F342B370B7100B63209 /* Debug */ = {
			isa = XCBuildConfiguration;
			buildSettings = {
				BUNDLE_LOADER = "$(TEST_HOST)";
				CLANG_CXX_LANGUAGE_STANDARD = "gnu++20";
				CLANG_ENABLE_MODULES = YES;
				CODE_SIGN_IDENTITY = "Apple Development";
				CODE_SIGN_STYLE = Automatic;
				CURRENT_PROJECT_VERSION = 1;
				DEVELOPMENT_TEAM = 79NQA2XYHM;
				ENABLE_USER_SCRIPT_SANDBOXING = YES;
				GCC_C_LANGUAGE_STANDARD = gnu17;
				GCC_GENERATE_DEBUGGING_SYMBOLS = YES;
				GENERATE_INFOPLIST_FILE = YES;
				MACOSX_DEPLOYMENT_TARGET = 14.1;
				MARKETING_VERSION = 1.0;
				PRODUCT_BUNDLE_IDENTIFIER = com.izual.EasydictSwiftTests;
				PRODUCT_NAME = "$(TARGET_NAME)";
				PROVISIONING_PROFILE_SPECIFIER = "";
				SWIFT_ACTIVE_COMPILATION_CONDITIONS = "DEBUG $(inherited)";
				SWIFT_EMIT_LOC_STRINGS = NO;
				SWIFT_OBJC_BRIDGING_HEADER = "EasydictSwiftTests/EasydictSwiftTests-Bridging-Header.h";
				SWIFT_OPTIMIZATION_LEVEL = "-Onone";
				SWIFT_VERSION = 5.0;
				TEST_HOST = "$(BUILT_PRODUCTS_DIR)/Easydict-debug.app/$(BUNDLE_EXECUTABLE_FOLDER_PATH)/Easydict-debug";
			};
			name = Debug;
		};
		03022F352B370B7100B63209 /* Release */ = {
			isa = XCBuildConfiguration;
			buildSettings = {
				BUNDLE_LOADER = "$(TEST_HOST)";
				CLANG_CXX_LANGUAGE_STANDARD = "gnu++20";
				CLANG_ENABLE_MODULES = YES;
				CODE_SIGN_IDENTITY = "Apple Development";
				CODE_SIGN_STYLE = Automatic;
				CURRENT_PROJECT_VERSION = 1;
				DEVELOPMENT_TEAM = 79NQA2XYHM;
				ENABLE_USER_SCRIPT_SANDBOXING = YES;
				GCC_C_LANGUAGE_STANDARD = gnu17;
				GCC_GENERATE_DEBUGGING_SYMBOLS = YES;
				GENERATE_INFOPLIST_FILE = YES;
				MACOSX_DEPLOYMENT_TARGET = 14.1;
				MARKETING_VERSION = 1.0;
				PRODUCT_BUNDLE_IDENTIFIER = com.izual.EasydictSwiftTests;
				PRODUCT_NAME = "$(TARGET_NAME)";
				PROVISIONING_PROFILE_SPECIFIER = "";
				SWIFT_EMIT_LOC_STRINGS = NO;
				SWIFT_OBJC_BRIDGING_HEADER = "EasydictSwiftTests/EasydictSwiftTests-Bridging-Header.h";
				SWIFT_VERSION = 5.0;
				TEST_HOST = "$(BUILT_PRODUCTS_DIR)/Easydict-debug.app/$(BUNDLE_EXECUTABLE_FOLDER_PATH)/Easydict-debug";
			};
			name = Release;
		};
		0313F8742AD5577400A5CFB0 /* Debug */ = {
			isa = XCBuildConfiguration;
			baseConfigurationReference = A230E9A2358C7FBC7FB26189 /* Pods-EasydictTests.debug.xcconfig */;
			buildSettings = {
				ALWAYS_EMBED_SWIFT_STANDARD_LIBRARIES = "$(inherited)";
				BUNDLE_LOADER = "$(TEST_HOST)";
				CLANG_CXX_LANGUAGE_STANDARD = "gnu++20";
				CODE_SIGN_IDENTITY = $CODE_SIGN_IDENTITY;
				CODE_SIGN_STYLE = $CODE_SIGN_STYLE;
				CURRENT_PROJECT_VERSION = 1;
				DEVELOPMENT_TEAM = "$(DEVELOPMENT_TEAM)";
				ENABLE_USER_SCRIPT_SANDBOXING = NO;
				GCC_C_LANGUAGE_STANDARD = gnu17;
				GCC_GENERATE_DEBUGGING_SYMBOLS = YES;
				GCC_PREFIX_HEADER = "$(SRCROOT)/Easydict/App/PrefixHeader.pch";
				GENERATE_INFOPLIST_FILE = YES;
				MACOSX_DEPLOYMENT_TARGET = 13.0;
				MARKETING_VERSION = 1.0;
				PRODUCT_BUNDLE_IDENTIFIER = com.izual.EasydictTests;
				PRODUCT_NAME = "$(TARGET_NAME)";
				SWIFT_EMIT_LOC_STRINGS = NO;
				TEST_HOST = "$(BUILT_PRODUCTS_DIR)/Easydict-debug.app/$(BUNDLE_EXECUTABLE_FOLDER_PATH)/Easydict-debug";
			};
			name = Debug;
		};
		0313F8752AD5577400A5CFB0 /* Release */ = {
			isa = XCBuildConfiguration;
			baseConfigurationReference = 357E179B303EF855EF4561FB /* Pods-EasydictTests.release.xcconfig */;
			buildSettings = {
				ALWAYS_EMBED_SWIFT_STANDARD_LIBRARIES = "$(inherited)";
				BUNDLE_LOADER = "$(TEST_HOST)";
				CLANG_CXX_LANGUAGE_STANDARD = "gnu++20";
				CODE_SIGN_IDENTITY = $CODE_SIGN_IDENTITY;
				CODE_SIGN_STYLE = $CODE_SIGN_STYLE;
				CURRENT_PROJECT_VERSION = 1;
				DEVELOPMENT_TEAM = "$(DEVELOPMENT_TEAM)";
				ENABLE_USER_SCRIPT_SANDBOXING = NO;
				GCC_C_LANGUAGE_STANDARD = gnu17;
				GCC_GENERATE_DEBUGGING_SYMBOLS = YES;
				GCC_PREFIX_HEADER = "$(SRCROOT)/Easydict/App/PrefixHeader.pch";
				GENERATE_INFOPLIST_FILE = YES;
				MACOSX_DEPLOYMENT_TARGET = 13.0;
				MARKETING_VERSION = 1.0;
				PRODUCT_BUNDLE_IDENTIFIER = com.izual.EasydictTests;
				PRODUCT_NAME = "$(TARGET_NAME)";
				SWIFT_EMIT_LOC_STRINGS = NO;
				TEST_HOST = "$(BUILT_PRODUCTS_DIR)/Easydict-debug.app/$(BUNDLE_EXECUTABLE_FOLDER_PATH)/Easydict-debug";
			};
			name = Release;
		};
		C90BE31B239F38EC00ADE88B /* Debug */ = {
			isa = XCBuildConfiguration;
			buildSettings = {
				ASSETCATALOG_COMPILER_APPICON_NAME = "white-black-icon";
				"ASSETCATALOG_COMPILER_APPICON_NAME[sdk=macosx*]" = "white-black-icon";
				CODE_SIGN_ENTITLEMENTS = EasydictHelper/EasydictHelper.entitlements;
				CODE_SIGN_IDENTITY = $CODE_SIGN_IDENTITY;
				CODE_SIGN_STYLE = $CODE_SIGN_STYLE;
				COMBINE_HIDPI_IMAGES = YES;
				CURRENT_PROJECT_VERSION = 36;
				DEAD_CODE_STRIPPING = YES;
				DEVELOPMENT_TEAM = "$(DEVELOPMENT_TEAM)";
				ENABLE_HARDENED_RUNTIME = YES;
				GCC_GENERATE_DEBUGGING_SYMBOLS = YES;
				INFOPLIST_FILE = EasydictHelper/Info.plist;
				LD_RUNPATH_SEARCH_PATHS = (
					"$(inherited)",
					"@executable_path/../Frameworks",
				);
				MACOSX_DEPLOYMENT_TARGET = 13.0;
				MARKETING_VERSION = 2.7.2;
				PRODUCT_BUNDLE_IDENTIFIER = "com.izual.EasydictHelper-debug";
				PRODUCT_NAME = "$(TARGET_NAME)";
				SKIP_INSTALL = YES;
			};
			name = Debug;
		};
		C90BE31C239F38EC00ADE88B /* Release */ = {
			isa = XCBuildConfiguration;
			buildSettings = {
				ASSETCATALOG_COMPILER_APPICON_NAME = "white-black-icon";
				CODE_SIGN_ENTITLEMENTS = EasydictHelper/EasydictHelper.entitlements;
				CODE_SIGN_IDENTITY = $CODE_SIGN_IDENTITY;
				CODE_SIGN_STYLE = $CODE_SIGN_STYLE;
				COMBINE_HIDPI_IMAGES = YES;
				CURRENT_PROJECT_VERSION = 36;
				DEAD_CODE_STRIPPING = YES;
				DEVELOPMENT_TEAM = "$(DEVELOPMENT_TEAM)";
				ENABLE_HARDENED_RUNTIME = YES;
				GCC_GENERATE_DEBUGGING_SYMBOLS = YES;
				INFOPLIST_FILE = EasydictHelper/Info.plist;
				LD_RUNPATH_SEARCH_PATHS = (
					"$(inherited)",
					"@executable_path/../Frameworks",
				);
				MACOSX_DEPLOYMENT_TARGET = 13.0;
				MARKETING_VERSION = 2.7.2;
				PRODUCT_BUNDLE_IDENTIFIER = com.izual.EasydictHelper;
				PRODUCT_NAME = "$(TARGET_NAME)";
				SKIP_INSTALL = YES;
			};
			name = Release;
		};
		C99EEB2A2385796900FEE666 /* Debug */ = {
			isa = XCBuildConfiguration;
			baseConfigurationReference = 27B7919D2AEC36A1006E07C6 /* Easydict-debug.xcconfig */;
			buildSettings = {
				ALWAYS_SEARCH_USER_PATHS = NO;
				ASSETCATALOG_COMPILER_GENERATE_SWIFT_ASSET_SYMBOL_EXTENSIONS = YES;
				CLANG_ANALYZER_LOCALIZABILITY_NONLOCALIZED = YES;
				CLANG_ANALYZER_NONNULL = YES;
				CLANG_ANALYZER_NUMBER_OBJECT_CONVERSION = YES_AGGRESSIVE;
				CLANG_CXX_LANGUAGE_STANDARD = "gnu++14";
				CLANG_CXX_LIBRARY = "libc++";
				CLANG_ENABLE_MODULES = YES;
				CLANG_ENABLE_OBJC_ARC = YES;
				CLANG_ENABLE_OBJC_WEAK = YES;
				CLANG_WARN_BLOCK_CAPTURE_AUTORELEASING = YES;
				CLANG_WARN_BOOL_CONVERSION = YES;
				CLANG_WARN_COMMA = YES;
				CLANG_WARN_CONSTANT_CONVERSION = YES;
				CLANG_WARN_DEPRECATED_OBJC_IMPLEMENTATIONS = YES;
				CLANG_WARN_DIRECT_OBJC_ISA_USAGE = YES_ERROR;
				CLANG_WARN_DOCUMENTATION_COMMENTS = YES;
				CLANG_WARN_EMPTY_BODY = YES;
				CLANG_WARN_ENUM_CONVERSION = YES;
				CLANG_WARN_INFINITE_RECURSION = YES;
				CLANG_WARN_INT_CONVERSION = YES;
				CLANG_WARN_NON_LITERAL_NULL_CONVERSION = YES;
				CLANG_WARN_OBJC_IMPLICIT_RETAIN_SELF = YES;
				CLANG_WARN_OBJC_LITERAL_CONVERSION = YES;
				CLANG_WARN_OBJC_ROOT_CLASS = YES_ERROR;
				CLANG_WARN_QUOTED_INCLUDE_IN_FRAMEWORK_HEADER = YES;
				CLANG_WARN_RANGE_LOOP_ANALYSIS = YES;
				CLANG_WARN_STRICT_PROTOTYPES = YES;
				CLANG_WARN_SUSPICIOUS_MOVE = YES;
				CLANG_WARN_UNGUARDED_AVAILABILITY = YES_AGGRESSIVE;
				CLANG_WARN_UNREACHABLE_CODE = YES;
				CLANG_WARN__DUPLICATE_METHOD_MATCH = YES;
				COPY_PHASE_STRIP = NO;
				DEAD_CODE_STRIPPING = YES;
				DEBUG_INFORMATION_FORMAT = dwarf;
				ENABLE_STRICT_OBJC_MSGSEND = YES;
				ENABLE_TESTABILITY = YES;
				ENABLE_USER_SCRIPT_SANDBOXING = NO;
				GCC_C_LANGUAGE_STANDARD = gnu11;
				GCC_DYNAMIC_NO_PIC = NO;
				GCC_NO_COMMON_BLOCKS = YES;
				GCC_OPTIMIZATION_LEVEL = 0;
				GCC_PREPROCESSOR_DEFINITIONS = (
					"DEBUG=1",
					"$(inherited)",
				);
				GCC_WARN_64_TO_32_BIT_CONVERSION = YES;
				GCC_WARN_ABOUT_RETURN_TYPE = YES_ERROR;
				GCC_WARN_UNDECLARED_SELECTOR = YES;
				GCC_WARN_UNINITIALIZED_AUTOS = YES_AGGRESSIVE;
				GCC_WARN_UNUSED_FUNCTION = YES;
				GCC_WARN_UNUSED_VARIABLE = YES;
				LOCALIZATION_PREFERS_STRING_CATALOGS = YES;
				MACOSX_DEPLOYMENT_TARGET = 13.0;
				MTL_ENABLE_DEBUG_INFO = INCLUDE_SOURCE;
				MTL_FAST_MATH = YES;
				ONLY_ACTIVE_ARCH = YES;
				SDKROOT = macosx;
				SWIFT_VERSION = 5.0;
			};
			name = Debug;
		};
		C99EEB2B2385796900FEE666 /* Release */ = {
			isa = XCBuildConfiguration;
			baseConfigurationReference = 27B7919C2AEC36A1006E07C6 /* Easydict.xcconfig */;
			buildSettings = {
				ALWAYS_SEARCH_USER_PATHS = NO;
				ASSETCATALOG_COMPILER_GENERATE_SWIFT_ASSET_SYMBOL_EXTENSIONS = YES;
				CLANG_ANALYZER_LOCALIZABILITY_NONLOCALIZED = YES;
				CLANG_ANALYZER_NONNULL = YES;
				CLANG_ANALYZER_NUMBER_OBJECT_CONVERSION = YES_AGGRESSIVE;
				CLANG_CXX_LANGUAGE_STANDARD = "gnu++14";
				CLANG_CXX_LIBRARY = "libc++";
				CLANG_ENABLE_MODULES = YES;
				CLANG_ENABLE_OBJC_ARC = YES;
				CLANG_ENABLE_OBJC_WEAK = YES;
				CLANG_WARN_BLOCK_CAPTURE_AUTORELEASING = YES;
				CLANG_WARN_BOOL_CONVERSION = YES;
				CLANG_WARN_COMMA = YES;
				CLANG_WARN_CONSTANT_CONVERSION = YES;
				CLANG_WARN_DEPRECATED_OBJC_IMPLEMENTATIONS = YES;
				CLANG_WARN_DIRECT_OBJC_ISA_USAGE = YES_ERROR;
				CLANG_WARN_DOCUMENTATION_COMMENTS = YES;
				CLANG_WARN_EMPTY_BODY = YES;
				CLANG_WARN_ENUM_CONVERSION = YES;
				CLANG_WARN_INFINITE_RECURSION = YES;
				CLANG_WARN_INT_CONVERSION = YES;
				CLANG_WARN_NON_LITERAL_NULL_CONVERSION = YES;
				CLANG_WARN_OBJC_IMPLICIT_RETAIN_SELF = YES;
				CLANG_WARN_OBJC_LITERAL_CONVERSION = YES;
				CLANG_WARN_OBJC_ROOT_CLASS = YES_ERROR;
				CLANG_WARN_QUOTED_INCLUDE_IN_FRAMEWORK_HEADER = YES;
				CLANG_WARN_RANGE_LOOP_ANALYSIS = YES;
				CLANG_WARN_STRICT_PROTOTYPES = YES;
				CLANG_WARN_SUSPICIOUS_MOVE = YES;
				CLANG_WARN_UNGUARDED_AVAILABILITY = YES_AGGRESSIVE;
				CLANG_WARN_UNREACHABLE_CODE = YES;
				CLANG_WARN__DUPLICATE_METHOD_MATCH = YES;
				COPY_PHASE_STRIP = NO;
				DEAD_CODE_STRIPPING = YES;
				DEBUG_INFORMATION_FORMAT = "dwarf-with-dsym";
				ENABLE_NS_ASSERTIONS = NO;
				ENABLE_STRICT_OBJC_MSGSEND = YES;
				ENABLE_USER_SCRIPT_SANDBOXING = NO;
				GCC_C_LANGUAGE_STANDARD = gnu11;
				GCC_NO_COMMON_BLOCKS = YES;
				GCC_WARN_64_TO_32_BIT_CONVERSION = YES;
				GCC_WARN_ABOUT_RETURN_TYPE = YES_ERROR;
				GCC_WARN_UNDECLARED_SELECTOR = YES;
				GCC_WARN_UNINITIALIZED_AUTOS = YES_AGGRESSIVE;
				GCC_WARN_UNUSED_FUNCTION = YES;
				GCC_WARN_UNUSED_VARIABLE = YES;
				LOCALIZATION_PREFERS_STRING_CATALOGS = YES;
				MACOSX_DEPLOYMENT_TARGET = 13.0;
				MTL_ENABLE_DEBUG_INFO = NO;
				MTL_FAST_MATH = YES;
				SDKROOT = macosx;
				SWIFT_COMPILATION_MODE = wholemodule;
				SWIFT_VERSION = 5.0;
			};
			name = Release;
		};
		C99EEB2D2385796900FEE666 /* Debug */ = {
			isa = XCBuildConfiguration;
			baseConfigurationReference = 06E15747A7BD34D510ADC6A8 /* Pods-Easydict.debug.xcconfig */;
			buildSettings = {
				ASSETCATALOG_COMPILER_ALTERNATE_APPICON_NAMES = "";
				ASSETCATALOG_COMPILER_APPICON_NAME = "white-black-icon";
				ASSETCATALOG_COMPILER_INCLUDE_ALL_APPICON_ASSETS = NO;
				CLANG_ENABLE_MODULES = YES;
				CODE_SIGN_ENTITLEMENTS = "Easydict/App/Easydict-debug.entitlements";
				CODE_SIGN_IDENTITY = $CODE_SIGN_IDENTITY;
				CODE_SIGN_STYLE = $CODE_SIGN_STYLE;
				COMBINE_HIDPI_IMAGES = YES;
				COPY_PHASE_STRIP = NO;
				CURRENT_PROJECT_VERSION = 36;
				DEAD_CODE_STRIPPING = YES;
				DEVELOPMENT_TEAM = "$(DEVELOPMENT_TEAM)";
				ENABLE_HARDENED_RUNTIME = YES;
				ENABLE_TESTING_SEARCH_PATHS = NO;
				FRAMEWORK_SEARCH_PATHS = "$(inherited)";
				GCC_GENERATE_DEBUGGING_SYMBOLS = YES;
				GCC_PREFIX_HEADER = "$(SRCROOT)/Easydict/App/PrefixHeader.pch";
				INFOPLIST_FILE = "$(TARGET_NAME)/App/Info-debug.plist";
				INFOPLIST_KEY_LSApplicationCategoryType = "public.app-category.utilities";
				LD_RUNPATH_SEARCH_PATHS = (
					"$(inherited)",
					"@executable_path/../Frameworks",
				);
				MACOSX_DEPLOYMENT_TARGET = 13.0;
				MARKETING_VERSION = 2.7.2;
				PRODUCT_BUNDLE_IDENTIFIER = "com.izual.Easydict-debug";
				PRODUCT_MODULE_NAME = Easydict;
				PRODUCT_NAME = "Easydict-debug";
				SWIFT_ACTIVE_COMPILATION_CONDITIONS = "DEBUG $(inherited)";
				SWIFT_EMIT_LOC_STRINGS = YES;
				SWIFT_OBJC_BRIDGING_HEADER = "Easydict/App/Easydict-Bridging-Header.h";
				SWIFT_OPTIMIZATION_LEVEL = "-Onone";
				SWIFT_VERSION = 5.0;
			};
			name = Debug;
		};
		C99EEB2E2385796900FEE666 /* Release */ = {
			isa = XCBuildConfiguration;
			baseConfigurationReference = 91E3E579C6DB88658B4BB102 /* Pods-Easydict.release.xcconfig */;
			buildSettings = {
				ASSETCATALOG_COMPILER_ALTERNATE_APPICON_NAMES = "";
				ASSETCATALOG_COMPILER_APPICON_NAME = "white-black-icon";
				ASSETCATALOG_COMPILER_INCLUDE_ALL_APPICON_ASSETS = NO;
				CLANG_ENABLE_MODULES = YES;
				CODE_SIGN_ENTITLEMENTS = Easydict/App/Easydict.entitlements;
				CODE_SIGN_IDENTITY = $CODE_SIGN_IDENTITY;
				CODE_SIGN_STYLE = $CODE_SIGN_STYLE;
				COMBINE_HIDPI_IMAGES = YES;
				COPY_PHASE_STRIP = NO;
				CURRENT_PROJECT_VERSION = 36;
				DEAD_CODE_STRIPPING = YES;
				DEVELOPMENT_TEAM = "$(DEVELOPMENT_TEAM)";
				ENABLE_HARDENED_RUNTIME = YES;
				ENABLE_TESTING_SEARCH_PATHS = NO;
				FRAMEWORK_SEARCH_PATHS = "$(inherited)";
				GCC_GENERATE_DEBUGGING_SYMBOLS = YES;
				GCC_PREFIX_HEADER = "$(SRCROOT)/Easydict/App/PrefixHeader.pch";
				INFOPLIST_FILE = "$(TARGET_NAME)/App/Info.plist";
				INFOPLIST_KEY_LSApplicationCategoryType = "public.app-category.utilities";
				LD_RUNPATH_SEARCH_PATHS = (
					"$(inherited)",
					"@executable_path/../Frameworks",
				);
				MACOSX_DEPLOYMENT_TARGET = 13.0;
				MARKETING_VERSION = 2.7.2;
				PRODUCT_BUNDLE_IDENTIFIER = com.izual.Easydict;
				PRODUCT_MODULE_NAME = Easydict;
				PRODUCT_NAME = "$(TARGET_NAME)";
				SWIFT_ACTIVE_COMPILATION_CONDITIONS = "$(inherited)";
				SWIFT_EMIT_LOC_STRINGS = YES;
				SWIFT_OBJC_BRIDGING_HEADER = "Easydict/App/Easydict-Bridging-Header.h";
				SWIFT_VERSION = 5.0;
			};
			name = Release;
		};
/* End XCBuildConfiguration section */

/* Begin XCConfigurationList section */
		03022F362B370B7100B63209 /* Build configuration list for PBXNativeTarget "EasydictSwiftTests" */ = {
			isa = XCConfigurationList;
			buildConfigurations = (
				03022F342B370B7100B63209 /* Debug */,
				03022F352B370B7100B63209 /* Release */,
			);
			defaultConfigurationIsVisible = 0;
			defaultConfigurationName = Release;
		};
		0313F8732AD5577400A5CFB0 /* Build configuration list for PBXNativeTarget "EasydictTests" */ = {
			isa = XCConfigurationList;
			buildConfigurations = (
				0313F8742AD5577400A5CFB0 /* Debug */,
				0313F8752AD5577400A5CFB0 /* Release */,
			);
			defaultConfigurationIsVisible = 0;
			defaultConfigurationName = Release;
		};
		C90BE31A239F38EC00ADE88B /* Build configuration list for PBXNativeTarget "EasydictHelper" */ = {
			isa = XCConfigurationList;
			buildConfigurations = (
				C90BE31B239F38EC00ADE88B /* Debug */,
				C90BE31C239F38EC00ADE88B /* Release */,
			);
			defaultConfigurationIsVisible = 0;
			defaultConfigurationName = Release;
		};
		C99EEB132385796700FEE666 /* Build configuration list for PBXProject "Easydict" */ = {
			isa = XCConfigurationList;
			buildConfigurations = (
				C99EEB2A2385796900FEE666 /* Debug */,
				C99EEB2B2385796900FEE666 /* Release */,
			);
			defaultConfigurationIsVisible = 0;
			defaultConfigurationName = Release;
		};
		C99EEB2C2385796900FEE666 /* Build configuration list for PBXNativeTarget "Easydict" */ = {
			isa = XCConfigurationList;
			buildConfigurations = (
				C99EEB2D2385796900FEE666 /* Debug */,
				C99EEB2E2385796900FEE666 /* Release */,
			);
			defaultConfigurationIsVisible = 0;
			defaultConfigurationName = Release;
		};
/* End XCConfigurationList section */

/* Begin XCRemoteSwiftPackageReference section */
		03022F172B3591AE00B63209 /* XCRemoteSwiftPackageReference "generative-ai-swift" */ = {
			isa = XCRemoteSwiftPackageReference;
			repositoryURL = "https://github.com/google/generative-ai-swift";
			requirement = {
				kind = upToNextMajorVersion;
				minimumVersion = 0.4.4;
			};
		};
		03022F1A2B35DEBA00B63209 /* XCRemoteSwiftPackageReference "Hue" */ = {
			isa = XCRemoteSwiftPackageReference;
			repositoryURL = "https://github.com/zenangst/Hue";
			requirement = {
				kind = upToNextMajorVersion;
				minimumVersion = 5.0.1;
			};
		};
		03022F1D2B36CF3100B63209 /* XCRemoteSwiftPackageReference "SwiftShell" */ = {
			isa = XCRemoteSwiftPackageReference;
			repositoryURL = "https://github.com/kareman/SwiftShell";
			requirement = {
				kind = upToNextMajorVersion;
				minimumVersion = 5.1.0;
			};
		};
		03022F202B36D1A300B63209 /* XCRemoteSwiftPackageReference "SnapKit" */ = {
			isa = XCRemoteSwiftPackageReference;
			repositoryURL = "https://github.com/SnapKit/SnapKit";
			requirement = {
				kind = upToNextMajorVersion;
				minimumVersion = 5.6.0;
			};
		};
		03779F182BB25797008D3C42 /* XCRemoteSwiftPackageReference "OpenAI" */ = {
			isa = XCRemoteSwiftPackageReference;
			repositoryURL = "https://github.com/tisfeng/OpenAI";
			requirement = {
				branch = dev;
				kind = branch;
			};
		};
		038030932B4106800009230C /* XCRemoteSwiftPackageReference "CocoaLumberjack" */ = {
			isa = XCRemoteSwiftPackageReference;
			repositoryURL = "https://github.com/CocoaLumberjack/CocoaLumberjack.git";
			requirement = {
				kind = upToNextMinorVersion;
				minimumVersion = 3.7.1;
			};
		};
		038EA1A82B41169C008A6DD1 /* XCRemoteSwiftPackageReference "ZipArchive" */ = {
			isa = XCRemoteSwiftPackageReference;
			repositoryURL = "https://github.com/ZipArchive/ZipArchive.git";
			requirement = {
				kind = upToNextMajorVersion;
				minimumVersion = 2.5.5;
			};
		};
		038EA1AB2B41282F008A6DD1 /* XCRemoteSwiftPackageReference "MJExtension" */ = {
			isa = XCRemoteSwiftPackageReference;
			repositoryURL = "https://github.com/CoderMJLee/MJExtension";
			requirement = {
				kind = upToNextMajorVersion;
				minimumVersion = 3.4.1;
			};
		};
		03A8308B2B405F8E00112834 /* XCRemoteSwiftPackageReference "Sparkle" */ = {
			isa = XCRemoteSwiftPackageReference;
			repositoryURL = "https://github.com/sparkle-project/Sparkle";
			requirement = {
				kind = upToNextMajorVersion;
				minimumVersion = 2.5.2;
			};
		};
		03A8308E2B4073E700112834 /* XCRemoteSwiftPackageReference "appcenter-sdk-apple" */ = {
			isa = XCRemoteSwiftPackageReference;
			repositoryURL = "https://github.com/microsoft/appcenter-sdk-apple.git";
			requirement = {
				kind = upToNextMajorVersion;
				minimumVersion = 5.0.4;
			};
		};
		03A830932B4076FC00112834 /* XCRemoteSwiftPackageReference "firebase-ios-sdk" */ = {
			isa = XCRemoteSwiftPackageReference;
			repositoryURL = "https://github.com/firebase/firebase-ios-sdk";
			requirement = {
				kind = upToNextMajorVersion;
				minimumVersion = 10.19.1;
			};
		};
		03CF27FC2B3DA7D500E19B57 /* XCRemoteSwiftPackageReference "realm-swift" */ = {
			isa = XCRemoteSwiftPackageReference;
			repositoryURL = "https://github.com/realm/realm-swift.git";
			requirement = {
				kind = upToNextMajorVersion;
				minimumVersion = 10.45.2;
			};
		};
		03FD68B92B1DC59600FD388E /* XCRemoteSwiftPackageReference "CryptoSwift" */ = {
			isa = XCRemoteSwiftPackageReference;
			repositoryURL = "https://github.com/krzyzanowskim/CryptoSwift";
			requirement = {
				kind = upToNextMajorVersion;
				minimumVersion = 1.8.0;
			};
		};
		0AC8A84D2B6DFDD4006DA5CC /* XCRemoteSwiftPackageReference "SettingsAccess" */ = {
			isa = XCRemoteSwiftPackageReference;
			repositoryURL = "https://github.com/orchetect/SettingsAccess";
			requirement = {
				kind = upToNextMajorVersion;
				minimumVersion = 1.4.0;
			};
		};
		2721E4CE2AFE920700A059AC /* XCRemoteSwiftPackageReference "Alamofire" */ = {
			isa = XCRemoteSwiftPackageReference;
			repositoryURL = "https://github.com/Alamofire/Alamofire.git";
			requirement = {
				kind = upToNextMajorVersion;
				minimumVersion = 5.8.1;
			};
		};
		967712E82B5B913600105E0F /* XCRemoteSwiftPackageReference "KeyHolder" */ = {
			isa = XCRemoteSwiftPackageReference;
			repositoryURL = "https://github.com/Clipy/KeyHolder.git";
			requirement = {
				kind = upToNextMajorVersion;
				minimumVersion = 4.2.0;
			};
		};
		C4BFDD782BE61F550094026B /* XCRemoteSwiftPackageReference "Vortex" */ = {
			isa = XCRemoteSwiftPackageReference;
			repositoryURL = "https://github.com/twostraws/Vortex";
			requirement = {
				kind = upToNextMajorVersion;
				minimumVersion = 1.0.1;
			};
		};
		EA3B81FA2B52555C004C0E8B /* XCRemoteSwiftPackageReference "Defaults" */ = {
			isa = XCRemoteSwiftPackageReference;
			repositoryURL = "https://github.com/sindresorhus/Defaults.git";
			requirement = {
				kind = upToNextMajorVersion;
				minimumVersion = 7.3.1;
			};
		};
/* End XCRemoteSwiftPackageReference section */

/* Begin XCSwiftPackageProductDependency section */
		03022F182B3591AE00B63209 /* GoogleGenerativeAI */ = {
			isa = XCSwiftPackageProductDependency;
			package = 03022F172B3591AE00B63209 /* XCRemoteSwiftPackageReference "generative-ai-swift" */;
			productName = GoogleGenerativeAI;
		};
		03022F1B2B35DEBA00B63209 /* Hue */ = {
			isa = XCSwiftPackageProductDependency;
			package = 03022F1A2B35DEBA00B63209 /* XCRemoteSwiftPackageReference "Hue" */;
			productName = Hue;
		};
		03022F1E2B36CF3100B63209 /* SwiftShell */ = {
			isa = XCSwiftPackageProductDependency;
			package = 03022F1D2B36CF3100B63209 /* XCRemoteSwiftPackageReference "SwiftShell" */;
			productName = SwiftShell;
		};
		03022F212B36D1A400B63209 /* SnapKit */ = {
			isa = XCSwiftPackageProductDependency;
			package = 03022F202B36D1A300B63209 /* XCRemoteSwiftPackageReference "SnapKit" */;
			productName = SnapKit;
		};
		03779F192BB25797008D3C42 /* OpenAI */ = {
			isa = XCSwiftPackageProductDependency;
			package = 03779F182BB25797008D3C42 /* XCRemoteSwiftPackageReference "OpenAI" */;
			productName = OpenAI;
		};
		038030942B4106800009230C /* CocoaLumberjack */ = {
			isa = XCSwiftPackageProductDependency;
			package = 038030932B4106800009230C /* XCRemoteSwiftPackageReference "CocoaLumberjack" */;
			productName = CocoaLumberjack;
		};
		038030962B4106800009230C /* CocoaLumberjackSwift */ = {
			isa = XCSwiftPackageProductDependency;
			package = 038030932B4106800009230C /* XCRemoteSwiftPackageReference "CocoaLumberjack" */;
			productName = CocoaLumberjackSwift;
		};
		038EA1A92B41169C008A6DD1 /* ZipArchive */ = {
			isa = XCSwiftPackageProductDependency;
			package = 038EA1A82B41169C008A6DD1 /* XCRemoteSwiftPackageReference "ZipArchive" */;
			productName = ZipArchive;
		};
		038EA1AC2B41282F008A6DD1 /* MJExtension */ = {
			isa = XCSwiftPackageProductDependency;
			package = 038EA1AB2B41282F008A6DD1 /* XCRemoteSwiftPackageReference "MJExtension" */;
			productName = MJExtension;
		};
		03A8308C2B405F8E00112834 /* Sparkle */ = {
			isa = XCSwiftPackageProductDependency;
			package = 03A8308B2B405F8E00112834 /* XCRemoteSwiftPackageReference "Sparkle" */;
			productName = Sparkle;
		};
		03A8308F2B4073E700112834 /* AppCenterAnalytics */ = {
			isa = XCSwiftPackageProductDependency;
			package = 03A8308E2B4073E700112834 /* XCRemoteSwiftPackageReference "appcenter-sdk-apple" */;
			productName = AppCenterAnalytics;
		};
		03A830912B4073E700112834 /* AppCenterCrashes */ = {
			isa = XCSwiftPackageProductDependency;
			package = 03A8308E2B4073E700112834 /* XCRemoteSwiftPackageReference "appcenter-sdk-apple" */;
			productName = AppCenterCrashes;
		};
		03A830942B4076FC00112834 /* FirebaseAnalyticsSwift */ = {
			isa = XCSwiftPackageProductDependency;
			package = 03A830932B4076FC00112834 /* XCRemoteSwiftPackageReference "firebase-ios-sdk" */;
			productName = FirebaseAnalyticsSwift;
		};
		03CF27FD2B3DA7D500E19B57 /* Realm */ = {
			isa = XCSwiftPackageProductDependency;
			package = 03CF27FC2B3DA7D500E19B57 /* XCRemoteSwiftPackageReference "realm-swift" */;
			productName = Realm;
		};
		03CF27FF2B3DA7D500E19B57 /* RealmSwift */ = {
			isa = XCSwiftPackageProductDependency;
			package = 03CF27FC2B3DA7D500E19B57 /* XCRemoteSwiftPackageReference "realm-swift" */;
			productName = RealmSwift;
		};
		03FD68BA2B1DC59600FD388E /* CryptoSwift */ = {
			isa = XCSwiftPackageProductDependency;
			package = 03FD68B92B1DC59600FD388E /* XCRemoteSwiftPackageReference "CryptoSwift" */;
			productName = CryptoSwift;
		};
		0AC8A84E2B6DFDD4006DA5CC /* SettingsAccess */ = {
			isa = XCSwiftPackageProductDependency;
			package = 0AC8A84D2B6DFDD4006DA5CC /* XCRemoteSwiftPackageReference "SettingsAccess" */;
			productName = SettingsAccess;
		};
		2721E4CF2AFE920700A059AC /* Alamofire */ = {
			isa = XCSwiftPackageProductDependency;
			package = 2721E4CE2AFE920700A059AC /* XCRemoteSwiftPackageReference "Alamofire" */;
			productName = Alamofire;
		};
		967712E92B5B913600105E0F /* KeyHolder */ = {
			isa = XCSwiftPackageProductDependency;
			package = 967712E82B5B913600105E0F /* XCRemoteSwiftPackageReference "KeyHolder" */;
			productName = KeyHolder;
		};
		C4BFDD792BE61F550094026B /* Vortex */ = {
			isa = XCSwiftPackageProductDependency;
			package = C4BFDD782BE61F550094026B /* XCRemoteSwiftPackageReference "Vortex" */;
			productName = Vortex;
		};
		EA3B81FB2B52555C004C0E8B /* Defaults */ = {
			isa = XCSwiftPackageProductDependency;
			package = EA3B81FA2B52555C004C0E8B /* XCRemoteSwiftPackageReference "Defaults" */;
			productName = Defaults;
		};
/* End XCSwiftPackageProductDependency section */
	};
	rootObject = C99EEB102385796700FEE666 /* Project object */;
}<|MERGE_RESOLUTION|>--- conflicted
+++ resolved
@@ -3100,11 +3100,7 @@
 				0309E1ED292B439A00AFB76A /* EZTextView.m in Sources */,
 				03B0232B29231FA6001C7E63 /* NSMutableAttributedString+MM.m in Sources */,
 				03B022E829231FA6001C7E63 /* entry.m in Sources */,
-<<<<<<< HEAD
-=======
 				0387FB7A2BFBA990000A7A82 /* LLMStreamService.swift in Sources */,
-				039F5504294B6E29004AB940 /* EZPreferencesWindowController.m in Sources */,
->>>>>>> 4d9eb5a6
 				03008B3F29444B0A0062B821 /* NSView+EZAnimatedHidden.m in Sources */,
 				03B022FD29231FA6001C7E63 /* EZFixedQueryWindow.m in Sources */,
 				03B0232C29231FA6001C7E63 /* NSView+MM.m in Sources */,
